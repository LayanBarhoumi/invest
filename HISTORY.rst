--- conflicted
+++ resolved
@@ -48,15 +48,12 @@
     * Fixed a bug that, in certain scenarios, caused a datastack to be saved
       with relative paths when the Relative Paths checkbox was left unchecked
       (https://github.com/natcap/invest/issues/1609)
-<<<<<<< HEAD
+* Habitat Quality
+    * Access raster is now generated from the reprojected access vector.
+      (https://github.com/natcap/invest/issues/1615)
 * Urban Flood Risk
     * Fields present on the input AOI vector are now retained in the output.
       (https://github.com/natcap/invest/issues/1600)
-=======
-* Habitat Quality
-    * Access raster is now generated from the reprojected access vector.
-      (https://github.com/natcap/invest/issues/1615)
->>>>>>> 91e10fbc
 
 3.14.2 (2024-05-29)
 -------------------
