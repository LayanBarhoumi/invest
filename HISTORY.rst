..
  Changes should be grouped for readability.

  InVEST model names:
  - Annual Water Yield
  - Carbon Storage and Sequestration
  - Coastal Blue Carbon
  - Coastal Vulnerability
  - Crop Pollination
  - Crop Production
  - DelineateIt
  - Forest Carbon Edge Effects
  - Globio
  - Habitat Quality
  - HRA
  - NDR
  - Visitation: Recreation and Tourism
  - RouteDEM
  - Scenario Generator
  - Scenic Quality
  - SDR
  - Seasonal Water Yield
  - Urban Cooling
  - Urban Flood Risk
  - Urban Stormwater Retention
  - Wave Energy
  - Wind Energy

  Workbench fixes/enhancements:
  - Workbench

  Everything else:
  - General

.. :changelog:

Unreleased Changes
------------------
* General
    * Fixed a possible path traversal vulnerability when working with datastack
      archives.  This patches CVE-2007-4559, reported to us by Trellix.
      https://github.com/natcap/invest/issues/1113
    * Updating descriptions for LULC about text and biophysical table for
      clarity in model specs. https://github.com/natcap/invest/issues/1077
* Workbench
    * Fixed a bug where the Workbench would become unresponsive during an
      InVEST model run if the model emitted a very high volume of log messages.
    * Fixed a bug where the Workbench could crash if there was too much
      standard error emitted from an invest model.
    * Added a new "Save as" dialog window to handle different save options, and
      allow the option to use relative paths in a JSON datastack
      (`#1088 <https://github.com/natcap/invest/issues/1088>`_)
    * Fixed a bug where uncaught exceptions in the React tree would result in
      a blank browser window.
      (`#1119 <https://github.com/natcap/invest/issues/1119>`_)
    * Fixed a bug where the Workbench would become unresponsive during an
      InVEST model run if the model emitted a very high volume of log messages.
    * Fixed a bug where the Workbench could crash if there was too much
      standard error emitted from an invest model.
    * Added a new "Save as" dialog window to handle different save options, and
      allow the option to use relative paths in a JSON datastack
      (`#1088 <https://github.com/natcap/invest/issues/1088>`_)
* Habitat Quality
    * All spatial inputs including the access vector and threat rasters are
      now reprojected to the ``lulc_cur_path`` raster. This fixes a bug where
      rasters with a different SRS would appear to not intersect the
      ``lulc_cur_path`` even if they did. (https://github.com/natcap/invest/issues/1093)
* HRA
    * Fixed a regression relative to InVEST 3.9.0 outputs where spatial
      criteria vectors were being rasterized with the ``ALL_TOUCHED=TRUE``
      flag, leading to a perceived buffering of spatial criteria in certain
      cases.  In InVEST 3.9.0, these were rasterized with ``ALL_TOUCHED=FALSE``.
      https://github.com/natcap/invest/issues/1120
<<<<<<< HEAD
    * Fixed an issue with the results table, ``SUMMARY_STATISTICS.csv`` where
      the percentages of high, medium and low risk classifications were not
      correctly reported.
    * Added a column to the ``SUMMARY_STATISTICS.csv`` output table to also
      report the percentage of pixels within each subregion that have no risk
      classification (a risk classification of 0).
=======
* Urban Stormwater Retention
    * Added validation to check that the input soil groups raster has an
      integer data type
>>>>>>> 068811c5
* Urban Cooling
    * Updated the text for the ``building_intensity`` column in the biophysical
      table to clarify that the values of this column should be normalized
      relative to one another to be between 0 and 1.



3.12.0 (2022-08-31)
-------------------
* General
    * Update python packaging settings to exclude a few config files and the
      workbench from source distributions and wheels
    * Updating SDR test values due to an update in GDAL's mode resampling
      algorithm. See https://github.com/natcap/invest/issues/905
    * Updated our ``scipy`` requirement to fix a bug where invest crashed
      if a Windows user had a non-Latin character in their Windows username.
* Workbench
    * Fixed a bug where some model runs would not generate a new item
      in the list of recent runs.
    * Enhanced model input forms so that text boxes always show the
      rightmost end of the filepath when they overflow the box.
* Coastal Blue Carbon
    * Fixed a bug where using unaligned rasters in the preprocessor would cause
      an error.  The preprocessor will now correctly align input landcover
      rasters and determine transitions from the aligned rasters.
* Habitat Quality
    * Removed a warning about an undefined nodata value in threat rasters
      because it is okay for a threat raster to have an undefined nodata value.
* HRA
    * Fixed an issue with risk calculations where risk values would be much
      lower than they should be.  Risk values are now correctly calculated.
    * Fixed an issue with risk reclassifications where most pixels would end up
      classified as medium risk.
    * Added an input field to the model to indicate the number of overlapping
      stressors to use in risk reclassification calculations.  This input
      affects the numerical boundaries between high, medium and low risk
      classifications.
    * Various improvements to the model have resulted in a modest (~33%)
      speedup in runtime.
* Coastal Vulnerability
    * Fixed a bug where redundant vertices in the landmass polygon could
      raise an error during shore point creation.
* NDR
    * Added parameters to the sample data to support nitrogen calculations.
    * Effective retention calculations have been reworked so that the source
      code more closely matches the mathematical definition in the NDR User's
      Guide.  There should be no difference in outputs.
* SDR
    * We have made a significant update to the SDR model's outputs described
      here: https://github.com/natcap/peps/blob/main/pep-0010.md.

        * Legacy outputs ``sed_retention_index.tif`` and ``sed_retention.tif``
          have been removed from the model.
        * Two new output rasters have been added, specifically
            * ``avoided_export.tif``, indicating vegetation's contribution to
              reducing erosion on a pixel, as well as trapping of sediment
              originating upslope of the pixel, so that neither of these
              proceed downslope to enter a stream.
            * ``avoided_erosion.tif``, vegetation’s contribution to reducing
              erosion from a pixel.
        * The summary watersheds vector no longer includes the ``sed_retent``
          field and two fields have been added:

            * ``avoid_exp`` representing the sum of avoided export in the
              watershed.
            * ``avoid_eros`` representing the sum of avoided erosion in the
              watershed.
        * Sediment deposition, ``sed_deposition.tif``, has been clarified to
          indicate the sediment that erodes from a pixel goes into the next
          downstream pixel(s) where it is either trapped or exported.  This
          update removes a form of double-counting.
* Urban Flood Risk
    * Validation of the curve number table will now catch missing ``CN_*``
      columns and warn the user about the missing column.


3.11.0 (2022-05-24)
-------------------
* General
    * InVEST Workbench released! A new desktop interface for InVEST models.
    * Add support for python 3.10, and drop support for python 3.7.
    * Fixed a bug where the model window would fail to open when using the
      ``natcap.invest`` package with python 3.9.0 - 3.9.3.
    * ``spec_utils.ETO`` has been renamed to ``spec_utils.ET0`` (with a zero).
    * Updating the ``pyinstaller`` requirement to ``>=4.10`` to support the new
      ``universal2`` wheel architecture offered by ``scipy>=1.8.0``.
    * Now removing leading / trailing whitespaces from table input values as
      well as columns in most InVEST models.
    * Fixing a small bug where drag-and-drop events in the Qt UI were not being
      handled correctly and were being ignored by the UI.
    * Expose taskgraph logging level for the cli with
      ``--taskgraph-log-level``.
    * Fixed bug in validation of ``results_suffix`` so that special characters
      like path separators, etc, are not allowed.
    * Fixed a bug in validation where a warning about non-overlapping spatial
      layers was missing info about the offending bounding boxes.
    * Fixed an issue with usage logging that caused SSL errors to appear in the
      Qt interface logging window.
* Annual Water Yield
    * Fixed a bug where the model would error when the watersheds/subwatersheds
      input was in geopackage format.
* Crop Production
    * Fixed a bug in both crop production models where the model would error if
      an observed yield raster had no nodata value.
* Coastal Vulnerability
    * Fixed a bug that would cause an error if the user's bathymetry layer did
      not have a defined nodata value.  The user's bathymetry layer should now
      be correctly preprocessed with or without a nodata value.
* DelineateIt
    * Watersheds delineated with this tool will now always have a ``ws_id``
      column containing integer watershed IDs for easier use within the routed
      InVEST models.  Existing ``ws_id`` field values in the outlets vector
      will be overwritten if they are present.
* RouteDEM
    * Rename the arg ``calculate_downstream_distance`` to
      ``calculate_downslope_distance``. This is meant to clarify that it
      applies to pixels that are not part of a stream.
* SDR
    * Fixed an issue with SDR where ``f.tif`` might not be recalculated if the
      file is modified or deleted after execution.
    * Fixed an issue in ``sed_deposition.tif`` and ``f.tif`` where pixel values
      could have very small, negative values for ``r_i`` and ``f_i``.  These
      values are now clamped to 0.
    * Added basic type-checking for the ``lucode`` column of the biophysical
      table. This avoids cryptic numpy errors later in runtime.
* Seasonal Water Yield
    * Added an output to the model representing total annual precipitation.
    * Fixed an issue with the documentation for ET0 and Precip directories,
      where a module-specific informational string was being overridden by a
      default value.

3.10.2 (2022-02-08)
-------------------
* General
    * The minimum ``setuptools_scm`` version has been increased to 6.4.0 in
      order to bypass calling ``setup.py`` for version information.  The
      version of this project can now be retrieved by calling ``python -m
      setuptools_scm`` from the project root.
    * Fixed an issue where datastack archives would not include any spatial
      datasets that were linked to in CSV files.  This now works for all models
      except HRA.  If an HRA datastack archive is requested,
      ``NotImplementedError`` will be raised.  A fix for HRA is pending.
    * Pinned ``numpy`` versions in ``pyproject.toml`` to the lowest compatible
      version for each supported python version. This prevents issues when
      ``natcap.invest`` is used in an environment with a lower numpy version
      than it was built with (https://github.com/cython/cython/issues/4452).
* DelineateIt
    * When snapping points to streams, if a point is equally near to more than
      one stream pixel, it will now snap to the stream pixel with a higher
      flow accumulation value. Before, it would snap to the stream pixel
      encountered first in the raster (though this was not guaranteed).
* GLOBIO
    * Gaussian decay kernels are now always tiled, which should result in a
      minor improvement in model runtime when large decay distances are used.
* Habitat Quality:
    * Linear decay kernels are now always tiled, which should result in a minor
      improvement in model runtime, particularly with large decay distances.
* HRA
    * Fixed a bug with how a pandas dataframe was instantiated. This bug did
      not effect outputs though some might notice less trailing zeros in the
      ``SUMMARY_STATISTICS.csv`` output.
* NDR
    * Changed some model inputs and outputs to clarify that subsurface
      phosphorus is not modeled.

        * Removed the inputs ``subsurface_critical_length_p`` and
          ``subsurface_eff_p``
        * Removed the output ``sub_ndr_p.tif``. The model no longer calculates
          subsurface NDR for phosphorus.
        * Removed the output ``sub_load_p.tif``. All pixels in this raster were
          always 0, because the model assumed no subsurface phosphorus movement.
        * Renamed the output ``p_export.tif`` to ``p_surface_export.tif`` to
          clarify that it only models the surface export of phosphorus.
        * Renamed the output ``n_export.tif`` to ``n_total_export.tif`` to
          clarify that it is the total of surface and subsurface nitrogen export.
        * Added the new outputs ``n_surface_export.tif`` and
          ``n_subsurface_export.tif``, showing the surface and subsurface
          components of the total nitrogen export.
        * The aggregate vector output ``watershed_results_ndr.shp`` was changed to
          a geopackage ``watershed_results_ndr.gpkg``.
        * The aggregate vector fields were given more descriptive names, and
          updated corresponding to the changed raster outputs:

            * ``surf_p_ld`` was renamed to ``p_surface_load``
            * ``surf_n_ld`` was renamed to ``n_surface_load``
            * ``p_exp_tot`` was renamed to ``p_surface_export``
            * ``sub_n_ld`` was renamed to ``n_subsurface_load``
            * ``n_exp_tot`` was renamed to ``n_total_export``
            * Added a new field ``n_surface_export``, representing the sum of
              ``n_surface_export.tif``
            * Added a new field ``n_subsurface_export``, representing the sum
              of ``n_subsurface_export.tif``
            * Removed the field ``sub_p_ld``, since ``sub_load_p.tif`` was removed.
* Wind Energy
    * Fixed a bug where distance was masking by pixel distance instead of
      euclidean distance.
    * Renamed the foundation cost label and help info to reflect it is no
      longer measured in Millions of US dollars.
    * Fixed a bug where running valuation with TaskGraph in asynchronous mode
      would cause the model to error.

3.10.1 (2022-01-06)
-------------------
* Urban Stormwater Retention
    * Fixed a bug where this model's sample data was not available via the
      Windows installer.


3.10.0 (2022-01-04)
-------------------
* General
    * Add a ``--language`` argument to the command-line interface, which will
      translate model names, specs, and validation messages.
    * Accept a ``language`` query parameter at the UI server endpoints, which
      will translate model names, specs, and validation messages.
    * Added ``invest serve`` entry-point to the CLI. This launches a Flask app
      and server on the localhost, to support the workbench.
    * Major updates to each model's ``ARGS_SPEC`` (and some related validation)
      to facilitate re-use & display in the Workbench and User's Guide.
    * Standardized and de-duplicated text in ``ARGS_SPEC`` ``about`` and
      ``name`` strings.
    * Update to FontAwesome 5 icons in the QT interface.
    * In response to the deprecation of ``setup.py``-based commands in Python
      3.10, the recommended way to build python distributions of
      ``natcap.invest`` is now with the ``build`` package, and installation
      should be done via ``pip``.  The ``README`` has been updated to reflect
      this change, and this should only be noticeable for those installing
      ``natcap.invest`` from source.
    * A bug has been fixed in ``make install`` so that now the current version
      of ``natcap.invest`` is built and installed.  The former (buggy) version
      of ``make install`` would install whatever the latest version was in your
      ``dist`` folder.
    * Updating the ``taskgraph`` requirement to ``0.11.0`` to resolve an issue
      where modifying a file within a roughly 2-second window would fool
      ``taskgraph`` into believing that the file had not been modified.
    * Fixed a bug where some input rasters with NaN nodata values would go
      undetected as nodata and yield unexpected behavior.
* Annual Water Yield
    * Renamed the Windows start menu shortcut from "Water Yield" to
      "Annual Water Yield".
* Coastal Vulnerability
    * Fixed bug where shore points were created on interior landmass holes
      (i.e. lakes).
    * Added feature to accept raster (in addition to vector) habitat layers.
    * Changed one intermediate output (geomorphology) from SHP to GPKG.
    * Fixed bug where output vectors had coordinates with an unnecessary
      z-dimension. Output vectors now have 2D geometry.
* Crop Pollination
    * Renamed the Windows start menu shortcut from "Pollination" to
      "Crop Pollination".
* Fisheries and Fisheries HST
    * The Fisheries models were deprecated due to lack of use,
      lack of scientific support staff, and maintenance costs.
* Finfish
    * The Finfish model was deprecated due to lack of use,
      lack of scientific support staff, and maintenance costs.
* Habitat Quality
    * Changed how Habitat Rarity outputs are calculated to be less confusing.
      Values now represent a 0 to 1 index where before there could be
      negative values. Now values of 0 indicate current/future LULC not
      represented in baseline LULC; values 0 to 0.5 indicate more
      abundance in current/future LULC and therefore less rarity; values
      of 0.5 indicate same abundance between baseline and current/future
      LULC; values 0.5 to 1 indicate less abundance in current/future LULC
      and therefore higher rarity.
* NDR
    * Added a new raster to the model's workspace,
      ``intermediate_outputs/what_drains_to_stream[suffix].tif``.  This raster
      has pixel values of 1 where DEM pixels flow to an identified stream, and
      0 where they do not.
* Scenario Generator
    * Changed an args key from ``replacment_lucode`` to ``replacement_lucode``.
* Scenic Quality
    * Simplify the ``valuation_function`` arg options. The options are now:
      ``linear``, ``logarithmic``, ``exponential``. The names displayed in the
      UI dropdown will stay the same as before. Datastacks or scripts will need
      to be updated to use the new option values.
    * Renamed the model title from
      "Unobstructed Views: Scenic Quality Provision" to "Scenic Quality".
* SDR
    * Added a new raster to the model's workspace,
      ``intermediate_outputs/what_drains_to_stream[suffix].tif``.  This raster
      has pixel values of 1 where DEM pixels flow to an identified stream, and
      0 where they do not.
* Urban Flood Risk:
    * Fixed broken documentation link in the user interface.
* Urban Stormwater Retention
    * Added this new model
* Visitation: Recreation and Tourism
    * Renamed the Windows start menu shortcut from "Recreation" to
      "Visitation: Recreation and Tourism".
* Wave Energy
    * Rename the ``analysis_area_path`` arg to ``analysis_area``, since it is
      not a path but an option string.
    * Simplify the ``analysis_area`` arg options. The options are now:
      ``westcoast``, ``eastcoast``, ``northsea4``, ``northsea10``,
      ``australia``, ``global``. The names displayed in the UI dropdown will
      stay the same as before. Datastacks and scripts will need to be updated
      to use the new option values.
* Wind Energy
    * No model inputs or outputs are measured in "millions of" currency units
      any more. Specifically:
    * The ``mw_coef_ac`` and ``mw_coef_dc`` values in the Global Wind Energy
      Parameters table were in millions of currency units per MW; now they
      should be provided in currency units per MW.
    * The ``infield_cable_cost``, ``cable_coef_ac``, and ``cable_coef_dc``
      values in the Global Wind Energy Parameters table were in millions of
      currency units per km; now they should be provided in currency units per km.
    * The ``turbine_cost`` value in the Turbine Parameters table was in
      millions of currency units; now it should be provided in currency units.
    * The ``foundation_cost`` parameter was in millions of currency units; now
      it should be provided in currency units.
    * The NPV output, formerly ``npv_US_millions.tif``, is now ``npv.tif``.
      It is now in currency units, not millions of currency units.

3.9.2 (2021-10-29)
------------------
* General:
    * Improving our binary build by including a data file needed for the
      ``charset-normalizer`` python package.  This eliminates a warning that
      was printed to stdout on Windows.
    * The Annual Water Yield model name is now standardized throughout InVEST.
      This model has been known in different contexts as Hydropower, Hydropower
      Water Yield, or Annual Water Yield. This name was chosen to emphasize
      that the model can be used for purposes other than hydropower (though the
      valuation component is hydropower-specific) and to highlight its
      difference from the Seasonal Water Yield model. The corresponding python
      module, formerly ``natcap.invest.hydropower.hydropower_water_yield``, is
      now ``natcap.invest.annual_water_yield``.
    * Minor changes to some other models' display names.
    * Update and expand on the instructions in the API docs for installing
      the ``natcap.invest`` package.
    * The InVEST binaries on Windows now no longer inspect the ``%PATH%``
      when looking for GDAL DLLs.  This fixes an issue where InVEST would not
      launch on computers where the ``%PATH%`` either contained other
      environment variables or was malformed.
    * invest processes announce their logfile path at a very high logging level
      that cannot be filtered out by the user.
    * JSON sample data parameter sets are now included in the complete sample
      data archives.
* Seasonal Water Yield
    * Fixed a bug in validation where providing the monthly alpha table would
      cause a "Spatial file <monthly alpha table> has no projection" error.
      The montly alpha table was mistakenly being validated as a spatial file.
* Crop Production Regression
    * Corrected a misspelled column name. The fertilization rate table column
      must now be named ``phosphorus_rate``, not ``phosphorous_rate``.
* Habitat Quality
    * Fixed a bug where optional input Allow Accessibility to Threats could
      not be passed as an empty string argument. Now handles falsey values.
* Urban Flood Risk
    * Fixed a bug where lucodes present in the LULC raster but missing from
      the biophysical table would either raise a cryptic IndexError or silently
      apply invalid curve numbers. Now a helpful ValueError is raised.

3.9.1 (2021-09-22)
------------------
* General:
    * Added error-handling for when ``pandas`` fails to decode a non-utf8
      encoded CSV.
    * Moved the sample data JSON files out of the root sample_data folder and
      into their respective model folders.
    * Updated documentation on installing InVEST from source.
    * Restructured API reference docs and removed outdated and redundant pages.
    * Include logger name in the logging format. This is helpful for the cython
      modules, which can't log module, function, or line number info.
    * Fixed a bug in makefile that prevented ``make env`` from working properly.
    * Fixed an issue with the InVEST application launching on Mac OS X 11
      "Big Sur".  When launching the InVEST ``.app`` bundle, the environment
      variable ``QT_MAC_WANTS_LAYER`` is defined.  If running InVEST through
      python, this environment variable may need to be defined by hand like
      so: ``QT_MAC_WANTS_LAYER=1 python -m natcap.invest``.  A warning will
      be raised if this environment variable is not present on mac.
    * Fixing an issue on Mac OS X where saving the InVEST application to a
      filepath containing spaces would prevent the application from launching.
    * Fixed an issue on Mac OS when certain models would loop indefinitely and
      never complete.  This was addressed by bumping the ``taskgraph``
      requirement version to ``0.10.3``
    * Allow Windows users to install for all users or current user. This allows
      non-admin users to install InVEST locally.
    * Fixed a bug where saving a datastack parameter set with relative paths
      would not convert Windows separators to linux style.
    * Provide a better validation error message when an overview '.ovr' file
      is input instead of a valid raster.
    * Removed internal references to ``TaskGraph``
      ``copy_duplicate_artifact`` calls in anticipation from that feature
      being removed from ``TaskGraph``. User facing changes include
      slightly faster initial runtimes for the Coastal Vulnerability,
      Coastal Blue Carbon, SDR, DelineateIt, and Seasonal Water Yield models.
      These models will no longer attempt to copy intermediate artifacts that
      could have been computed by previous runs.
    * Validation now returns a more helpful message when a spatial input has
      no projection defined.
    * Updated to pygeoprocessing 2.3.2
    * Added support for GDAL 3.3.1 and above
    * Added some logging to ``natcap.invest.utils._log_gdal_errors`` to aid in
      debugging some hard-to-reproduce GDAL logging errors that occasionally
      cause InVEST models to crash.  If GDAL calls ``_log_gdal_errors`` with an
      incorrect set of arguments, this is now logged.
    * Improved the reliability and consistency of log messages across the
      various ways that InVEST models can be run.  Running InVEST in
      ``--headless`` mode, for example, will now have the same logging behavior,
      including with exceptions, as the UI would produce.
    * The default log level for the CLI has been lowered from
      ``logging.CRITICAL`` to ``logging.ERROR``.  This ensures that exceptions
      should always be written to the correct logging streams.
* Carbon
    * Fixed a bug where, if rate change and discount rate were set to 0, the
      valuation results were in $/year rather than $, too small by a factor of
      ``lulc_fut_year - lulc_cur_year``.
    * Improved UI to indicate that Calendar Year inputs are only required for
      valuation, not also for sequestration.
    * Increasing the precision of ``numpy.sum`` from Float32 to Float64 when
      aggregating raster values for the HTML report.
* DelineateIt:
    * The DelineateIt UI has been updated so that the point-snapping options
      will always be interactive.
    * DelineateIt's point-snapping routine has been updated to snap
      ``MULTIPOINT`` geometries with 1 component point as well as primitive
      ``POINT`` geometries.  All other geometric types will not be snapped.
      When a geometry cannot be snapped, a log message is now recorded with the
      feature ID, the geometry type and the number of component geometries.
      Features with empty geometries are now also skipped.
* Fisheries Habitat Scenario Tool
    * Fixed divide-by-zero bug that was causing a RuntimeWarning in the logs.
      This bug did not affect the output.
* HRA
    * Fixed bugs that allowed zeros in DQ & Weight columns of criteria
      table to raise DivideByZero errors.
* NDR
    * Fixed a bug that allowed SDR to be calculated in areas that don't drain
      to any stream. Now all outputs that depend on distance to stream (
      ``d_dn``, ``dist_to_channel``, ``ic``, ``ndr_n``, ``ndr_p``,
      ``sub_ndr_n``, ``sub_ndr_p``, ``n_export``, ``p_export``) are only
      defined for pixels that drain to a stream. They have nodata everywhere
      else.
* Pollination
    * Updated so that the ``total_pollinator_abundance_[season].tif`` outputs
      are always created. Before, they weren't created if a farm vector was
      not supplied, even though they are independent.
* Recreation
    * Fixed some incorrectly formatted log and error messages
* Seasonal Water Yield
    * Fixed a bug where ``qf.tif`` outputs weren't properly masking nodata
      values and could show negative numbers.
* SDR
    * Fixed a bug in validation that did not warn against different coordinate
      systems (all SDR inputs must share a common coordinate system).
    * Fixed a bug that was incorrectly using a factor of 0.0986 rather than
      0.0896. This would have a minor effect on end-user results.
    * Changed how SDR thresholds its L factor to allow direct thresholding
      rather than based off of upstream area. Exposed this parameter as
      ``l_max`` in the ``args`` input and in the user interface.
    * Fixed a bug that allowed SDR to be calculated in areas that don't drain
      to any stream. Now all outputs that depend on distance to stream (
      ``d_dn``, ``d_dn_bare``, ``ic``, ``ic_bare``, ``sdr``, ``sdr_bare``,
      ``e_prime``, ``sed_retention``, ``sed_retention_index``,
      ``sed_deposition``, ``sed_export``) are only defined for pixels that
      drain to a stream. They have nodata everywhere else.
* Urban Flood Risk
    * Fixed a bug where a String ``Type`` column in the infrastructure vector
      would cause the aggregation step of the model to crash, even with the
      correct integer value in the column.
* Wind Energy
    * Raising ValueError when AOI does not intersect Wind Data points.

3.9.0 (2020-12-11)
------------------
* General:
    * Deprecating GDAL 2 and adding support for GDAL 3.
    * Adding function in utils.py to handle InVEST coordindate transformations.
    * Making InVEST compatible with Pygeoprocessing 2.0 by updating:
        * ``convolve_2d()`` keyword ``ignore_nodata`` to
          ``ignore_nodata_and_edges``.
        * ``get_raster_info()`` / ``get_vector_info()`` keyword ``projection``
          to ``projection_wkt``.
    * Improve consistency and context for error messages related to raster
      reclassification across models by using ``utils.reclassify_raster``.
    * Fixed bug that was causing a TypeError when certain input rasters had an
      undefined nodata value. Undefined nodata values should now work
      everywhere.
    * Include logging in python script generated from
      "Save to python script..." in the "Development" menu. Now logging
      messages from the model execution will show up when you run the script.
    * InVEST is now a 64-bit binary built against Python 3.7.
    * Adding Python 3.8 support for InVEST testing.
    * Add warning message to installer for 32-bit computers about installing
      64-bit software.
    * Stop running validation extra times when model inputs autofill, saving
      a small but noticeable amount of time in launching a model.
    * The number of files included in the python source distribution has been
      reduced to just those needed to install the python package and run tests.
    * Code-sign the macOS distribution, and switch to a DMG distribution format.
    * No longer include the HTML docs or HISTORY.rst in the macOS distribution.
    * Bumped the ``shapely`` requirements to ``>=1.7.1`` to address a library
      import issue on Mac OS Big Sur.
    * Fixing model local documentation links for Windows and Mac binaries.
    * The InVEST binary builds now launch on Mac OS 11 "Big Sur".  This was
      addressed by defining the ``QT_MAC_WANTS_LAYER`` environment variable.
    * Fixed the alphabetical ordering of Windows Start Menu shortcuts.
* Annual Water Yield:
    * Fixing bug that limited ``rsupply`` result when ``wyield_mn`` or
      ``consump_mn`` was 0.
* Coastal Blue Carbon
    * Refactor of Coastal Blue Carbon that implements TaskGraph for task
      management across the model and fixes a wide range of issues with the model
      that were returning incorrect results in all cases.
    * Corrected an issue with the model where available memory would be exhausted
      on a large number of timesteps.
    * In addition to the ``execute`` entrypoint, another entrypoint,
      ``execute_transition_analysis`` has been added that allows access to the
      transition analysis timeseries loop at a lower level.  This will enable
      users comfortable with python to provide spatially-explicit maps of
      accumulation rates, half lives and other parameters that can only be
      provided via tables to ``execute``.
    * Snapshot years and rasters, including the baseline year/raster, are now all
      provided via a table mapping snapshot years to the path to a raster on
      disk.  The baseline year is the earliest year of these.
    * The model's "initial" and "lulc lookup" and "transient" tables have been
      combined into a single "biophysical" table, indexed by LULC code/LULC class
      name, that includes all of the columns from all of these former tables.
    * The "analysis year" is now a required input that must be >= the final
      snapshot year in the snapshots CSV.
    * Litter can now accumulate at an annual rate if desired.
    * The model now produces many more files, which allows for greater
      flexibility in post-processing of model outputs.
* Coastal Vulnerability
    * 'shore_points_missing_geomorphology.gpkg' output file name now includes
      the suffix if any, and its one layer now is renamed from
      'missing_geomorphology' to be the same as the file name
      (including suffix).
    * Fixed a memory bug that occurred during shore point interpolation when
      dealing with very large landmass vectors.
* Delineateit
    * The layer in the 'preprocessed_geometries.gpkg' output is renamed from
      'verified_geometries' to be the same as the file name (including suffix).
    * The layer in the 'snapped_outlets.gpkg' output is renamed from
      'snapped' to be the same as the file name (including suffix).
    * The layer in the 'watersheds.gpkg' output has been renamed from
      'watersheds' to match the name of the vector file (including the suffix).
    * Added pour point detection option as an alternative to providing an
      outlet features vector.
* Finfish
    * Fixed a bug where the suffix input was not being used for output paths.
* Forest Carbon Edge Effect
    * Fixed a broken link to the local User's Guide
    * Fixed bug that was causing overflow errors to appear in the logs when
      running with the sample data.
    * Mask out nodata areas of the carbon map output. Now there should be no
      output data outside of the input LULC rasater area.
* GLOBIO
    * Fixing a bug with how the ``msa`` results were masked and operated on
      that could cause bad results in the ``msa`` outputs.
* Habitat Quality:
    * Refactor of Habitat Quality that implements TaskGraph
    * Threat files are now indicated in the Threat Table csv input under
      required columns: ``BASE_PATH``, ``CUR_PATH``, ``FUT_PATH``.
    * Threat and Sensitivity column names are now case-insensitive.
    * Sensitivity threat columns now match threat names from Threat Table
      exactly, without the need for ``L_``. ``L_`` prefix is deprecated.
    * Threat raster input folder has been removed.
    * Validation enhancements that check whether threat raster paths are valid.
    * HQ update to User's Guide.
    * Changing sample data to reflect Threat Table csv input changes and
      bumping revision.
    * More comprehensive testing for Habitat Quality and validation.
    * Checking if Threat raster values are between 0 and 1 range, raising
      ValueError if not. No longer snapping values less than 0 to 0 and greater
      than 1 to 1.
    * Fixing bug that was setting Threat raster values to 1 even if they were
      floats between 0 and 1.
    * Updating how threats are decayed across distance. Before, nodata edges
      were ignored causing values on the edges to maintain a higher threat
      value. Now, the decay does not ignore those nodata edges causing values
      on the edges to decay more quickly. The area of study should have
      adequate boundaries to account for these edge effects.
    * Update default half saturation value for sample data to 0.05 from 0.1.
* Seasonal Water Yield
    * Fixed a bug where precip or eto rasters of ``GDT_Float64`` with values
      greater than 32-bit would overflow to ``-inf``.
* SDR:
    * Fixing an issue where the LS factor should be capped to an upstream area
      of 333^2 m^2. In previous versions the LS factor was erroneously capped
      to "333" leading to high export spikes in some pixels.
    * Fixed an issue where sediment deposition progress logging was not
      progressing linearly.
    * Fixed a task dependency bug that in rare cases could cause failure.
* Urban Cooling
    * Split energy savings valuation and work productivity valuation into
      separate UI options.
* Urban Flood Risk
    * Changed output field names ``aff.bld`` and ``serv.blt`` to ``aff_bld``
      and ``serv_blt`` respectively to fix an issue where ArcGIS would not
      display properly.

3.8.9 (2020-09-15)
------------------
* Hydropower
    * Fixed bug that prevented validation from ever passing for this model.
      Validation will allow extra keys in addition to those in the ARGS_SPEC.
* Urban Flood Mitigation
    * Fixed incorrect calculation of total quickflow volume.

3.8.8 (2020-09-04)
------------------
* Coastal Vulnerability
    * Improved handling of invalid AOI geometries to avoid crashing and instead
      fix the geometry when possible and skip it otherwise.
    * Added validation check that shows a warning if the SLR vector is not
      a point or multipoint geometry.
* Urban Cooling
    * Energy units are now (correctly) expressed in kWh.  They were previously
      (incorrectly) expressed in kW.
    * Energy savings calculations now require that consumption is in units of
      kWh/degree C/m^2 for each building class.
    * Fixing an issue where blank values of the Cooling Coefficient weights
      (shade, albedo, ETI) would raise an error.  Now, a default value for the
      coefficient is assumed if any single value is left blank.
* HRA
    * Raise ValueError if habitat or stressor inputs are not projected.
    * Make sample data rating filepaths work on Mac. If not on Windows and a rating
      filepath isn't found, try replacing all backslashes with forward slashes.
* Seasonal Water Yield
    * Updated output file name from aggregated_results.shp to aggregated_results_swy.shp
      for consistency with NDR and SDR
* Datastack
    * Saved datastack archives now use helpful identifying names for spatial input folders
* Validation
    * Fixed bug that caused fields activated by a checkbox to make validation fail,
      even when the checkbox was unchecked.
* General
    * Input table column headers are now insensitive to leading/trailing whitespace in
      most places.
    * Modified the script that produces a conda environment file from InVEST's python
      requirements file so that it includes the ``conda-forge`` channel in the file
      itself.
* Recreation
    * Validate values in the type column of predictor tables early in execution. Raise
      a ValueError if a type value isn't valid (leading/trailing whitespace is okay).
* Validation
    * Set a 5-second timeout on validation functions that access a file. This will raise
      a warning and prevent validation from slowing down the UI too much.

3.8.7 (2020-07-17)
------------------
* General
    * Fixed an issue where some users would be unable to launch InVEST binaries
      on Windows.  This crash was due to a configuration issue in
      ``PySide2==5.15.0`` that will be fixed in a future release of PySide2.
* GLOBIO
    * Fix a bug that mishandled combining infrastructure data when only one
      infrastructure data was present.
* Urban Flood Risk
    * The output vector ``flood_risk_service.shp`` now includes a field,
      ``flood_vol`` that is the sum of the modeled flood volume (from
      ``Q_m3.tif``) within the AOI.
    * Fieldnames in ``flood_risk_service.shp`` have been updated to more
      closely match the variables they match as documented in the User's Guide
      chapter.  Specifically, ``serv_bld`` is now ``serv.blt`` and ``aff_bld``
      is now ``aff.bld``.
    * ``Q_mm.tif`` has been moved from the intermediate directory into the
      workspace.
    * Fixed a bug in the flood volume (``Q_m3.tif``) calculations that was
      producing incorrect values in all cases.
    * Fixed a bug where input rasters with nodata values of 0 were not handled
      properly.

3.8.6 (2020-07-03)
------------------
* Crop Production
    * Fixed critical bug in crop regression that caused incorrect yields in
      all cases.

3.8.5 (2020-06-26)
------------------
* General
    * Fix bug in ``utils.build_lookup_from_csv`` that was allowing
      ``key_field`` to be non unique and overwriting values.
    * Fix bug in ``utils.build_lookup_from_csv`` where trailing commas caused
      returned values to be malformed.
    * Add optional argument ``column_list`` to ``utils.build_lookup_from_csv``
      that takes a list of column names and only returns those in the
      dictionary.
    * Remove ``warn_if_missing`` argument from ``utils.build_lookup_from_csv``
      and warning by default.
* Scenic Quality
    * Fixing an issue in Scenic Quality where the creation of the weighted sum
      of visibility rasters could cause "Too Many Open Files" errors and/or
      ``MemoryError`` when the model is run with many viewpoints.
    * Progress logging has been added to several loops that may take a longer
      time when the model is run with thousands of points at a time.
    * A major part of the model's execution was optimized for speed,
      particularly when the model is run with many, many points.
* SDR:
    * Removed the unused parameter ``args['target_pixel_size']`` from the SDR
      ``execute`` docstring.
* Urban Flood Risk Mitigation
    * Fixed an issue where the output vector ``flood_risk_service.shp`` would
      only be created when the built infrastructure vector was provided.  Now,
      the ``flood_risk_service.shp`` vector is always created, but the fields
      created differ depending on whether the built infrastructure input is
      present during the model run.
    * Fixed an issue where the model would crash if an infrastructure geometry
      were invalid or absent.  Such features are now skipped.

3.8.4 (2020-06-05)
------------------
* General:
    * Advanced the ``Taskgraph`` version requirement to fix a bug where workspace
      directories created by InVEST versions <=3.8.0 could not be re-used by more
      recent InVEST versions.
* NDR:
    * The Start Menu shortcut on Windows and launcher label on Mac now have
      consistent labels for NDR: "NDR: Nutrient Delivery Ratio".
* SDR:
    * The Start Menu shortcut on Windows and launcher label on Mac now have
      consistent labels for SDR: "SDR: Sediment Delivery Ratio".

3.8.3 (2020-05-29)
------------------
* SDR
    * SDR's compiled core now defines its own ``SQRT2`` instead of relying on an
      available standard C library definition. This new definition helps to avoid
      some compiler issues on Windows.

3.8.2 (2020-05-15)
------------------
* InVEST's CSV encoding requirements are now described in the validation
  error message displayed when a CSV cannot be opened.

3.8.1 (2020-05-08)
------------------
* Fixed a compilation issue on Mac OS X Catalina.
* Fixed an issue with NDR's raster normalization function so that Float64
  nodata values are now correctly cast to Float32.  This issue was affecting
  the summary vector, where the ``surf_n``, ``sub_n`` and ``n_export_tot``
  columns would contain values of ``-inf``.
* Fixed minor bug in Coastal Vulnerability shore point creation. Also added a
  check to fail fast when zero shore points are found within the AOI.
* The Finfish Aquaculture model no longer generates histograms for
  uncertainty analysis due to issues with matplotlib that make InVEST
  unstable. See https://github.com/natcap/invest/issues/87 for more.
* Corrected the Urban Cooling Model's help text for the "Cooling Capacity
  Calculation Method" in the User Interface.
* Fixing an issue with SDR's ``LS`` calculations.  The ``x`` term is now
  the weighted mean of proportional flow from the current pixel into its
  neighbors.  Note that for ease of debugging, this has been implemented as a
  separate raster and is now included in ``RKLS`` calculations instead of in
  the ``LS`` calculations.
* Fixed a bug in validation where checking for spatial overlap would be skipped
  entirely in cases where optional model arguments were not used.
* Bumping the ``psutil`` dependency requirement to ``psutil>=5.6.6`` to address
  a double-free vulnerability documented in CVE-2019-18874.
* Adding a GitHub Actions workflow for building python wheels for Mac and Windows
  as well as a source distribution.
* Updating links in ``setup.py``, ``README.rst`` and ``README_PYTHON.rst`` to
  refer to the repository's new home on github.
* Binary builds for Windows and Mac OS X have been moved to GitHub Actions from
  AppVeyor.  All AppVeyor-specific configuration has been removed.
* Fixing an issue with the InVEST Makefile where ``make deploy`` was
  attempting to synchronize nonexistent sample data zipfiles with a storage
  bucket on GCP.  Sample data zipfiles are only built on Windows, and so
  ``make deploy`` will only attempt to upload them when running on Windows.
* Fixed a bug in CLI logging where logfiles created by the CLI were
  incompatible with the ``natcap.invest.datastack`` operation that
  allows the UI to load model arguments from logfiles.
* Added error-handling in Urban Flood Risk Mitigation to tell users to
  "Check that the Soil Group raster does not contain values other than
  (1, 2, 3, 4)" when a ``ValueError`` is raised from ``_lu_to_cn_op``.
* Updated the ``Makefile`` to use the new git location of the InVEST User's
  Guide repository at https://github.com/natcap/invest.users-guide
* Automated tests are now configured to use Github Actions for 32- and 64-bit
  build targets for Python 3.6 and 3.7 on Windows.  We are still using
  AppVeyor for our binary builds for the time being.
* Makefile has been updated to fetch the version string from ``git`` rather
  than ``hg``.  A mercurial client is still needed in order to clone the
  InVEST User's Guide.
* Removing Python 2 compatibility code such as ``future``, ``pyqt4``,
  ``basestring``, ``unicode``, ``six``, unicode casting, etc...
* Update api-docs conf file to mock sdr.sdr_core and to use updated unittest
  mock

3.8.0 (2020-02-07)
------------------
* Created a sub-directory for the sample data in the installation directory.
* Fixed minor bug in HRA that was duplicating the ``results_suffix`` in some
  output filenames.
* Updated the DelineateIt UI to improve the language around what the model
  should do when it encounters invalid geometry.  The default is now
  that it should skip invalid geometry.
* Updating how threat rasters are handled in Habitat Quality to address a few
  related and common usability issues for the model.  First, threat
  rasters are now aligned to the LULC instead of the intersection of the whole
  stack.  This means that the model now handles threat inputs that do not all
  completely overlap the LULC (they must all still be in the same projection).
  Second, nodata values in threat rasters are converted to a threat value of 0.
  Any threat pixel values other than 0 or nodata are interpreted as a threat
  value of 1.
* Updating the ``psutil`` requirement to avoid a possible import issue when
  building binaries under WINE.  Any version of ``psutil`` should work
  except for ``5.6.0``.
* InVEST sample data was re-organized to simply have one folder per model.
  New datastacks were added for SDR, NDR, Seasonal Water Yield,
  Annual Water Yield, DelineateIt, and Coastal Vulnerability.
* Fixed an issue with NDR where the model was not properly checking for the
  bounds of the raster, which could in some cases lead to exceptions being
  printed to the command-line.  The model now correctly checks for these
  raster boundaries.
* Habitat Risk Assessment model supports points and lines -- in addition to
  previously supported polygons and rasters -- for habitats or stressors.
* Updated raster percentile algorithms in Scenic Quality and Wave Energy
  models to use a more efficient and reliable raster percentile function
  from pygeoprocessing.
* InVEST is now compatible with pygeoprocessing 1.9.1.
* All InVEST models now have an ``ARGS_SPEC`` object that contains metadata
  about the model and describes the model's arguments.  Validation has been
  reimplemented across all models to use these ``ARGS_SPEC`` objects.
* The results suffix key for the Wave Energy and Wind Energy models has been
  renamed ``results_suffix`` (was previously ``suffix``).  This is for
  consistency across InVEST models.
* Speed and memory optimization of raster processing in the Recreation model.
* Removed a constraint in Coastal Vulnerability so the AOI polygon no longer
  needs to intersect the continental shelf contour line. So the AOI can now be
  used exclusively to delineate the coastal area of interest.
* Improved how Coastal Vulnerability calculates local wind-driven waves.
  This requires a new bathymetry raster input and implements equation 10
  of the User Guide. Also minor updates to fields in intermediate outputs,
  notably a 'shore_id' field is now the unique ID for joining tables and
  FIDs are no longer used.
* Added a status message to the UI if a datastack file fails to load,
  instead of staying silent.
* Correcting an issue with repository fetching in the InVEST ``Makefile``.
  Managed repositories will now be fetched and updated to the expected revision
  even if the repository already exists.
* Fixed the duplicate ``results_suffix`` input in Wave Energy UI.
* Added a human-friendly message on NDR model ``KeyError``.
* Adding a check to Annual Water Yield to ensure that the ``LULC_veg`` column
  has correct values.
* Improved how Seasonal Water Yield handles nodata values when processing
  floating-point precipitation and quickflow rasters.
* Add SDR feature to model sediment deposition across the landscape.
* Fixed an issue that would cause an exception if SDR landcover map was masked
  out if the original landcover map had no-nodata value defined.
* Fixed an issue in the SDR model that could cause reported result vector
  values to not correspond with known input vectors if the input watershed
  vector was not an ESRI Shapefile.
* Fixed issue in Seasonal Water Yield model that would cause an unhandled
  exception when input rasters had areas of a valid DEM but nodata in other
  input layers that overlap that dem.
* Fixed an issue in the NDR model that would cause an exception if the critical
  length of a landcover field was set to 0.
* Implemented PEP518-compatible build system definition in the file
  ``pyproject.toml``.  This should make it easier to install ``natcap.invest``
  from a source distribution.
* Fixed a ``TypeError`` issue in Seasonal Water Yield that would occur when
  the Land-Use/Land-Cover raster did not have a defined nodata value.  This
  case is now handled correctly.
* The binary build process for InVEST on Windows (which includes binaries
  based on PyInstaller and an NSIS Installer package) has been migrated
  to 32-bit Python 3.7.  The build itself is taking place on AppVeyor, and
  the configuration for this is contained within ``appveyor.yml``.
  Various python scripts involved in the distribution and release processes
  have been updated for compatibility with python 3.7 as a part of this
  migration.
* Fixed an ``IndexError`` issue in Wave Energy encountered in runs using
  the global wave energy dataset.  This error was the result of an incorrect
  spatial query of points and resulted in some wave energy points being
  double-counted.
* Fixed taskgraph-related issues with Habitat Risk Assessment where
  1) asynchronous mode was failing due to missing task dependencies and
  2) avoided recomputation was confounded by two tasks modifying the same files.
* Fixed an issue with Habitat Quality where the model was incorrectly
  expecting the sensitivity table to have a landcover code of 0.
* The InVEST CLI has been completely rebuilt to divide
  functionality into various topic-specific subcommands.  The various internal
  consumers of this API have been updated accordingly.  ``invest --help`` will
  contain details of the new interface.
* Updated the InVEST Launcher to list the human-readable model names rather
  than the internal model identifiers.
* Updated Coastal Vulnerability Model with significant speedups including
  ~40x speedup for geomorphology process and ~3x speedup for wind exposure process.
  Also saving an intermediate vector with wave energy values and a geomorphology
  vector with points that were assigned the ``geomorphology_fill_value``.
* Updated trove classifiers to indicate support for python versions 2.7, 3.6
  and 3.7.
* Updated all InVEST models to be compatible with a Python 2.7 or a Python 3.6
  environment. Also tested all models against GDAL versions 2.2.4 and 2.4.1.
* Fixed an issue with Habitat Quality where convolutions over threat rasters
  were not excluding nodata values, leading to incorrect outputs.  Nodata values
  are now handled correctly and excluded from the convolution entirely.
* Updated the subpackage ``natcap.invest.ui`` to work with python 3.6 and later
  and also to support the PySide2 bindings to Qt5.
* InVEST Coastal Blue Carbon model now writes out a net present value
  raster for the year of the current landcover, each transition year,
  and the final analysis year (if provided).
* Correcting an issue with InVEST Coastal Blue Carbon where incorrect
  configuration of a nodata value would result in ``-inf`` values in
  output rasters.  Now, any values without a defined reclassification
  rule that make it past validation will be written out as nodata.
* DelineateIt has been reimplemented using the latest version of
  pygeoprocessing (and the watershed delineation routine it provides) and now
  uses ``taskgraph`` for avoiding unnecessary recomputation.
* Fixed a bug in Recreation Model that was causing server-side code
  to execute twice for every client-side call.
* Fixed a bug in Recreation model that did not apply ``results_suffix`` to
  the monthly_table.csv output.
* Various fixes in Coastal Vulnerability Model. CSV output files now
  have FID column for joining to vector outputs. ``results_suffix`` can be
  used without triggering task re-execution. Raster processing maintains original
  resolution of the input raster so long as it is projected. Otherwise resamples
  to ``model_resolution``.
* Fixed a bug in Coastal Vulnerability model's task graph that sometimes
  caused an early task to re-execute when it should be deemed pre-calculated.
* Fixed a bug in the pollination model that would cause outputs to be all 0
  rasters if all the ``relative_abundance`` fields in the guild table were
  integers.
* Fixed a file cache flushing issue observed on Debian in
  ``utils.exponential_decay_kernel_raster`` that would cause an exponential
  kernel raster to contain random values rather than expected value.
* Added a new InVEST model: Urban Flood Risk Mitigation.
* Fixed an issue in the SDR model that would cause an unhandled exception
  if either the erosivity or erodibility raster had an undefined nodata value.
* Added a new InVEST model: Urban Cooling Model.

3.7.0 (2019-05-09)
------------------
* Refactoring Coastal Vulnerability (CV) model. CV now uses TaskGraph and
  Pygeoprocessing >=1.6.1. The model is now largely vector-based instead of
  raster-based. Fewer input datasets are required for the same functionality.
  Runtime in sycnhronous mode is similar to previous versions, but runtime can
  be reduced with multiprocessing. CV also supports avoided recomputation for
  successive runs in the same workspace, even if a different file suffix is
  used. Output vector files are in CSV and geopackage formats.
* Model User Interface 'Report an Issue' link points to our new
  community.naturalcapitalproject.org
* Correcting an issue with the Coastal Blue Carbon preprocessor where
  using misaligned landcover rasters would cause an exception to be raised.
* Correcting an issue with RouteDEM where runs of the tool with Flow Direction
  enabled would cause the tool to crash if ``n_workers > 0``.
* Correcting an issue with Habitat Quality's error checking where nodata values
  in landcover rasters were not being taken into account.
* Valuation is now an optional component of the InVEST Scenic Quality model.
* Fixing a bug in the percentiles algorithm used by Scenic Quality that
  would result in incorrect visual quality outputs.
* Carbon Model and Crop Production models no longer crash if user-input
  rasters do not have a nodata value defined. In this case these models
  treat all pixel values as valid data.
* Adding bitbucket pipelines and AppVeyor build configurations.
* Refactoring Recreation Model client to use taskgraph and the latest
  pygeoprocessing. Avoided re-computation from taskgraph means that
  successive model runs with the same AOI and gridding option can re-use PUD
  results and avoid server communication entirely. Successive runs with the
  same predictor data will re-use intermediate geoprocessing results.
  Multiprocessing offered by taskgraph means server-side PUD calculations
  and client-side predictor data processing can happen in parallel. Some
  output filenames have changed.
* Upgrading to SDR to use new PyGeoprocessing multiflow routing, DEM pit
  filling, contiguous stream extraction, and TaskGraph integration. This
  also includes a new TaskGraph feature that avoids recomputation by copying
  results from previous runs so long as the expected result would be
  identical. To use this feature, users must execute successive runs of SDR
  in the same workspace but use a different file suffix. This is useful when
  users need to do a parameter study or run scenarios with otherwise minor
  changes to inputs.
* Refactoring Habitat Risk Assessment (HRA) Model to use TaskGraph >= 0.8.2 and
  Pygeoprocessing >= 1.6.1. The HRA Proprocessor is removed and its previous
  functionality was simplified and merged into the HRA model itself.
  The model will no longer generate HTML plots and tables.
* Adding a software update notification button, dialog, and a link to the
  download page on the User Interface when a new InVEST version is available.
* Migrating the subversion sample and test data repositories to Git LFS
  repositories on BitBucket. Update the repository URL and fetch commands on
  Makefile accordingly.
* Fixing a bug in Habitat Quality UI where the absence of the required
  half_saturation_constant variable did not raise an exception.
* Adding encoding='utf-8-sig' to pandas.read_csv() to support
  utils.build_lookup_from_csv() to read CSV files encoded with UTF-8 BOM
  (byte-order mark) properly.

3.6.0 (2019-01-30)
------------------
* Correcting an issue with the InVEST Carbon Storage and Sequestration model
  where filepaths containing non-ASCII characters would cause the model's
  report generation to crash.  The output report is now a UTF-8 document.
* Refactoring RouteDEM to use taskgraph and the latest pygeoprocessing
  (``>=1.5.0``).  RouteDEM now fills hydrological sinks and users have the
  option to use either of the D8 or Multiple Flow Direction (MFD) routing
  algorithms.
* Adding a new input to the InVEST Settings window to allow users to customize
  the value that should be used for the ``n_workers`` parameter in
  taskgraph-enabled models.  This change involves removing the "Number of
  Parallel Workers" input from the model inputs pane for some models in
  favor of this new location.  The default value for this setting is ``-1``,
  indicating synchronous (non-threaded, non-multiprocessing) execution of
  tasks.
* Removing Scenario Generator: Rule-based model.
* Fixing a bug in Hydropower model where watershed aggregations would be incorrect
  if a watershed is partially covering nodata raster values. Nodata values are now
  ignored in zonal statistics. Numerical results change very slightly in the
  case where a watershed only includes a few nodata pixels.
* Adding TaskGraph functionality to GLOBIO model.
* Adding some TaskGraph functionality to Scenario Generator: Proximity.
* Fixing an issue with the InVEST Fisheries model that would prevent the model
  from batch-processing a directory of population tables.  The model will now
  process these files as expected.
* Reimplementing Crop Production models using taskgraph.
* Fixing an issue with Crop Production Regression's result_table.csv where the
  'production_modeled' and '<nutrient>_modeled' values calculated for each crop
  were done so using the same crop raster (e.g. wheat, soybean, and barley values
  were all based on soybean data).
* Hydropower subwatershed results now include all the same metrics as the
  watershed results, with the exception of economic valuation metrics.
* Reimplementing the Hydropower model using taskgraph.
* Reimplementing the Carbon model using taskgraph.
* Fixing an issue with Coastal Blue Carbon validation to allow column names to
  ignore case.
* Updating core carbon forest edge regression data coefficient to drop
  impossible negative coefficients.
* Fixing an issue with the Scenario Generator: Proximity model that would
  raise an exception if no AOI were passed in even though the AOI is optional.
* Removing Overlap Analysis and Overlap Analysis: Management Zones.
* Removing Habitat Suitability.
* Added comprehensive error checking to hydropower model to test for the VERY
  common errors of missing biophysical, demand, and valuation coefficients in
  their respective tables.
* Fixing an issue with Hydropower Water Yield ("Annual Water Yield") where
  valuation would never be triggered when running the model through the User
  Interface. And a related issue where the model would crash if a valuation table
  was provided but a demand table was not. The UI no longer validates that config.
* Fixing an issue with how logging is captured when a model is run through the
  InVEST User Interface.  Now, logging from any thread started by the executor
  thread will be written to the log file, which we expect to aid in debugging.
* Fixing an issue with Scenic Quality where viewpoints outside of the AOI
  were not being properly excluded.  Viewpoints are now excluded correctly.
* The crop production model has been refactored to drop the "aggregate ID"
  concept when summarizing results across an aggregate polygon. The model now
  uses the polygon FIDs internally and externally when producing the result
  summary table.
* Correcting the rating instructions in the criteria rating instructions on how
  the data quality (DQ) and weight should be rated in the HRA Preprocessor.
  A DQ score of 1 should represent better data quality whereas the score of 3 is
  worse data quality. A weight score of 1 is more important, whereas that of 3
  is less important.
* Fixing a case where a zero discount rate and rate of change in the carbon
  model would cause a divide by zero error.

3.5.0 (2018-08-14)
------------------
* Bumped pygeoprocessing requirement to ``pygeoprocessing>=1.2.3``.
* Bumped taskgraph requirement to ``taskgraph>=0.6.1``.
* Reimplemented the InVEST Scenic Quality model.  This new version removes the
  'population' and 'overlap' postprocessing steps, updates the available
  valuation functions and greatly improves the runtime and memory-efficiency of
  the model.  See the InVEST User's Guide chapter for more information.
* Updated Recreation server's database to include metadata from photos taken
  from 2005-2017 (previous range was 2005-2014). The new range is reflected
  in the UI.
* Fixed an issue with the InVEST binary build where binaries on Windows would
  crash with an error saying Python27.dll could not be loaded.
* Fixed an issue in the Rule-Based Scenario Generator UI where vector column
  names from override and constraint layers were not being loaded.  This bug
  caused the field 'UNKNOWN' to be passed to the model, causing an error.
* Fixed an issue with the InVEST UI (all models), where attempting to
  drag-and-drop a directory onto a model input would cause the application to
  crash.
* Coastal Vulnerability UI now specifies a number of reasonable defaults for
  some numeric inputs.
* Fixed an issue with the Fisheries UI where alpha and beta parameter inputs
  were incorrectly disabled for the Ricker recruitment function.
* InVEST now uses a Makefile to automate the build processes.  GNU Make is
  required to use the Makefile.  See ``README.rst`` for instructions on
  building InVEST.  This replaces the old ``pavement.py`` build entrypoint,
  which has been removed.
* Fixed an issue with the InVEST UI (all models), where attempting to
  drag-and-drop a directory onto a model input would cause the application to
  crash.
* Fixed an issue with Forest Carbon Edge Effect where the UI layer was always
  causing the model to run with only the aboveground carbon pool
* Added functionality to the InVEST UI so that ``Dropdown`` inputs can now map
  dropdown values to different output values.
* Fixed an issue in the Crop Production Percentile model that would treat the
  optional AOI vector field as a filename and crash on a run if it were empty.
* Fixing an issue in the Pollination Model that would cause occasional crashes
  due to a missing dependent task; it had previously been patched by setting
  taskgraph to operate in single thread mode. This restores multithreading
  in the pollination model.
* Fixed an issue in the water yield / hydropower model that would skip
  calculation of water demand tables when "water scarcity" was enabled.
* Fixed an issue in the model data of the crop production model where some
  crops were using incorrect climate bin rasters. Since the error was in the
  data and not the code, users will need to download the most recent version
  of InVEST's crop model data during the installation step to get the fix.

3.4.4 (2018-03-26)
------------------
* InVEST now requires GDAL 2.0.0 and has been tested up to GDAL 2.2.3. Any API users of InVEST will need to use GDAL version >= 2.0. When upgrading GDAL we noticed slight numerical differences in our test suite in both numerical raster differences, geometry transforms, and occasionally a single pixel difference when using `gdal.RasterizeLayer`. Each of these differences in the InVEST test suite is within a reasonable numerical tolerance and we have updated our regression test suite appropriately. Users comparing runs between previous versions of InVEST may also notice reasonable numerical differences between runs.
* Added a UI keyboard shortcut for showing documentation. On Mac OSX, this will be Command-?. On Windows, GNOME and KDE, this will be F1.
* Patching an issue in NDR that was using the nitrogen subsurface retention efficiency for both nitrogen and phosphorous.
* Fixed an issue with the Seasonal Water Yield model that incorrectly required a rain events table when the climate zone mode was in use.
* Fixed a broken link to local and online user documentation from the Seasonal Water Yield model from the model's user interface.

3.4.3 (2018-03-26)
------------------
* Fixed a critical issue in the carbon model UI that would incorrectly state the user needed a "REDD Priority Raster" when none was required.
* Fixed an issue in annual water yield model that required subwatersheds even though it is an optional field.
* Fixed an issue in wind energy UI that was incorrectly validating most of the inputs.

3.4.2 (2017-12-15)
------------------
* Fixed a cross-platform issue with the UI where logfiles could not be dropped onto UI windows.
* Model arguments loaded from logfiles are now cast to their correct literal value.  This addresses an issue where some models containing boolean inputs could not have their parameters loaded from logfiles.
* Fixed an issue where the Pollination Model's UI required a farm polygon. It should have been optional and now it is.
* Fixing an issue with the documentation and forums links on the InVEST model windows.  The links now correctly link to the documentation page or forums as needed.
* Fixing an issue with the ``FileSystemRunDialog`` where pressing the 'X' button in the corner of the window would close the window, but not reset its state.  The window's state is now reset whenever the window is closed (and the window cannot be closed when the model is running)

3.4.1 (2017-12-11)
------------------
* In the Coastal Blue Carbon model, the ``interest_rate`` parameter has been renamed to ``inflation_rate``.
* Fixed issues with sample parameter sets for InVEST Habitat Quality, Habitat Risk Assessment, Coastal Blue Carbon, and Coastal Blue Carbon Preprocessors.  All sample parameter sets now have the correct paths to the model's input files, and correctly note the name of the model that they apply to.
* Added better error checking to the SDR model for missing `ws_id` and invalid `ws_id` values such as `None` or some non-integer value. Also added tests for the `SDR` validation module.

3.4.0 (2017-12-03)
------------------
* Fixed an issue with most InVEST models where the suffix was not being reflected in the output filenames.  This was due to a bug in the InVEST UI, where the suffix args key was assumed to be ``'suffix'``.  Instances of ``InVESTModel`` now accept a keyword argument to defined the suffix args key.
* Fixed an issue/bug in Seasonal Water Yield that would occur when a user provided a datastack that had nodata values overlapping with valid DEM locations. Previously this would generate an NaN for various biophysical values at that pixel and cascade it downslope. Now any question of nodata on a valid DEM pixel is treated as "0". This will make serious visual artifacts on the output, but should help users pinpoint the source of bad data rather than crash.
* Refactored all but routing components of SDR to use PyGeoprocessing 0.5.0 and laid a consistent raster floating point type of 'float32'. This will cause numerically insignificant differences between older versions of SDR and this one. But differences are well within the tolerance of the overall error of the model and expected error rate of data. Advantages are smaller disk footprint per run, cleaner and more maintainable design, and a slight performance increase.
* Bug fixed in SDR that would align the output raster stack to match with the landcover pixel stack even though the rest of the rasters are scaled and clipped to the DEM.
* When loading parameters from a datastack, parameter set or logfile, the UI will check that the model that created the file being loaded matches the name of the model that is currently running.  If there is a mismatch, a dialog is presented for the user to confirm or cancel the loading of parameters. Logfiles from IUI (which do not have clearly-recorded modelname or InVEST version information) can still have their arguments parsed, but the resulting model name and InVEST version will be set to ``"UNKNOWN"``.
* Data Stack files (``*.invest.json``, ``*.invest.tar.gz``) can now be dragged and dropped on an InVEST model window, which will prompt the UI to load that parameter set.
* Spatial inputs to Coastal Blue Carbon are now aligned as part of the model. This resolves a longstanding issue with the model where inputs would need to perfectly overlap (even down to pixel indices), or else the model would yield strange results.
* The InVEST UI now contains a submenu for opening a recently-opened datastack.  This submenu is automatically populated with the 10 most recently-opened datastacks for the current model.
* Removed vendored ``natcap.invest.dbfpy`` subpackage.
* Removed deprecated ``natcap.invest.fileio`` module.
* Removed ``natcap.invest.iui`` UI subpackage in favor of a new UI framework found at ``natcap.invest.ui``. This new UI features a greatly improved API, good test coverage, support for Qt4 and Qt5, and includes updates to all InVEST models to support validation of model arguments from a python script, independent of the UI.
* Updated core model of seasonal water yield to allow for negative `L_avail`.
* Updated RouteDEM to allow for file suffixes, finer control over what DEM routing algorithms to run, and removal of the multiple stepped stream threshold classification.
* Redesign/refactor of pollination model. Long term bugs in the model are resolved, managed pollinators added, and many simplifications to the end user's experience.  The updated user's guide chapter is available here: http://data.naturalcapitalproject.org/nightly-build/invest-users-guide/html/croppollination.html
* Scenario Generator - Rule Based now has an optional input to define a seed.
  This input is used to seed the random shuffling of parcels that have equal
  priorities.
* InVEST on mac is now distributed as a single application bundle, allowing InVEST to run as expected on mac OSX Sierra.  Individual models are selected and launched from a new launcher window.
* The InVEST CLI now has a GUI model launcher:  ``$ invest launcher``
* Updated the Coastal Blue Carbon model to improve handling of blank lines in input CSV tables and improve memory efficiency of the current implementation.
* Improved the readability of a cryptic error message in Coastal Vulnerability that is normally raised when the depth threshold is too high or the exposure proportion is too low to detect any shoreline segments.
* Adding InVEST HTML documentation to the Mac disk image distribution.
* Upgrading dependency of PyGeoprocessing to 0.3.3.  This fixes a memory leak associated with any model that aggregates rasters over complicated overlapping polygons.
* Adding sample data to Blue Carbon model that were missing.
* Deprecating the InVEST Marine Water Quality model.  This also removes InVEST's dependancy on the pyamg package which has been removed from REQUIREMENTS.TXT.
* Deprecating the ArcGIS-based Coastal Protection model and ArcGIS-based data-preprocessing scripts.  The toolbox and scripts may still be found at https://bitbucket.org/natcap/invest.arcgis.
* Fixing an issue in the carbon edge effect model that caused output values in the shapefile to be rounded to the nearest integer.
* Fixing issue in SDR model that would occasionally cause users to see errors about field widths in the output shapefile generation.
* Updated the erodibility sample raster that ships with InVEST for the SDR model.  The old version was in US units, in this version we convert to SI units as the model requires, and clipped the raster to the extents of the other stack to save disk space.

3.3.3 (2017-02-06)
------------------
* Fixed an issue in the UI where the carbon model wouldn't accept negative numbers in the price increase of carbon.
* RouteDEM no longer produces a "tiled_dem.tif" file since that functionality is being deprecated in PyGeoprocessing.
* Fixing an issue in SDR where the optional drainage layer would not be used in most of the SDR biophysical calculations.
* Refactoring so water yield pixels with Kc and et0 equal to be 0 now yields a 0.0 value of water yield on that pixel rather than nodata.
* Light optimization refactor of wind energy model that improves runtimes in some cases by a factor of 2-3.
* Performance optimizations to HRA that improve runtimes by approximately 30%.
* Fixed a broken UI link to Seasonal Water Yield's user's guide.
* Fixed an issue with DelineateIT that caused ArcGIS users to see both the watershed and inverse watershed polygons when viewing the output of the tool.
* Upgrading dependency to PyGeoprocessing 0.3.2.
* Fixed an issue with SDR that caused the LS factor to be an order of magnitue too high in areas where the slope was greater than 9%.  In our sample case this caused sediment export estimates to be about 6% too high, but in cases where analyses are run over steep slopes the error would have been greater.
* ``paver check`` now warns if the ``PYTHONHOME`` environment variable is set.
* API docs now correctly reflect installation steps needed for python development headers on linux.
* Fixed a side effect in the InVEST user interface that would cause ``tempfile.tempdir`` to be set and then not be reset after a model run is finished.
* The InVEST user interface will now record GDAL/OGR log messages in the log messages window and in the logfile written to the workspace.
* Updated branding and usability of the InVEST installer for Windows, and the Mac Disk Image (.dmg).


3.3.2 (2016-10-17)
------------------
* Partial test coverage for HRA model.
* Full test coverage for Overlap Analysis model.
* Full test coverage for Finfish Aquaculture.
* Full test coverage for DelineateIT.
* Full test coverage for RouteDEM.
* Fixed an issue in Habitat Quality where an error in the sample table or malformed threat raster names would display a confusing message to the user.
* Full test coverage for scenario generator proximity model.
* Patching an issue in seasonal water yield that causes an int overflow error if the user provides a floating point landcover map and the nodata value is outside of the range of an int64.
* Full test coverage for the fisheries model.
* Patched an issue that would cause the Seasonal Water Edge model to crash when the curve number was 100.
* Patching a critical issue with forest carbon edge that would give incorrect results for edge distance effects.
* Patching a minor issue with forest carbon edge that would cause the model to crash if only one  interpolation point were selected.
* Full test coverage for pollination model.
* Removed "farms aggregation" functionality from the InVEST pollination model.
* Full test coverage for the marine water quality model.
* Full test coverage for GLOBIO model.
* Full test coverage for carbon forest edge model.
* Upgraded SciPy dependancy to 0.16.1.
* Patched bug in NDR that would cause a phosphorus density to be reported per pixel rather than total amount of phosporous in a pixel.
* Corrected an issue with the uses of buffers in the euclidean risk function of Habitat Risk Assessment.  (issue #3564)
* Complete code coverage tests for Habitat Quality model.
* Corrected an issue with the ``Fisheries_Inputs.csv`` sample table used by Overlap Analysis.  (issue #3548)
* Major modifications to Terrestrial Carbon model to include removing the harvested wood product pool, uncertainty analysis, and updated efficient raster calculations for performance.
* Fixed an issue in GLOBIO that would cause model runs to crash if the AOI marked as optional was not present.
* Removed the deprecated and incomplete Nearshore Wave and Erosion model (``natcap.invest.nearshore_wave_and_erosion``).
* Removed the deprecated Timber model (``natcap.invest.timber``).
* Fixed an issue where seasonal water yield would raise a divide by zero error if a watershed polygon didn't cover a valid data region.  Now sets aggregation quantity to zero and reports a warning in the log.
* ``natcap.invest.utils.build_file_registry`` now raises a ``ValueError`` if a path is not a string or list of strings.
* Fixed issues in NDR that would indicate invalid values were being processed during runtimes by skipping the invalid calculations in the first place rather than calculating them and discarding after the fact.
* Complete code coverage tests for NDR model.
* Minor (~10% speedup) performance improvements to NDR.
* Added functionality to recreation model so that the `monthly_table.csv` file now receives a file suffix if one is provided by the user.
* Fixed an issue in SDR where the m exponent was calculated incorrectly in many situations resulting in an error of about 1% in total export.
* Fixed an issue in SDR that reported runtime overflow errors during normal processing even though the model completed without other errors.

3.3.1 (2016-06-13)
------------------
* Refactored API documentation for readability, organization by relevant topics, and to allow docs to build on `invest.readthedocs.io <http://invest.readthedocs.io>`_,
* Installation of ``natcap.invest`` now requires ``natcap.versioner``.  If this is not available on the system at runtime, setuptools will make it available at runtime.
* InVEST Windows installer now includes HISTORY.rst as the changelog instead of the old ``InVEST_Updates_<version>`` files.
* Habitat suitability model is generalized and released as an API only accessible model.  It can be found at ``natcap.invest.habitat_suitability.execute``.  This model replaces the oyster habitat suitability model.
    * The refactor of this model requires an upgrade to ``numpy >= 1.11.0``.
* Fixed a crash in the InVEST CLI where calling ``invest`` without a parameter would raise an exception on linux-based systems.  (Issue `#3528 <https://bitbucket.org/natcap/invest/issues/3515>`_)
* Patched an issue in Seasonal Water Yield model where a nodata value in the landcover map that was equal to ``MAX_INT`` would cause an overflow error/crash.
* InVEST NSIS installer will now optionally install the Microsoft Visual C++ 2008 redistributable on Windows 7 or earlier.  This addresses a known issue on Windows 7 systems when importing GDAL binaries (Issue `#3515 <https://bitbucket.org/natcap/invest/issues/3515>`_).  Users opting to install this redistributable agree to abide by the terms and conditions therein.
* Removed the deprecated subpackage ``natcap.invest.optimization``.
* Updated the InVEST license to legally define the Natural Capital Project.
* Corrected an issue in Coastal Vulnerability where an output shapefile was being recreated for each row, and where field values were not being stored correctly.
* Updated Scenario Generator model to add basic testing, file registry support, PEP8 and PEP257 compliance, and to fix several bugs.
* Updated Crop Production model to add a simplified UI, faster runtime, and more testing.

3.3.0 (2016-03-14)
------------------
* Refactored Wind Energy model to use a CSV input for wind data instead of a Binary file.
* Redesigned InVEST recreation model for a single input streamlined interface, advanced analytics, and refactored outputs.  While the model is still based on "photo user days" old model runs are not backward compatable with the new model or interface. See the Recreation Model user's guide chapter for details.
    * The refactor of this model requires an upgrade to ``GDAL >=1.11.0 <2.0`` and ``numpy >= 1.10.2``.
* Removed nutrient retention (water purification) model from InVEST suite and replaced it with the nutrient delivery ratio (NDR) model.  NDR has been available in development relseases, but has now officially been added to the set of Windows Start Menu models and the "under development" tag in its users guide has been removed.  See the InVEST user's guide for details between the differences and advantages of NDR over the old nutrient model.
* Modified NDR by adding a required "Runoff Proxy" raster to the inputs.  This allows the model to vary the relative intensity of nutrient runoff based on varying precipitation variability.
* Fixed a bug in the Area Change rule of the Rule-Based Scenario Generator, where units were being converted incorrectly. (Issue `#3472 <https://bitbucket.org/natcap/invest/issues/3472>`_) Thanks to Fosco Vesely for this fix.
* InVEST Seasonal Water Yield model released.
* InVEST Forest Carbon Edge Effect model released.
* InVEST Scenario Generator: Proximity Based model released and renamed the previous "Scenario Generator" to "Scenario Generator: Rule Based".
* Implemented a blockwise exponential decay kernel generation function, which is now used in the Pollination and Habitat Quality models.
* GLOBIO now uses an intensification parameter and not a map to average all agriculture across the GLOBIO 8 and 9 classes.
* GLOBIO outputs modified so core outputs are in workspace and intermediate outputs are in a subdirectory called 'intermediate_outputs'.
* Fixed a crash with the NDR model that could occur if the DEM and landcover maps were different resolutions.
* Refactored all the InVEST model user interfaces so that Workspace defaults to the user's home "Documents" directory.
* Fixed an HRA bug where stessors with a buffer of zero were being buffered by 1 pixel
* HRA enhancement which creates a common raster to burn all input shapefiles onto, ensuring consistent alignment.
* Fixed an issue in SDR model where a landcover map that was smaller than the DEM would create extraneous "0" valued cells.
* New HRA feature which allows for "NA" values to be entered into the "Ratings" column for a habitat / stressor pair in the Criteria Ratings CSV. If ALL ratings are set to NA, the habitat / stressor will be treated as having no interaction. This means in the model, that there will be no overlap between the two sources. All rows parameters with an NA rating will not be used in calculating results.
* Refactored Coastal Blue Carbon model for greater speed, maintainability and clearer documentation.
* Habitat Quality bug fix when given land cover rasters with different pixel sizes than threat rasters. Model would use the wrong pixel distance for the convolution kernel.
* Light refactor of Timber model. Now using CSV input attribute file instead of DBF file.
* Fixed clipping bug in Wave Energy model that was not properly clipping polygons correctly. Found when using global data.
* Made the following changes / updates to the coastal vulnerability model:
    * Fixed a bug in the model where the geomorphology ranks were not always being used correctly.
    * Removed the HTML summary results output and replaced with a link to a dashboard that helps visualize and interpret CV results.
    * Added a point shapefile output: 'outputs/coastal_exposure.shp' that is a shapefile representation of the corresponding CSV table.
    * The model UI now requires the 'Relief' input. No longer optional.
    * CSV outputs and Shapefile outputs based on rasters now have x, y coorinates of the center of the pixel instead of top left of the pixel.
* Turning setuptools' zip_safe to False for consistency across the Natcap Namespace.
* GLOBIO no longer requires user to specify a keyfield in the AOI.
* New feature to GLOBIO to summarize MSA by AOI.
* New feature to GLOBIO to use a user defined MSA parameter table to do the MSA thresholds for infrastructure, connectivity, and landuse type
* Documentation to the GLOBIO code base including the large docstring for 'execute'.

3.2.0 (2015-05-31)
------------------
InVEST 3.2.0 is a major release with the addition of several experimental models and tools as well as an upgrade to the PyGeoprocessing core:

* Upgrade to PyGeoprocessing v0.3.0a1 for miscelaneous performance improvements to InVEST's core geoprocessing routines.
* An alpha unstable build of the InVEST crop production model is released with partial documentation and sample data.
* A beta build of the InVEST fisheries model is released with documentation and sample data.
* An alpha unstable build of the nutrient delivery ratio (NDR) model is available directly under InVEST's instalation directory at  ``invest-x86/invest_ndr.exe``; eventually this model will replace InVEST's current "Nutrient" model.  It is currently undocumented and unsupported but inputs are similar to that of InVEST's SDR model.
* An alpha unstable build of InVEST's implementation of GLOBIO is available directly under InVEST's instalation directory at ``invest-x86/invest_globio.exe``.  It is currently undocumented but sample data are provided.
* DelinateIT, a watershed delination tool based on PyGeoprocessing's d-infinity flow algorithm is released as a standalone tool in the InVEST repository with documentation and sample data.
* Miscelaneous performance patches and bug fixes.

3.1.3 (2015-04-23)
------------------
InVEST 3.1.3 is a hotfix release patching a memory blocking issue resolved in PyGeoprocessing version 0.2.1.  Users might have experienced slow runtimes on SDR or other routed models.

3.1.2 (2015-04-15)
------------------
InVEST 3.1.2 is a minor release patching issues mostly related to the freshwater routing models and signed GDAL Byte datasets.

* Patching an issue where some projections were not regognized and InVEST reported an UnprojectedError.
* Updates to logging that make it easier to capture logging messages when scripting InVEST.
* Shortened water yield user interface height so it doesn't waste whitespace.
* Update PyGeoprocessing dependency to version 0.2.0.
* Fixed an InVEST wide issue related to bugs stemming from the use of signed byte raster inputs that resulted in nonsensical outputs or KeyErrors.
* Minor performance updates to carbon model.
* Fixed an issue where DEMS with 32 bit ints and INT_MAX as the nodata value nodata value incorrectly treated the nodata value in the raster as a very large DEM value ultimately resulting in rasters that did not drain correctly and empty flow accumulation rasters.
* Fixed an issue where some reservoirs whose edges were clipped to the edge of the watershed created large plateaus with no drain except off the edge of the defined raster.  Added a second pass in the plateau drainage algorithm to test for these cases and drains them to an adjacent nodata area if they occur.
* Fixed an issue in the Fisheries model where the Results Suffix input was invariably initializing to an empty string.
* Fixed an issue in the Blue Carbon model that prevented the report from being generated in the outputs file.

3.1.1 (2015-03-13)
------------------
InVEST 3.1.1 is a major performance and memory bug patch to the InVEST toolsuite.  We recommend all users upgrade to this version.

* Fixed an issue surrounding reports of SDR or Nutrient model outputs of zero values, nodata holes, excessive runtimes, or out of memory errors.  Some of those problems happened to be related to interesting DEMs that would break the flat drainage algorithm we have inside RouteDEM that adjusted the heights of those regions to drain away from higher edges and toward lower edges, and then pass the height adjusted dem to the InVEST model to do all its model specific calculations.  Unfortunately this solution was not amenable to some degenerate DEM cases and we have now adjusted the algorithm to treat each plateau in the DEM as its own separate region that is processed independently from the other regions. This decreases memory use so we never effectively run out of memory at a minor hit to overall runtime.  We also now adjust the flow direction directly instead of adjust the dem itself.  This saves us from having to modify the DEM and potentially get it into a state where a drained plateau would be higher than its original pixel neighbors that used to drain into it.

There are side effects that result in sometimes large changes to un calibrated runs of SDR or nutrient.  These are related to slightly different flow directions across the landscape and a bug fix on the distance to stream calculation.

* InVEST geoprocessing now uses the PyGeoprocessing package (v0.1.4) rather than the built in functionality that used to be in InVEST.  This will not affect end users of InVEST but may be of interest to users who script InVEST calls who want a standalone Python processing package for raster stack math and hydrological routing.  The project is hosted at https://bitbucket.org/richpsharp/pygeoprocessing.

* Fixed an marine water quality issue where users could input AOIs that were unprojected, but output pixel sizes were specified in meters.  Really the output pixel size should be in the units of the polygon and are now specified as such.  Additionally an exception is raised if the pixel size is too small to generate a numerical solution that is no longer a deep scipy error.

* Added a suffix parameter to the timber and marine water quality models that append a user defined string to the output files; consistent with most of the other InVEST models.

* Fixed a user interface issue where sometimes the InVEST model run would not open a windows explorer to the user's workspace.  Instead it would open to C:\User[..]\My Documents.  This would often happen if there were spaces in the the workspace name or "/" characters in the path.

* Fixed an error across all InVEST models where a specific combination of rasters of different cell sizes and alignments and unsigned data types could create errors in internal interpolation of the raster stacks.  Often these would appear as 'KeyError: 0' across a variety of contexts.  Usually the '0' was an erroneous value introduced by a faulty interpolation scheme.

* Fixed a MemoryError that could occur in the pollination and habitat quality models when the the base landcover map was large and the biophysical properties table allowed the effect to be on the order of that map.  Now can use any raster or range values with only a minor hit to runtime performance.

* Fixed a serious bug in the plateau resolution algorithm that occurred on DEMs with large plateau areas greater than 10x10 in size.  The underlying 32 bit floating point value used to record small height offsets did not have a large enough precision to differentiate between some offsets thus creating an undefined flow direction and holes in the flow accumulation algorithm.

* Minor performance improvements in the routing core, in some cases decreasing runtimes by 30%.

* Fixed a minor issue in DEM resolution that occurred when a perfect plateau was encountered.  Rather that offset the height so the plateau would drain, it kept the plateau at the original height.  This occurred because the uphill offset was nonexistent so the algorithm assumed no plateau resolution was needed.  Perfect plateaus now drain correctly.  In practice this kind of DEM was encountered in areas with large bodies of water where the remote sensing algorithm would classify the center of a lake 1 meter higher than the rest of the lake.

* Fixed a serious routing issue where divergent flow directions were not getting accumulated 50% of the time. Related to a division speed optimization that fell back on C-style modulus which differs from Python.

* InVEST SDR model thresholded slopes in terms of radians, not percent thus clipping the slope tightly between 0.001 and 1%.  The model now only has a lower threshold of 0.00005% for the IC_0 factor, and no other thresholds.  We believe this was an artifact left over from an earlier design of the model.


* Fixed a potential memory inefficiency in Wave Energy Model when computing the percentile rasters. Implemented a new memory efficient percentile algorithm and updated the outputs to reflect the new open source framework of the model. Now outputting csv files that describe the ranges and meaning of the percentile raster outputs.

* Fixed a bug in Habitat Quality where the future output "quality_out_f.tif" was not reflecting the habitat value given in the sensitivity table for the specified landcover types.


3.1.0 (2014-11-19)
------------------
InVEST 3.1.0 (http://www.naturalcapitalproject.org/download.html) is a major software and science milestone that includes an overhauled sedimentation model, long awaited fixes to exponential decay routines in habitat quality and pollination, and a massive update to the underlying hydrological routing routines.  The updated sediment model, called SDR (sediment delivery ratio), is part of our continuing effort to improve the science and capabilities of the InVEST tool suite.  The SDR model inputs are backwards comparable with the InVEST 3.0.1 sediment model with two additional global calibration parameters and removed the need for the retention efficiency parameter in the biophysical table; most users can run SDR directly with the data they have prepared for previous versions.  The biophysical differences between the models are described in a section within the SDR user's guide and represent a superior representation of the hydrological connectivity of the watershed, biophysical parameters that are independent of cell size, and a more accurate representation of sediment retention on the landscape.  Other InVEST improvements to include standard bug fixes, performance improvements, and usability features which in part are described below:

* InVEST Sediment Model has been replaced with the InVEST Sediment Delivery Ratio model.  See the SDR user's guide chapter for the difference between the two.
* Fixed an issue in the pollination model where the exponential decay function decreased too quickly.
* Fixed an issue in the habitat quality model where the exponential decay function decreased too quickly and added back linear decay as an option.
* Fixed an InVEST wide issue where some input rasters that were signed bytes did not correctly map to their negative nodata values.
* Hydropower input rasters have been normalized to the LULC size so sampling error is the same for all the input watersheds.
* Adding a check to make sure that input biophysical parameters to the water yield model do not exceed invalid scientific ranges.
* Added a check on nutrient retention in case the upstream water yield was less than 1 so that the log value did not go negative.  In that case we clamp upstream water yield to 0.
* A KeyError issue in hydropower was resolved that occurred when the input rasters were at such a coarse resolution that at least one pixel was completely contained in each watershed.  Now a value of -9999 will be reported for watersheds that don't contain any valid data.
* An early version of the monthly water yield model that was erroneously included in was in the installer; it was removed in this version.
* Python scripts necessary for running the ArcGIS version of Coastal Protection were missing.  They've since been added back to the distribution.
* Raster calculations are now processed by raster block sizes.  Improvements in raster reads and writes.
* Fixed an issue in the routing core where some wide DEMs would cause out of memory errors.
* Scenario generator marked as stable.
* Fixed bug in HRA where raster extents of shapefiles were not properly encapsulating the whole AOI.
* Fixed bug in HRA where any number of habitats over 4 would compress the output plots. Now extends the figure so that all plots are correctly scaled.
* Fixed a bug in HRA where the AOI attribute 'name' could not be an int. Should now accept any type.
* Fixed bug in HRA which re-wrote the labels if it was run immediately without closing the UI.
* Fixed nodata masking bug in Water Yield when raster extents were less than that covered by the watershed.
* Removed hydropower calibration parameter form water yield model.
* Models that had suffixes used to only allow alphanumeric characters.  Now all suffix types are allowed.
* A bug in the core platform that would occasionally cause routing errors on irregularly pixel sized rasters was fixed.  This often had the effect that the user would see broken streams and/or nodata values scattered through sediment or nutrient results.
* Wind Energy:
        * Added new framework for valuation component. Can now input a yearly price table that spans the lifetime of the wind farm. Also if no price table is made, can specify a price for energy and an annual rate of change.
        * Added new memory efficient distance transform functionality
        * Added ability to leave out 'landing points' in 'grid connection points' input. If not landing points are found, it will calculate wind farm directly to grid point distances
* Error message added in Wave Energy if clip shape has no intersection
* Fixed an issue where the data type of the nodata value in a raster might be different than the values in the raster.  This was common in the case of 64 bit floating point values as nodata when the underlying raster was 32 bit.  Now nodata values are cast to the underlying types which improves the reliability of many of the InVEST models.


3.0.1 (2014-05-19)
------------------
* Blue Carbon model released.

* HRA UI now properly reflects that the Resolution of Analysis is in meters, not meters squared, and thus will be applied as a side length for a raster pixel.

* HRA now accepts CSVs for ratings scoring that are semicolon separated as well as comma separated.

* Fixed a minor bug in InVEST's geoprocessing aggregate core that now consistently outputs correct zonal stats from the underlying pixel level hydro outputs which affects the water yield, sediment, and nutrient models.

* Added compression to InVEST output geotiff files.  In most cases this reduces output disk usage by a factor of 5.

* Fixed an issue where CSVs in the sediment model weren't open in universal line read mode.

* Fixed an issue where approximating whether pixel edges were the same size was not doing an approximately equal function.

* Fixed an issue that made the CV model crash when the coastline computed from the landmass didn't align perfectly with that defined in the geomorphology layer.

* Fixed an issue in the CV model where the intensity of local wave exposure was very low, and yielded zero local wave power for the majority of coastal segments.

* Fixed an issue where the CV model crashes if a coastal segment is at the edge of the shore exposure raster.

* Fixed the exposure of segments surrounded by land that appeared as exposed when their depth was zero.

* Fixed an issue in the CV model where the natural habitat values less than 5 were one unit too low, leading to negative habitat values in some cases.

* Fixed an exponent issue in the CV model where the coastal vulnerability index was raised to a power that was too high.

* Fixed a bug in the Scenic Quality model that prevented it from starting, as well as a number of other issues.

* Updated the pollination model to conform with the latest InVEST geoprocessing standards, resulting in an approximately 33% speedup.

* Improved the UI's ability to remember the last folder visited, and to have all file and folder selection dialogs have access to this information.

* Fixed an issue in Marine Water Quality where the UV points were supposed to be optional, but instead raised an exception when not passed in.

3.0.0 (2014-03-23)
------------------
The 3.0.0 release of InVEST represents a shift away from the ArcGIS to the InVEST standalone computational platform.  The only exception to this shift is the marine coastal protection tier 1 model which is still supported in an ArcGIS toolbox and has no InVEST 3.0 standalone at the moment.  Specific changes are detailed below

* A standalone version of the aesthetic quality model has been developed and packaged along with this release.  The standalone outperforms the ArcGIS equivalent and includes a valuation component.  See the user's guide for details.

* The core water routing algorithms for the sediment and nutrient models have been overhauled.  The routing algorithms now correctly adjust flow in plateau regions, address a bug that would sometimes not route large sections of a DEM, and has been optimized for both run time and memory performance.  In most cases the core d-infinity flow accumulation algorithm out performs TauDEM.  We have also packaged a simple interface to these algorithms in a standalone tool called RouteDEM; the functions can also be referenced from the scripting API in the invest_natcap.routing package.

* The sediment and nutrient models are now at a production level release.  We no longer support the ArcGIS equivalent of these models.

* The sediment model has had its outputs simplified with major changes including the removal of the 'pixel mean' outputs, a direct output of the pixel level export and retention maps, and a single output shapefile whose attribute table contains aggregations of sediment output values.  Additionally all inputs to the sediment biophysical table including p, c, and retention coefficients are now expressed as a proportion between 0 and 1; the ArcGIS model had previously required those inputs were integer values between 0 and 1000.  See the "Interpreting Results" section of sediment model for full details on the outputs.

* The nutrient model has had a similar overhaul to the sediment model including a simplified output structure with many key outputs contained in the attribute table of the shapefile.  Retention coefficients are also expressed in proportions between 0 and 1.  See the "Interpreting Results" section of nutrient model for full details on the outputs.

* Fixed a bug in Habitat Risk Assessment where the HRA module would incorrectly error if a criteria with a 0 score (meant to be removed from the assessment) had a 0 data quality or weight.

* Fixed a bug in Habitat Risk Assessment where the average E/C/Risk values across the given subregion were evaluating to negative numbers.

* Fixed a bug in Overlap Analysis where Human Use Hubs would error if run without inter-activity weighting, and Intra-Activity weighting would error if run without Human Use Hubs.

* The runtime performance of the hydropower water yield model has been improved.

* Released InVEST's implementation of the D-infinity flow algorithm in a tool called RouteDEM available from the start menu.

* Unstable version of blue carbon available.

* Unstable version of scenario generator available.

* Numerous other minor bug fixes and performance enhacnements.



2.6.0 (2013-12-16)
------------------
The 2.6.0 release of InVEST removes most of the old InVEST models from the Arc toolbox in favor of the new InVEST standalone models.  While we have been developing standalone equivalents for the InVEST Arc models since version 2.3.0, this is the first release in which we removed support for the deprecated ArcGIS versions after an internal review of correctness, performance, and stability on the standalones.  Additionally, this is one of the last milestones before the InVEST 3.0.0 release later next year which will transition InVEST models away from strict ArcGIS dependence to a standalone form.

Specifically, support for the following models have been moved from the ArcGIS toolbox to their Windows based standalones: (1) hydropower/water yield, (2) finfish aquaculture, (3) coastal protection tier 0/coastal vulnerability, (4) wave energy, (5) carbon, (6) habitat quality/biodiversity, (7) pollination, (8) timber, and (9) overlap analysis.  Additionally, documentation references to ArcGIS for those models have been replaced with instructions for launching standalone InVEST models from the Windows start menu.

This release also addresses minor bugs, documentation updates, performance tweaks, and new functionality to the toolset, including:

*  A Google doc to provide guidance for scripting the InVEST standalone models: https://docs.google.com/document/d/158WKiSHQ3dBX9C3Kc99HUBic0nzZ3MqW3CmwQgvAqGo/edit?usp=sharing

* Fixed a bug in the sample data that defined Kc as a number between 0 and 1000 instead of a number between 0 and 1.

* Link to report an issue now takes user to the online forums rather than an email address.

* Changed InVEST Sediment model standalone so that retention values are now between 0 and 1 instead of 0 and 100.

* Fixed a bug in Biodiversity where if no suffix were entered output filenames would have a trailing underscore (_) behind them.

* Added documentation to the water purification/nutrient retention model documentation about the standalone outputs since they differ from the ArcGIS version of the model.

* Fixed an issue where the model would try to move the logfile to the workspace after the model run was complete and Windows would erroneously report that the move failed.

* Removed the separation between marine and freshwater terrestrial models in the user's guide.  Now just a list of models.

* Changed the name of InVEST "Biodiversity" model to "Habitat Quality" in the module names, start menu, user's guide, and sample data folders.

* Minor bug fixes, performance enhancements, and better error reporting in the internal infrastructure.

* HRA risk in the unstable standalone is calculated differently from the last release. If there is no spatial overlap within a cell, there is automatically a risk of 0. This also applies to the E and C intermediate files for a given pairing. If there is no spatial overlap, E and C will be 0 where there is only habitat. However, we still create a recovery potential raster which has habitat- specific risk values, even without spatial overlap of a stressor. HRA shapefile outputs for high, medium, low risk areas are now calculated using a user-defined maximum number of overlapping stressors, rather than all potential stressors. In the HTML subregion averaged output, we now attribute what portion of risk to a habitat comes from each habitat-stressor pairing. Any pairings which don't overlap will have an automatic risk of 0.

* Major changes to Water Yield : Reservoir Hydropower Production. Changes include an alternative equation for calculating Actual Evapotranspiration (AET) for non-vegetated land cover types including wetlands. This allows for a more accurate representation of processes on land covers such as urban, water, wetlands, where root depth values aren't applicable. To differentiate between the two equations a column 'LULC_veg' has been added to the Biophysical table in Hydropower/input/biophysical_table.csv. In this column a 1 indicates vegetated and 0 indicates non-vegetated.

* The output structure and outputs have also change in Water Yield : Reservoir Hydropower Production. There is now a folder 'output' that contains all output files including a sub directory 'per_pixel' which has three pixel raster outputs. The subwatershed results are only calculated for the water yield portion and those results can be found as a shapefile, 'subwatershed_results.shp', and CSV file, 'subwatershed_results.csv'. The watershed results can be found in similar files: watershed_results.shp and watershed_results.csv. These two files for the watershed outputs will aggregate the Scarcity and Valuation results as well.

* The evapotranspiration coefficients for crops, Kc, has been changed to a decimal input value in the biophysical table. These values used to be multiplied by 1000 so that they were in integer format, that pre processing step is no longer necessary.

* Changing support from richsharp@stanford.edu to the user support forums at http://ncp-yamato.stanford.edu/natcapforums.

2.5.6 (2013-09-06)
------------------
The 2.5.6 release of InVEST that addresses minor bugs, performance
tweaks, and new functionality of the InVEST standalone models.
Including:

* Change the changed the Carbon biophysical table to use code field
  name from LULC to lucode so it is consistent with the InVEST water
  yield biophysical table.

* Added Monte Carlo uncertainty analysis and documentation to finfish
  aquaculture model.

* Replaced sample data in overlap analysis that was causing the model
  to crash.

* Updates to the overlap analysis user's guide.

* Added preprocessing toolkit available under
  C:\{InVEST install directory}\utils

* Biodiversity Model now exits gracefully if a threat raster is not
  found in the input folder.

* Wind Energy now uses linear (bilinear because its over 2D space?)
  interpolation.

* Wind Energy has been refactored to current API.

* Potential Evapotranspiration input has been properly named to
  Reference Evapotranspiration.

* PET_mn for Water Yield is now Ref Evapotranspiration times Kc
  (evapotranspiration coefficient).

* The soil depth field has been renamed 'depth to root restricting
  layer' in both the hydropower and nutrient retention models.

* ETK column in biophysical table for Water Yield is now Kc.

* Added help text to Timber model.

* Changed the behavior of nutrient retention to return nodata values
  when the mean runoff index is zero.

* Fixed an issue where the hydropower model didn't use the suffix
  inputs.

* Fixed a bug in Biodiversity that did not allow for numerals in the
  threat names and rasters.

* Updated routing algorithm to use a modern algorithm for plateau
  direction resolution.

* Fixed an issue in HRA where individual risk pixels weren't being
  calculated correctly.

* HRA will now properly detect in the preprocessed CSVs when criteria
  or entire habitat-stressor pairs are not desired within an
  assessment.

* Added an infrastructure feature so that temporary files are created
  in the user's workspace rather than at the system level
  folder.  This lets users work in a secondary workspace on a USB
  attached hard drive and use the space of that drive, rather than the
  primary operating system drive.

2.5.5 (2013-08-06)
------------------
The 2.5.5 release of InVEST that addresses minor bugs, performance
tweaks, and new functionality of the InVEST standalone models.  Including:

 * Production level release of the 3.0 Coastal Vulnerability model.
    - This upgrades the InVEST 2.5.4 version of the beta standalone CV
      to a full release with full users guide.  This version of the
      CV model should be used in all cases over its ArcGIS equivalent.

 * Production level release of the Habitat Risk Assessment model.
    - This release upgrades the InVEST 2.5.4 beta version of the
      standalone habitat risk assessment model. It should be used in
      all cases over its ArcGIS equivalent.

 * Uncertainty analysis in Carbon model (beta)
    - Added functionality to assess uncertainty in sequestration and
      emissions given known uncertainty in carbon pool stocks.  Users
      can now specify standard  deviations of carbon pools with
      normal distributions as well as desired uncertainty levels.
      New outputs include masks for regions which both sequester and
      emit carbon with a high probability of confidence.  Please see
      the "Uncertainty Analysis" section of the carbon user's guide
      chapter for more information.

 * REDD+ Scenario Analysis in Carbon model (beta)
    - Additional functionality to assist users evaluating REDD
      and REDD+ scenarios in the carbon model.  The uncertainty analysis
      functionality can also be used with these scenarios.
      Please see the "REDD Scenario Analysis" section of the
      carbon user's guide chapter for more information.

 * Uncertainty analysis in Finfish Aquaculture model (beta)
    - Additionally functionality to account for uncertainty in
      alpha and beta growth parameters as well as histogram
      plots showing the distribution of harvest weights and
      net present value.   Uncertainty analysis is performed
      through Monte Carlo runs that normally sample the
      growth parameters.

 * Streamlined Nutrient Retention model functionality
    - The nutrient retention module no longer requires users to explicitly
      run the water yield model.  The model now seamlessly runs water yield
      during execution.

 * Beta release of the recreation model
    - The recreation is available for beta use with limited documentation.

 * Full release of the wind energy model
    - Removing the 'beta' designation on the wind energy model.


Known Issues:

 * Flow routing in the standalone sediment and nutrient models has a
   bug that prevents routing in some (not all) landscapes.  This bug is
   related to resolving d-infinity flow directions across flat areas.
   We are implementing the solution in Garbrecht and Martx (1997).
   In the meanwhile the sediment and nutrient models are still marked
   as beta until this issue is resolved.

2.5.4 (2013-06-07)
------------------
This is a minor release of InVEST that addresses numerous minor bugs and performance tweaks in the InVEST 3.0 models.  Including:

 * Refactor of Wave Energy Model:
    - Combining the Biophysical and Valuation modules into one.
    - Adding new data for the North Sea and Australia
    - Fixed a bug where elevation values that were equal to or greater than zero
      were being used in calculations.
    - Fixed memory issues when dealing with large datasets.
    - Updated core functions to remove any use of depracated functions

 * Performance updates to the carbon model.

 * Nodata masking fix for rarity raster in Biodiversity Model.
    - When computing rarity from a base landuse raster and current or future
      landuse raster, the intersection of the two was not being properly taken.

 * Fixes to the flow routing algorithms in the sediment and nutrient
   retention models in cases where stream layers were burned in by ArcGIS
   hydro tools.  In those cases streams were at the same elevation and caused
   routing issues.

 * Fixed an issue that affected several InVEST models that occured
   when watershed polygons were too small to cover a pixel.  Excessively
   small watersheds are now handled correctly

 * Arc model deprecation.  We are deprecating the following ArcGIS versions
   of our InVEST models in the sense we recommend ALL users use the InVEST
   standalones over the ArcGIS versions, and the existing ArcGIS versions
   of these models will be removed entirely in the next release.

        * Timber
        * Carbon
        * Pollination
        * Biodiversity
        * Finfish Aquaculture

Known Issues:

 * Flow routing in the standalone sediment and nutrient models has a
   bug that prevents routing in several landscapes.  We're not
   certain of the nature of the bug at the moment, but we will fix by
   the next release.  Thus, sediment and nutrient models are marked
   as (beta) since in some cases the DEM routes correctly.

2.5.3 (2013-03-21)
------------------
This is a minor release of InVEST that fixes an issue with the HRA model that caused ArcGIS versions of the model to fail when calculating habitat maps for risk hotspots. This upgrade is strongly recommended for users of InVEST 2.5.1 or 2.5.2.

2.5.2 (2013-03-17)
------------------
This is a minor release of InVEST that fixes an issue with the HRA sample data that caused ArcGIS versions of the model to fail on the training data.  There is no need to upgrade for most users unless you are doing InVEST training.

2.5.1 (2013-03-12)
------------------
This is a minor release of InVEST that does not add any new models, but
does add additional functionality, stability, and increased performance to
one of the InVEST 3.0 standalones:

  - Pollination 3.0 Beta:
        - Fixed a bug where Windows users of InVEST could run the model, but
          most raster outputs were filled with nodata values.

Additionally, this minor release fixes a bug in the InVEST user interface where
collapsible containers became entirely non-interactive.

2.5.0 (2013-03-08)
------------------
This a major release of InVEST that includes new standalone versions (ArcGIS
is not required) our models as well as additional functionality, stability,
and increased performance to many of the existing models.  This release is
timed to support our group's annual training event at Stanford University.
We expect to release InVEST 2.5.1 a couple of weeks after to address any
software issues that arise during the training.  See the release notes
below for details of the release, and please contact richsharp@stanford.edu
for any issues relating to software:

  - *new* Sediment 3.0 Beta:
      - This is a standalone model that executes an order of magnitude faster
        than the original ArcGIS model, but may have memory issues with
        larger datasets. This fix is scheduled for the 2.5.1 release of InVEST.
      - Uses a d-infinity flow algorithm (ArcGIS version uses D8).
      - Includes a more accurate LS factor.
      - Outputs are now summarized by polygon rather than rasterized polygons.
        Users can view results directly as a table rather than sampling a
        GIS raster.
  - *new* Nutrient 3.0 Beta:
      - This is a standalone model that executes an order of magnitude faster
        than the original ArcGIS model, but may have memory issues with
        larger datasets. This fix is scheduled for the 2.5.1 release of InVEST.
      - Uses a d-infinity flow algorithm (ArcGIS version uses D8).
      - Includes a more accurate LS factor.
      - Outputs are now summarized by polygon rather than rasterized polygons.
        Users can view results directly as a table rather than sampling a
        GIS raster.
  - *new* Wind Energy:
      - A new offshore wind energy model.  This is a standalone-only model
        available under the windows start menu.
  - *new* Recreation Alpha:
      - This is a working demo of our soon to be released future land and near
        shore recreation model.  The model itself is incomplete and should only
        be used as a demo or by NatCap partners that know what they're doing.
  - *new* Habitat Risk Assessment 3.0 Alpha:
      - This is a working demo of our soon to be released 3.0 version of habitat
        risk assessment.  The model itself is incomplete and should only
        be used as a demo or by NatCap partners that know what they're doing.
        Users that need to use the habitat risk assessment should use the
        ArcGIS version of this model.

  - Improvements to the InVEST 2.x ArcGIS-based toolset:
      - Bug fixes to the ArcGIS based Coastal Protection toolset.

  - Removed support for the ArcGIS invest_VERSION.mxd map.  We expect to
    transition the InVEST toolset exclusive standalone tools in a few months.  In
    preparation of this we are starting to deprecate parts of our old ArcGIS
    toolset including this ArcMap document.  The InVEST ArcToolbox is still
    available in C:\InVEST_2_5_0\invest_250.tbx.

  - Known issues:

    - The InVEST 3.0 standalones generate open source GeoTiffs as
      outputs rather than the proprietary ESRI Grid format.  ArcGIS 9.3.1
      occasionally displays these rasters incorrectly.  We have found
      that these layers can be visualized in ArcGIS 9.3.1 by following
      convoluted steps: Right Click on the layer and select Properties; click on
      the Symbology tab; select Stretch, agree to calculate a histogram (this will
      create an .aux file that Arc can use for visualization), click "Ok", remove
      the raster from the layer list, then add it back. As an alternative, we
      suggest using an open source GIS Desktop Tool like Quantum GIS or ArcGIS
      version 10.0 or greater.

   - The InVEST 3.0 carbon model will generate inaccurate sequestration results
     if the extents of the current and future maps don't align.  This will be
     fixed in InVEST 2.5.1; in the meanwhile a workaround is to clip both LULCs
     so they have identical overlaps.

   - A user reported an unstable run of InVEST 3.0 water yield.  We are not
     certain what is causing the issue, but we do have a fix that will go out
     in InVEST 2.5.1.

   - At the moment the InVEST standalones do not run on Windows XP.  This appears
     to be related to an incompatibility between Windows XP and GDAL, the an open
     source gis library we use to create and read GIS data.  At the moment we are
     uncertain if we will be able to fix this bug in future releases, but will
     pass along more information in the future.

2.4.5 (2013-02-01)
------------------
This is a minor release of InVEST that does not add any new models, but
does add additional functionality, stability, and increased performance to
many of the InVEST 3.0 standalones:

  - Pollination 3.0 Beta:
      - Greatly improved memory efficiency over previous versions of this model.
      - 3.0 Beta Pollination Biophysical and Valuation have been merged into a
        single tool, run through a unified user interface.
      - Slightly improved runtime through the use of newer core InVEST GIS libraries.
      - Optional ability to weight different species individually.  This feature
        adds a column to the Guilds table that allows the user to specify a
        relative weight for each species, which will be used before combining all
        species supply rasters.
      - Optional ability to aggregate pollinator abundances at specific points
        provided by an optional points shapefile input.
      - Bugfix: non-agricultural pixels are set to a value of 0.0 to indicate no
        value on the farm value output raster.
      - Bugfix: sup_val_<beename>_<scenario>.tif rasters are now saved to the
        intermediate folder inside the user's workspace instead of the output
        folder.
  - Carbon Biophysical 3.0 Beta:
        * Tweaked the user interface to require the user to
          provide a future LULC raster when the 'Calculate Sequestration' checkbox
          is checked.
        * Fixed a bug that restricted naming of harvest layers.  Harvest layers are
          now selected simply by taking the first available layer.
  - Better memory efficiency in hydropower model.
  - Better support for unicode filepaths in all 3.0 Beta user interfaces.
  - Improved state saving and retrieval when loading up previous-run parameters
    in all 3.0 Beta user interfaces.
  - All 3.0 Beta tools now report elapsed time on completion of a model.
  - All 3.0 Beta tools now provide disk space usage reports on completion of a
    model.
  - All 3.0 Beta tools now report arguments at the top of each logfile.
  - Biodiversity 3.0 Beta: The half-saturation constant is now allowed to be a
    positive floating-point number.
  - Timber 3.0 Beta: Validation has been added to the user interface for this
    tool for all tabular and shapefile inputs.
  - Fixed some typos in Equation 1 in the Finfish Aquaculture user's guide.
  - Fixed a bug where start menu items were not getting deleted during an InVEST
    uninstall.
  - Added a feature so that if the user selects to download datasets but the
    datasets don't successfully download the installation alerts the user and
    continues normally.
  - Fixed a typo with tau in aquaculture guide, originally said 0.8, really 0.08.

  - Improvements to the InVEST 2.x ArcGIS-based toolset:
      - Minor bugfix to Coastal Vulnerability, where an internal unit of
        measurements was off by a couple digits in the Fetch Calculator.
      - Minor fixes to various helper tools used in InVEST 2.x models.
      - Outputs for Hargreaves are now saved as geoTIFFs.
      - Thornwaite allows more flexible entering of hours of sunlight.

2.4.4 (2012-10-24)
------------------
- Fixes memory errors experienced by some users in the Carbon Valuation 3.0 Beta model.
- Minor improvements to logging in the InVEST User Interface
- Fixes an issue importing packages for some officially-unreleased InVEST models.

2.4.3 (2012-10-19)
------------------
- Fixed a minor issue with hydropower output vaulation rasters whose statistics were not pre-calculated.  This would cause the range in ArcGIS to show ther rasters at -3e38 to 3e38.
- The InVEST installer now saves a log of the installation process to InVEST_<version>\install_log.txt
- Fixed an issue with Carbon 3.0 where carbon output values were incorrectly calculated.
- Added a feature to Carbon 3.0 were total carbon stored and sequestered is output as part of the running log.
- Fixed an issue in Carbon 3.0 that would occur when users had text representations of floating point numbers in the carbon pool dbf input file.
- Added a feature to all InVEST 3.0 models to list disk usage before and after each run and in most cases report a low free space error if relevant.

2.4.2 (2012-10-15)
------------------
- Fixed an issue with the ArcMap document where the paths to default data were not saved as relative paths.  This caused the default data in the document to not be found by ArcGIS.
- Introduced some more memory-efficient processing for Biodiversity 3.0 Beta.  This fixes an out-of-memory issue encountered by some users when using very large raster datasets as inputs.

2.4.1 (2012-10-08)
------------------
- Fixed a compatibility issue with ArcGIS 9.3 where the ArcMap and ArcToolbox were unable to be opened by Arc 9.3.

2.4.0 (2012-10-05)
------------------
Changes in InVEST 2.4.0

General:

This is a major release which releases two additional beta versions of the
InVEST models in the InVEST 3.0 framework.  Additionally, this release
introduces start menu shortcuts for all available InVEST 3.0 beta models.
Existing InVEST 2.x models can still be found in the included Arc toolbox.

Existing InVEST models migrated to the 3.0 framework in this release
include:

- Biodiversity 3.0 Beta
    - Minor bug fixes and usability enhancements
    - Runtime decreased by a factor of 210
- Overlap Analysis 3.0 Beta
    - In most cases runtime decreased by at least a factor of 15
    - Minor bug fixes and usability enhancements
    - Split into two separate tools:
        * Overlap Analysis outputs rasters with individually-weighted pixels
        * Overlap Analysis: Management Zones produces a shapefile output.
    - Updated table format for input activity CSVs
    - Removed the "grid the seascape" step

Updates to ArcGIS models:

- Coastal vulnerability
    - Removed the "structures" option
    - Minor bug fixes and usability enhancements
- Coastal protection (erosion protection)
    - Incorporated economic valuation option
    - Minor bug fixes and usability enhancements

Additionally there are a handful of minor fixes and feature
enhancements:

- InVEST 3.0 Beta standalones (identified by a new InVEST icon) may be run
  from the Start Menu (on windows navigate to
  Start Menu -> All Programs -> InVEST 2.4.0
- Bug fixes for the calculation of raster statistics.
- InVEST 3.0 wave energy no longer requires an AOI for global runs, but
  encounters memory issues on machines with less than 4GB of RAM.  This
  is a known issue that will be fixed in a minor release.
- Minor fixes to several chapters in the user's guide.
- Minor bug fix to the 3.0 Carbon model: harvest maps are no longer required
  inputs.
- Other minor bug fixes and runtime performance tweaks in the 3.0 framework.
- Improved installer allows users to remove InVEST from the Windows Add/Remove
  programs menu.
- Fixed a visualization bug with wave energy where output rasters did not have the min/max/stdev calculations on them.  This made the default visualization in arc be a gray blob.

2.3.0 (2012-08-02)
------------------
Changes in InVEST 2.3.0

General:

This is a major release which releases several beta versions of the
InVEST models in the InVEST 3.0 framework.  These models run as
standalones, but a GIS platform is needed to edit and view the data
inputs and outputs.  Until InVEST 3.0 is released the original ArcGIS
based versions of these tools will remain the release.

Existing InVEST models migrated to the 3.0 framework in this release
include:

- Reservoir Hydropower Production 3.0 beta
    - Minor bug fixes.
- Finfish Aquaculture
    - Minor bug fixes and usability enhancements.
- Wave Energy 3.0 beta
    - Runtimes for non-global runs decreased by a factor of 7
    - Minor bugs in interpolation that exist in the 2.x model is fixed in
      3.0 beta.
- Crop Pollination 3.0 beta
    - Runtimes decreased by a factor of over 10,000

This release also includes the new models which only exist in the 3.0
framework:

- Marine Water Quality 3.0 alpha with a preliminary  user's guide.

InVEST models in the 3.0 framework from previous releases that now
have a standalone executable include:

- Managed Timber Production Model
- Carbon Storage and Sequestration

Additionally there are a handful of other minor fixes and feature
enhancements since the previous release:

- Minor bug fix to 2.x sedimentation model that now correctly
  calculates slope exponentials.
- Minor fixes to several chapters in the user's guide.
- The 3.0 version of the Carbon model now can value the price of carbon
  in metric tons of C or CO2.
- Other minor bug fixes and runtime performance tweaks in the 3.0 framework.

2.2.2 (2012-03-03)
------------------
Changes in InVEST 2.2.2

General:

This is a minor release which fixes the following defects:

-Fixed an issue with sediment retention model where large watersheds
 allowed loading per cell was incorrectly rounded to integer values.

-Fixed bug where changing the threshold didn't affect the retention output
 because function was incorrectly rounded to integer values.

-Added total water yield in meters cubed to to output table by watershed.

-Fixed bug where smaller than default (2000) resolutions threw an error about
 not being able to find the field in "unitynew".  With non-default resolution,
 "unitynew" was created without an attribute table, so one was created by
 force.

-Removed mention of beta state and ecoinformatics from header of software
 license.

-Modified overlap analysis toolbox so it reports an error directly in the
 toolbox if the workspace name is too long.

2.2.1 (2012-01-26)
------------------
Changes in InVEST 2.2.1

General:

This is a minor release which fixes the following defects:

-A variety of miscellaneous bugs were fixed that were causing crashes of the Coastal Protection model in Arc 9.3.
-Fixed an issue in the Pollination model that was looking for an InVEST1005 directory.
-The InVEST "models only" release had an entry for the InVEST 3.0 Beta tools, but was missing the underlying runtime.  This has been added to the models only 2.2.1 release at the cost of a larger installer.
-The default InVEST ArcMap document wouldn't open in ArcGIS 9.3.  It can now be opened by Arc 9.3 and above.
-Minor updates to the Coastal Protection user's guide.

2.2.0 (2011-12-22)
------------------
In this release we include updates to the habitat risk assessment
model, updates to Coastal Vulnerability Tier 0 (previously named
Coastal Protection), and a new tier 1 Coastal Vulnerability tool.
Additionally, we are releasing a beta version of our 3.0 platform that
includes the terrestrial timber and carbon models.

See the "Marine Models" and "InVEST 3.0 Beta" sections below for more details.

**Marine Models**

1. Marine Python Extension Check

   This tool has been updated to include extension requirements for the new
   Coastal Protection T1 model.  It also reflects changes to the Habitat Risk
   Assessment and Coastal Protection T0 models, as they no longer require the
   PythonWin extension.

2. Habitat Risk Assessment (HRA)

   This model has been updated and is now part of three-step toolset.  The
   first step is a new Ratings Survey Tool which eliminates the need for
   Microsoft Excel when users are providing habitat-stressor ratings.  This
   Survey Tool now allows users to up- and down-weight the importance of
   various criteria.  For step 2, a copy of the Grid the Seascape tool has been
   placed in the HRA toolset.  In the last step, users will run the HRA model
   which includes the following updates:

   - New habitat outputs classifying risk as low, medium, and high
   - Model run status updates (% complete) in the message window
   - Improved habitat risk plots embedded in the output HTML

3. Coastal Protection

   This module is now split into sub-models, each with two parts.  The first
   sub-model is Coastal Vulnerability (Tier 0) and the new addition is Coastal
   Protection (Tier 1).

   Coastal Vulnerability (T0)
   Step 1) Fetch Calculator - there are no updates to this tool.
   Step 2) Vulnerability Index

   - Wave Exposure: In this version of the model, we define wave exposure for
     sites facing the open ocean as the maximum of the weighted average of
     wave's power coming from the ocean or generated by local winds.  We
     weight wave power coming from each of the 16 equiangular sector by the
     percent of time that waves occur in that sector, and based on whether or
     not fetch in that sector exceeds 20km.  For sites that are sheltered, wave
     exposure is the average of wave power generated by the local storm winds
     weighted by the percent occurrence of those winds in each sector.  This
     new method takes into account the seasonality of wind and wave patterns
     (storm waves generally come from a preferential direction), and helps
     identify regions that are not exposed to powerful waves although they are
     open to the ocean (e.g. the leeside of islands).

   - Natural Habitats: The ranking is now computed using the rank of all
     natural habitats present in front of a segment, and we weight the lowest
     ranking habitat 50% more than all other habitats.  Also, rankings and
     protective distance information are to be provided by CSV file instead of
     Excel.  With this new method, shoreline segments that have more habitats
     than others will have a lower risk of inundation and/or erosion during
     storms.

   - Structures: The model has been updated to now incorporate the presence of
     structures by decreasing the ranking of shoreline segments that adjoin
     structures.

   Coastal Protection (T1) - This is a new model which plots the amount of
   sandy beach erosion or consolidated bed scour that backshore regions
   experience in the presence or absence of natural habitats.  It is composed
   of two steps: a Profile Generator and Nearshore Waves and Erosion.  It is
   recommended to run the Profile Generator before the Nearshore Waves and
   Erosion model.

   Step 1) Profile Generator:  This tool helps the user generate a 1-dimensional
   bathymetric and topographic profile perpendicular to the shoreline at the
   user-defined location.  This model provides plenty of guidance for building
   backshore profiles for beaches, marshes and mangroves.  It will help users
   modify bathymetry profiles that they already have, or can generate profiles
   for sandy beaches if the user has not bathymetric data.  Also, the model
   estimates and maps the location of natural habitats present in front of the
   region of interest.  Finally, it provides sample wave and wind data that
   can be later used in the Nearshore Waves and Erosion model, based on
   computed fetch values and default Wave Watch III data.

   Step 2) Nearshore Waves and Erosion: This model estimates profiles of beach
   erosion or values of rates of consolidated bed scour at a site as a function
   of the type of habitats present in the area of interest.  The model takes
   into account the protective effects of vegetation, coral and oyster reefs,
   and sand dunes.  It also shows the difference of protection provided when
   those habitats are present, degraded, or gone.

4. Aesthetic Quality

   This model no longer requires users to provide a projection for Overlap
   Analysis.  Instead, it uses the projection from the user-specified Area of
   Interest (AOI) polygon.  Additionally, the population estimates for this
   model have been fixed.

**InVEST 3.0 Beta**

The 2.2.0 release includes a preliminary version of our InVEST 3.0 beta
platform.  It is included as a toolset named "InVEST 3.0 Beta" in the
InVEST220.tbx.  It is currently only supported with ArcGIS 10.  To launch
an InVEST 3.0 beta tool, double click on the desired tool in the InVEST 3.0
toolset then click "Ok" on the Arc toolbox screen that opens. The InVEST 3.0
tool panel has inputs very similar to the InVEST 2.2.0 versions of the tools
with the following modifications:

InVEST 3.0 Carbon:
  * Fixes a minor bug in the 2.2 version that ignored floating point values
    in carbon pool inputs.
  * Separation of carbon model into a biophysical and valuation model.
  * Calculates carbon storage and sequestration at the minimum resolution of
    the input maps.
  * Runtime efficiency improved by an order of magnitude.
  * User interface streamlined including dynamic activation of inputs based
    on user preference, direct link to documentation, and recall of inputs
    based on user's previous run.

InVEST 3.0 Timber:
  * User interface streamlined including dynamic activation of inputs based
    on user preference, direct link to documentation, and recall of inputs
    based on user's previous run.


2.1.1 (2011-10-17)
------------------
Changes in InVEST 2.1.1

General:

This is a minor release which fixes the following defects:

-A truncation error was fixed on nutrient retention and sedimentation model that involved division by the number of cells in a watershed.  Now correctly calculates floating point division.
-Minor typos were fixed across the user's guide.


2.1 Beta (2011-05-11)
---------------------
Updates to InVEST Beta

InVEST 2.1 . Beta

Changes in InVEST 2.1

General:

1. InVEST versioning
We have altered our versioning scheme.  Integer changes will reflect major changes (e.g. the addition of marine models warranted moving from 1.x to 2.0).  An increment in the digit after the primary decimal indicates major new features (e.g the addition of a new model) or major revisions.  For example, this release is numbered InVEST 2.1 because two new models are included).  We will add another decimal to reflect minor feature revisions or bug fixes.  For example, InVEST 2.1.1 will likely be out soon as we are continually working to improve our tool.
2. HTML guide
With this release, we have migrated the entire InVEST users. guide to an HTML format.  The HTML version will output a pdf version for use off-line, printing, etc.


**MARINE MODELS**

1.Marine Python Extension Check

-This tool has been updated to allow users to select the marine models they intend to run.  Based on this selection, it will provide a summary of which Python and ArcGIS extensions are necessary and if the Python extensions have been successfully installed on the user.s machine.

2.Grid the Seascape (GS)

-This tool has been created to allow marine model users to generate an seascape analysis grid within a specified area of interest (AOI).

-It only requires an AOI and cell size (in meters) as inputs, and produces a polygon grid which can be used as inputs for the Habitat Risk Assessment and Overlap Analysis models.

3. Coastal Protection

- This is now a two-part model for assessing Coastal Vulnerability.  The first part is a tool for calculating fetch and the second maps the value of a Vulnerability Index, which differentiates areas with relatively high or low exposure to erosion and inundation during storms.

- The model has been updated to now incorporate coastal relief and the protective influence of up to eight natural habitat input layers.

- A global Wave Watch 3 dataset is also provided to allow users to quickly generate rankings for wind and wave exposure worldwide.

4. Habitat Risk Assessment (HRA)

This new model allows users to assess the risk posed to coastal and marine habitats by human activities and the potential consequences of exposure for the delivery of ecosystem services and biodiversity.  The HRA model is suited to screening the risk of current and future human activities in order to prioritize management strategies that best mitigate risk.

5. Overlap Analysis

This new model maps current human uses in and around the seascape and summarizes the relative importance of various regions for particular activities.  The model was designed to produce maps that can be used to identify marine and coastal areas that are most important for human use, in particular recreation and fisheries, but also other activities.

**FRESHWATER MODELS**

All Freshwater models now support ArcMap 10.


Sample data:

1. Bug fix for error in Water_Tables.mdb Biophysical table where many field values were shifted over one column relative to the correct field name.

2. Bug fix for incorrect units in erosivity layer.


Hydropower:

1.In Water Yield, new output tables have been added containing mean biophysical outputs (precipitation, actual and potential evapotranspiration, water yield)  for each watershed and sub-watershed.


Water Purification:

1. The Water Purification Threshold table now allows users to specify separate thresholds for nitrogen and phosphorus.   Field names thresh_n and thresh_p replace the old ann_load.

2. The Nutrient Retention output tables nutrient_watershed.dbf and nutrient_subwatershed.dbf now include a column for nutrient retention per watershed/sub-watershed.

3. In Nutrient Retention, some output file names have changed.

4. The user's guide has been updated to explain more accurately the inclusion of thresholds in the biophysical service estimates.


Sedimentation:

1. The Soil Loss output tables sediment_watershed.dbf and sediment_subwatershed.dbf now include a column for sediment retention per watershed/sub-watershed.

2. In Soil Loss, some output file names have changed.

3. The default input value for Slope Threshold is now 75.

4. The user's guide has been updated to explain more accurately the inclusion of thresholds in the biophysical service estimates.

5. Valuation: Bug fix where the present value was not being applied correctly.





2.0 Beta (2011-02-14)
---------------------
Changes in InVEST 2.0

InVEST 1.005 is a minor release with the following modification:

1. Aesthetic Quality

    This new model allows users to determine the locations from which new nearshore or offshore features can be seen.  It generates viewshed maps that can be used to identify the visual footprint of new offshore development.


2. Coastal Vulnerability

    This new model produces maps of coastal human populations and a coastal exposure to erosion and inundation index map.  These outputs can be used to understand the relative contributions of different variables to coastal exposure and to highlight the protective services offered by natural habitats.


3. Aquaculture

    This new model is used to evaluate how human activities (e.g., addition or removal of farms, changes in harvest management practices) and climate change (e.g., change in sea surface temperature) may affect the production and economic value of aquacultured Atlantic salmon.


4. Wave Energy

    This new model provides spatially explicit information, showing potential areas for siting Wave Energy conversion (WEC) facilities with the greatest energy production and value.  This site- and device-specific information for the WEC facilities can then be used to identify and quantify potential trade-offs that may arise when siting WEC facilities.


5. Avoided Reservoir Sedimentation

    - The name of this model has been changed to the Sediment Retention model.

    - We have added a water quality valuation model for sediment retention. The user now has the option to select avoided dredge cost analysis, avoided water treatment cost analysis or both.  The water quality valuation approach is the same as that used in the Water Purification: Nutrient Retention model.

    - The threshold information for allowed sediment loads (TMDL, dead volume, etc.) are now input in a stand alone table instead of being included in the valuation table. This adjusts the biophysical service output for any social allowance of pollution. Previously, the adjustment was only done in the valuation model.

    - The watersheds and sub-watershed layers are now input as shapefiles instead of rasters.

    - Final outputs are now aggregated to the sub-basin scale. The user must input a sub-basin shapefile. We provide the Hydro 1K dataset as a starting option. See users guide for changes to many file output names.

    - Users are strongly advised not to interpret pixel-scale outputs for hydrological understanding or decision-making of any kind. Pixel outputs should only be used for calibration/validation or model checking.


6. Hydropower Production

    - The watersheds and sub-watershed layers are now input as shapefiles instead of rasters.

    - Final outputs are now aggregated to the sub-basin scale. The user must input a sub-basin shapefile. We provide the Hydro 1K dataset as a starting option. See users guide for changes to many file output names.

    - Users are strongly advised not to interpret pixel-scale outputs for hydrological understanding or decision-making of any kind. Pixel outputs should only be used for calibration/validation or model checking.

    - The calibration constant for each watershed is now input in a stand-alone table instead of being included in the valuation table. This makes running the water scarcity model simpler.


7. Water Purification: Nutrient Retention

    - The threshold information for allowed pollutant levels (TMDL, etc.) are now input in a stand alone table instead of being included in the valuation table. This adjusts the biophysical service output for any social allowance of pollution. Previously, the adjustment was only done in the valuation model.

    - The watersheds and sub-watershed layers are now input as shapefiles instead of rasters.

    - Final outputs are now aggregated to the sub-basin scale. The user must input a sub-basin shapefile. We provide the Hydro 1K dataset as a starting option. See users guide for changes to many file output names.

    - Users are strongly advised not to interpret pixel-scale outputs for hydrological understanding or decision-making of any kind. Pixel outputs should only be used for calibration/validation or model checking.


8. Carbon Storage and Sequestration

    The model now outputs an aggregate sum of the carbon storage.


9. Habitat Quality and Rarity

    This model had an error while running ReclassByACII if the land cover codes were not sorted alphabetically.  This has now been corrected and it sorts the reclass file before running the reclassification

    The model now outputs an aggregate sum of the habitat quality.

10. Pollination

    In this version, the pollination model accepts an additional parameter which indicated the proportion of a crops yield that is attributed to wild pollinators.<|MERGE_RESOLUTION|>--- conflicted
+++ resolved
@@ -71,18 +71,15 @@
       flag, leading to a perceived buffering of spatial criteria in certain
       cases.  In InVEST 3.9.0, these were rasterized with ``ALL_TOUCHED=FALSE``.
       https://github.com/natcap/invest/issues/1120
-<<<<<<< HEAD
     * Fixed an issue with the results table, ``SUMMARY_STATISTICS.csv`` where
       the percentages of high, medium and low risk classifications were not
       correctly reported.
     * Added a column to the ``SUMMARY_STATISTICS.csv`` output table to also
       report the percentage of pixels within each subregion that have no risk
       classification (a risk classification of 0).
-=======
 * Urban Stormwater Retention
     * Added validation to check that the input soil groups raster has an
       integer data type
->>>>>>> 068811c5
 * Urban Cooling
     * Updated the text for the ``building_intensity`` column in the biophysical
       table to clarify that the values of this column should be normalized
