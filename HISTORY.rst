--- conflicted
+++ resolved
@@ -34,6 +34,11 @@
 
 Unreleased Changes
 ------------------
+* General
+    * Fixed an issue where datastack archives would not include any spatial
+      datasets that were linked to in CSV files.  This now works for all models
+      except HRA.  If an HRA datastack archive is requested,
+      ``NotImplementedError`` will be raised.  A fix for HRA is pending.
 
 3.10.1 (2022-01-06)
 -------------------
@@ -69,15 +74,8 @@
     * Updating the ``taskgraph`` requirement to ``0.11.0`` to resolve an issue
       where modifying a file within a roughly 2-second window would fool
       ``taskgraph`` into believing that the file had not been modified.
-<<<<<<< HEAD
-    * Fixed an issue where datastack archives would not include any spatial
-      datasets that were linked to in CSV files.  This now works for all models
-      except HRA.  If an HRA datastack archive is requested,
-      ``NotImplementedError`` will be raised.  A fix for HRA is pending.
-=======
     * Fixed a bug where some input rasters with NaN nodata values would go
       undetected as nodata and yield unexpected behavior.
->>>>>>> f22a9a6e
 * Annual Water Yield
     * Renamed the Windows start menu shortcut from "Water Yield" to
       "Annual Water Yield".
