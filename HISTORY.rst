.. :changelog:

Unreleased Changes
------------------
<<<<<<< HEAD
* Removing Scenario Generator: Rule-based model.
=======
* Fixing a bug in Hydropower model where watershed aggregations would be incorrect
  if a watershed is partially covering nodata raster values. Nodata values are now
  ignored in zonal statistics. Numerical results change very slightly in the
  case where a watershed only includes a few nodata pixels.
>>>>>>> fe136c1a
* Adding TaskGraph functionality to GLOBIO model. 
* Adding some TaskGraph functionality to Scenario Generator: Proximity. 
* Fixing an issue with the InVEST Fisheries model that would prevent the model
  from batch-processing a directory of population tables.  The model will now
  process these files as expected.
* Reimplementing Crop Production models using taskgraph.
* Fixing an issue with Crop Production Regression's result_table.csv where the
 'production_modeled' and '<nutrient>_modeled' values calculated for each crop
  were done so using the same crop raster (e.g. wheat, soybean, and barley values
  were all based on soybean data).
* Hydropower subwatershed results now include all the same metrics as the
  watershed results, with the exception of economic valuation metrics.
* Reimplementing the Hydropower model using taskgraph.
* Reimplementing the Carbon model using taskgraph.
* Fixing an issue with Coastal Blue Carbon validation to allow column names to
  ignore case.
* Updating core carbon forest edge regression data coefficient to drop
  impossible negative coefficients.
* Fixing an issue with the Scenario Generator: Proximity model that would
  raise an exception if no AOI were passed in even though the AOI is optional.
* Removing Overlap Analysis and Overlap Analysis: Management Zones.
* Removing Habitat Suitability.
* Added comprehensive error checking to hydropower model to test for the VERY
  common errors of missing biophysical, demand, and valuation coefficients in
  their respective tables.
* Fixing an issue with Hydropower Water Yield ("Annual Water Yield") where
  valuation would never be triggered when running the model through the User
  Interface. And a related issue where the model would crash if a valuation table
  was provided but a demand table was not. The UI no longer validates that config.
* Fixing an issue with how logging is captured when a model is run through the
  InVEST User Interface.  Now, logging from any thread started by the executor
  thread will be written to the log file, which we expect to aid in debugging.
* Fixing an issue with Scenic Quality where viewpoints outside of the AOI
  were not being properly excluded.  Viewpoints are now excluded correctly.
* The crop production model has been refactored to drop the "aggregate ID"
  concept when summarizing results across an aggregate polygon. The model now
  uses the polygon FIDs internally and externally when producing the result
  summary table.
* Correcting the rating instructions in the criteria rating instructions on how
  the data quality (DQ) and weight should be rated in the HRA Preprocessor.
  A DQ score of 1 should represent better data quality whereas the score of 3 is
  worse data quality. A weight score of 1 is more important, whereas that of 3
  is less important.

3.5.0 (2018-08-14)
------------------
* Bumped pygeoprocessing requirement to ``pygeoprocessing>=1.2.3``.
* Bumped taskgraph requirement to ``taskgraph>=0.6.1``.
* Reimplemented the InVEST Scenic Quality model.  This new version removes the
  'population' and 'overlap' postprocessing steps, updates the available
  valuation functions and greatly improves the runtime and memory-efficiency of
  the model.  See the InVEST User's Guide chapter for more information.
* Updated Recreation server's database to include metadata from photos taken
  from 2005-2017 (previous range was 2005-2014). The new range is reflected
  in the UI.
* Fixed an issue with the InVEST binary build where binaries on Windows would
  crash with an error saying Python27.dll could not be loaded.
* Fixed an issue in the Rule-Based Scenario Generator UI where vector column
  names from override and constraint layers were not being loaded.  This bug
  caused the field 'UNKNOWN' to be passed to the model, causing an error.
* Fixed an issue with the InVEST UI (all models), where attempting to
  drag-and-drop a directory onto a model input would cause the application to
  crash.
* Coastal Vulnerability UI now specifies a number of reasonable defaults for
  some numeric inputs.
* Fixed an issue with the Fisheries UI where alpha and beta parameter inputs
  were incorrectly disabled for the Ricker recruitment function.
* InVEST now uses a Makefile to automate the build processes.  GNU Make is
  required to use the Makefile.  See ``README.rst`` for instructions on
  building InVEST.  This replaces the old ``pavement.py`` build entrypoint,
  which has been removed.
* Fixed an issue with the InVEST UI (all models), where attempting to
  drag-and-drop a directory onto a model input would cause the application to
  crash.
* Fixed an issue with Forest Carbon Edge Effect where the UI layer was always
  causing the model to run with only the aboveground carbon pool
* Added functionality to the InVEST UI so that ``Dropdown`` inputs can now map
  dropdown values to different output values.
* Fixed an issue in the Crop Production Percentile model that would treat the
  optional AOI vector field as a filename and crash on a run if it were empty.
* Fixing an issue in the Pollination Model that would cause occasional crashes
  due to a missing dependent task; it had previously been patched by setting
  taskgraph to operate in single thread mode. This restores multithreading
  in the pollination model.
* Fixed an issue in the water yield / hydropower model that would skip
  calculation of water demand tables when "water scarcity" was enabled.
* Fixed an issue in the model data of the crop production model where some
  crops were using incorrect climate bin rasters. Since the error was in the
  data and not the code, users will need to download the most recent version
  of InVEST's crop model data during the installation step to get the fix.

3.4.4 (2018-03-26)
------------------
* InVEST now requires GDAL 2.0.0 and has been tested up to GDAL 2.2.3. Any API users of InVEST will need to use GDAL version >= 2.0. When upgrading GDAL we noticed slight numerical differences in our test suite in both numerical raster differences, geometry transforms, and occasionally a single pixel difference when using `gdal.RasterizeLayer`. Each of these differences in the InVEST test suite is within a reasonable numerical tolerance and we have updated our regression test suite appropriately. Users comparing runs between previous versions of InVEST may also notice reasonable numerical differences between runs.
* Added a UI keyboard shortcut for showing documentation. On Mac OSX, this will be Command-?. On Windows, GNOME and KDE, this will be F1.
* Patching an issue in NDR that was using the nitrogen subsurface retention efficiency for both nitrogen and phosphorous.
* Fixed an issue with the Seasonal Water Yield model that incorrectly required a rain events table when the climate zone mode was in use.
* Fixed a broken link to local and online user documentation from the Seasonal Water Yield model from the model's user interface.

3.4.3 (2018-03-26)
------------------
* Fixed a critical issue in the carbon model UI that would incorrectly state the user needed a "REDD Priority Raster" when none was required.
* Fixed an issue in annual water yield model that required subwatersheds even though it is an optional field.
* Fixed an issue in wind energy UI that was incorrectly validating most of the inputs.

3.4.2 (2017-12-15)
------------------
* Fixed a cross-platform issue with the UI where logfiles could not be dropped onto UI windows.
* Model arguments loaded from logfiles are now cast to their correct literal value.  This addresses an issue where some models containing boolean inputs could not have their parameters loaded from logfiles.
* Fixed an issue where the Pollination Model's UI required a farm polygon. It should have been optional and now it is.
* Fixing an issue with the documentation and forums links on the InVEST model windows.  The links now correctly link to the documentation page or forums as needed.
* Fixing an issue with the ``FileSystemRunDialog`` where pressing the 'X' button in the corner of the window would close the window, but not reset its state.  The window's state is now reset whenever the window is closed (and the window cannot be closed when the model is running)

3.4.1 (2017-12-11)
------------------
* In the Coastal Blue Carbon model, the ``interest_rate`` parameter has been renamed to ``inflation_rate``.
* Fixed issues with sample parameter sets for InVEST Habitat Quality, Habitat Risk Assessment, Coastal Blue Carbon, and Coastal Blue Carbon Preprocessors.  All sample parameter sets now have the correct paths to the model's input files, and correctly note the name of the model that they apply to.
* Added better error checking to the SDR model for missing `ws_id` and invalid `ws_id` values such as `None` or some non-integer value. Also added tests for the `SDR` validation module.

3.4.0 (2017-12-03)
------------------
* Fixed an issue with most InVEST models where the suffix was not being reflected in the output filenames.  This was due to a bug in the InVEST UI, where the suffix args key was assumed to be ``'suffix'``.  Instances of ``InVESTModel`` now accept a keyword argument to defined the suffix args key.
* Fixed an issue/bug in Seasonal Water Yield that would occur when a user provided a datastack that had nodata values overlapping with valid DEM locations. Previously this would generate an NaN for various biophysical values at that pixel and cascade it downslope. Now any question of nodata on a valid DEM pixel is treated as "0". This will make serious visual artifacts on the output, but should help users pinpoint the source of bad data rather than crash.
* Refactored all but routing components of SDR to use PyGeoprocessing 0.5.0 and laid a consistent raster floating point type of 'float32'. This will cause numerically insignificant differences between older versions of SDR and this one. But differences are well within the tolerance of the overall error of the model and expected error rate of data. Advantages are smaller disk footprint per run, cleaner and more maintainable design, and a slight performance increase.
* Bug fixed in SDR that would align the output raster stack to match with the landcover pixel stack even though the rest of the rasters are scaled and clipped to the DEM.
* When loading parameters from a datastack, parameter set or logfile, the UI will check that the model that created the file being loaded matches the name of the model that is currently running.  If there is a mismatch, a dialog is presented for the user to confirm or cancel the loading of parameters. Logfiles from IUI (which do not have clearly-recorded modelname or InVEST version information) can still have their arguments parsed, but the resulting model name and InVEST version will be set to ``"UNKNOWN"``.
* Data Stack files (``*.invest.json``, ``*.invest.tar.gz``) can now be dragged and dropped on an InVEST model window, which will prompt the UI to load that parameter set.
* Spatial inputs to Coastal Blue Carbon are now aligned as part of the model. This resolves a longstanding issue with the model where inputs would need to perfectly overlap (even down to pixel indices), or else the model would yield strange results.
* The InVEST UI now contains a submenu for opening a recently-opened datastack.  This submenu is automatically populated with the 10 most recently-opened datastacks for the current model.
* Removed vendored ``natcap.invest.dbfpy`` subpackage.
* Removed deprecated ``natcap.invest.fileio`` module.
* Removed ``natcap.invest.iui`` UI subpackage in favor of a new UI framework found at ``natcap.invest.ui``. This new UI features a greatly improved API, good test coverage, support for Qt4 and Qt5, and includes updates to all InVEST models to support validation of model arguments from a python script, independent of the UI.
* Updated core model of seasonal water yield to allow for negative `L_avail`.
* Updated RouteDEM to allow for file suffixes, finer control over what DEM routing algorithms to run, and removal of the multiple stepped stream threshold classification.
* Redesign/refactor of pollination model. Long term bugs in the model are resolved, managed pollinators added, and many simplifications to the end user's experience.  The updated user's guide chapter is available here: http://data.naturalcapitalproject.org/nightly-build/invest-users-guide/html/croppollination.html
* Scenario Generator - Rule Based now has an optional input to define a seed.
  This input is used to seed the random shuffling of parcels that have equal
  priorities.
* InVEST on mac is now distributed as a single application bundle, allowing InVEST to run as expected on mac OSX Sierra.  Individual models are selected and launched from a new launcher window.
* The InVEST CLI now has a GUI model launcher:  ``$ invest launcher``
* Updated the Coastal Blue Carbon model to improve handling of blank lines in input CSV tables and improve memory efficiency of the current implementation.
* Improved the readability of a cryptic error message in Coastal Vulnerability that is normally raised when the depth threshold is too high or the exposure proportion is too low to detect any shoreline segments.
* Adding InVEST HTML documentation to the Mac disk image distribution.
* Upgrading dependency of PyGeoprocessing to 0.3.3.  This fixes a memory leak associated with any model that aggregates rasters over complicated overlapping polygons.
* Adding sample data to Blue Carbon model that were missing.
* Deprecating the InVEST Marine Water Quality model.  This also removes InVEST's dependancy on the pyamg package which has been removed from REQUIREMENTS.TXT.
* Deprecating the ArcGIS-based Coastal Protection model and ArcGIS-based data-preprocessing scripts.  The toolbox and scripts may still be found at https://bitbucket.org/natcap/invest.arcgis.
* Fixing an issue in the carbon edge effect model that caused output values in the shapefile to be rounded to the nearest integer.
* Fixing issue in SDR model that would occasionally cause users to see errors about field widths in the output shapefile generation.
* Updated the erodibility sample raster that ships with InVEST for the SDR model.  The old version was in US units, in this version we convert to SI units as the model requires, and clipped the raster to the extents of the other stack to save disk space.

3.3.3 (2017-02-06)
------------------
* Fixed an issue in the UI where the carbon model wouldn't accept negative numbers in the price increase of carbon.
* RouteDEM no longer produces a "tiled_dem.tif" file since that functionality is being deprecated in PyGeoprocessing.
* Fixing an issue in SDR where the optional drainage layer would not be used in most of the SDR biophysical calculations.
* Refactoring so water yield pixels with Kc and et0 equal to be 0 now yields a 0.0 value of water yield on that pixel rather than nodata.
* Light optimization refactor of wind energy model that improves runtimes in some cases by a factor of 2-3.
* Performance optimizations to HRA that improve runtimes by approximately 30%.
* Fixed a broken UI link to Seasonal Water Yield's user's guide.
* Fixed an issue with DelineateIT that caused ArcGIS users to see both the watershed and inverse watershed polygons when viewing the output of the tool.
* Upgrading dependency to PyGeoprocessing 0.3.2.
* Fixed an issue with SDR that caused the LS factor to be an order of magnitue too high in areas where the slope was greater than 9%.  In our sample case this caused sediment export estimates to be about 6% too high, but in cases where analyses are run over steep slopes the error would have been greater.
* ``paver check`` now warns if the ``PYTHONHOME`` environment variable is set.
* API docs now correctly reflect installation steps needed for python development headers on linux.
* Fixed a side effect in the InVEST user interface that would cause ``tempfile.tempdir`` to be set and then not be reset after a model run is finished.
* The InVEST user interface will now record GDAL/OGR log messages in the log messages window and in the logfile written to the workspace.
* Updated branding and usability of the InVEST installer for Windows, and the Mac Disk Image (.dmg).


3.3.2 (2016-10-17)
------------------
* Partial test coverage for HRA model.
* Full test coverage for Overlap Analysis model.
* Full test coverage for Finfish Aquaculture.
* Full test coverage for DelineateIT.
* Full test coverage for RouteDEM.
* Fixed an issue in Habitat Quality where an error in the sample table or malformed threat raster names would display a confusing message to the user.
* Full test coverage for scenario generator proximity model.
* Patching an issue in seasonal water yield that causes an int overflow error if the user provides a floating point landcover map and the nodata value is outside of the range of an int64.
* Full test coverage for the fisheries model.
* Patched an issue that would cause the Seasonal Water Edge model to crash when the curve number was 100.
* Patching a critical issue with forest carbon edge that would give incorrect results for edge distance effects.
* Patching a minor issue with forest carbon edge that would cause the model to crash if only one  interpolation point were selected.
* Full test coverage for pollination model.
* Removed "farms aggregation" functionality from the InVEST pollination model.
* Full test coverage for the marine water quality model.
* Full test coverage for GLOBIO model.
* Full test coverage for carbon forest edge model.
* Upgraded SciPy dependancy to 0.16.1.
* Patched bug in NDR that would cause a phosphorus density to be reported per pixel rather than total amount of phosporous in a pixel.
* Corrected an issue with the uses of buffers in the euclidean risk function of Habitat Risk Assessment.  (issue #3564)
* Complete code coverage tests for Habitat Quality model.
* Corrected an issue with the ``Fisheries_Inputs.csv`` sample table used by Overlap Analysis.  (issue #3548)
* Major modifications to Terrestrial Carbon model to include removing the harvested wood product pool, uncertainty analysis, and updated efficient raster calculations for performance.
* Fixed an issue in GLOBIO that would cause model runs to crash if the AOI marked as optional was not present.
* Removed the deprecated and incomplete Nearshore Wave and Erosion model (``natcap.invest.nearshore_wave_and_erosion``).
* Removed the deprecated Timber model (``natcap.invest.timber``).
* Fixed an issue where seasonal water yield would raise a divide by zero error if a watershed polygon didn't cover a valid data region.  Now sets aggregation quantity to zero and reports a warning in the log.
* ``natcap.invest.utils.build_file_registry`` now raises a ``ValueError`` if a path is not a string or list of strings.
* Fixed issues in NDR that would indicate invalid values were being processed during runtimes by skipping the invalid calculations in the first place rather than calculating them and discarding after the fact.
* Complete code coverage tests for NDR model.
* Minor (~10% speedup) performance improvements to NDR.
* Added functionality to recreation model so that the `monthly_table.csv` file now receives a file suffix if one is provided by the user.
* Fixed an issue in SDR where the m exponent was calculated incorrectly in many situations resulting in an error of about 1% in total export.
* Fixed an issue in SDR that reported runtime overflow errors during normal processing even though the model completed without other errors.

3.3.1 (2016-06-13)
------------------
* Refactored API documentation for readability, organization by relevant topics, and to allow docs to build on `invest.readthedocs.io <http://invest.readthedocs.io>`_,
* Installation of ``natcap.invest`` now requires ``natcap.versioner``.  If this is not available on the system at runtime, setuptools will make it available at runtime.
* InVEST Windows installer now includes HISTORY.rst as the changelog instead of the old ``InVEST_Updates_<version>`` files.
* Habitat suitability model is generalized and released as an API only accessible model.  It can be found at ``natcap.invest.habitat_suitability.execute``.  This model replaces the oyster habitat suitability model.
    * The refactor of this model requires an upgrade to ``numpy >= 1.11.0``.
* Fixed a crash in the InVEST CLI where calling ``invest`` without a parameter would raise an exception on linux-based systems.  (Issue `#3528 <https://bitbucket.org/natcap/invest/issues/3515>`_)
* Patched an issue in Seasonal Water Yield model where a nodata value in the landcover map that was equal to ``MAX_INT`` would cause an overflow error/crash.
* InVEST NSIS installer will now optionally install the Microsoft Visual C++ 2008 redistributable on Windows 7 or earlier.  This addresses a known issue on Windows 7 systems when importing GDAL binaries (Issue `#3515 <https://bitbucket.org/natcap/invest/issues/3515>`_).  Users opting to install this redistributable agree to abide by the terms and conditions therein.
* Removed the deprecated subpackage ``natcap.invest.optimization``.
* Updated the InVEST license to legally define the Natural Capital Project.
* Corrected an issue in Coastal Vulnerability where an output shapefile was being recreated for each row, and where field values were not being stored correctly.
* Updated Scenario Generator model to add basic testing, file registry support, PEP8 and PEP257 compliance, and to fix several bugs.
* Updated Crop Production model to add a simplified UI, faster runtime, and more testing.

3.3.0 (2016-03-14)
------------------
* Refactored Wind Energy model to use a CSV input for wind data instead of a Binary file.
* Redesigned InVEST recreation model for a single input streamlined interface, advanced analytics, and refactored outputs.  While the model is still based on "photo user days" old model runs are not backward compatable with the new model or interface. See the Recreation Model user's guide chapter for details.
    * The refactor of this model requires an upgrade to ``GDAL >=1.11.0 <2.0`` and ``numpy >= 1.10.2``.
* Removed nutrient retention (water purification) model from InVEST suite and replaced it with the nutrient delivery ratio (NDR) model.  NDR has been available in development relseases, but has now officially been added to the set of Windows Start Menu models and the "under development" tag in its users guide has been removed.  See the InVEST user's guide for details between the differences and advantages of NDR over the old nutrient model.
* Modified NDR by adding a required "Runoff Proxy" raster to the inputs.  This allows the model to vary the relative intensity of nutrient runoff based on varying precipitation variability.
* Fixed a bug in the Area Change rule of the Rule-Based Scenario Generator, where units were being converted incorrectly. (Issue `#3472 <https://bitbucket.org/natcap/invest/issues/3472>`_) Thanks to Fosco Vesely for this fix.
* InVEST Seasonal Water Yield model released.
* InVEST Forest Carbon Edge Effect model released.
* InVEST Scenario Generator: Proximity Based model released and renamed the previous "Scenario Generator" to "Scenario Generator: Rule Based".
* Implemented a blockwise exponential decay kernel generation function, which is now used in the Pollination and Habitat Quality models.
* GLOBIO now uses an intensification parameter and not a map to average all agriculture across the GLOBIO 8 and 9 classes.
* GLOBIO outputs modified so core outputs are in workspace and intermediate outputs are in a subdirectory called 'intermediate_outputs'.
* Fixed a crash with the NDR model that could occur if the DEM and landcover maps were different resolutions.
* Refactored all the InVEST model user interfaces so that Workspace defaults to the user's home "Documents" directory.
* Fixed an HRA bug where stessors with a buffer of zero were being buffered by 1 pixel
* HRA enhancement which creates a common raster to burn all input shapefiles onto, ensuring consistent alignment.
* Fixed an issue in SDR model where a landcover map that was smaller than the DEM would create extraneous "0" valued cells.
* New HRA feature which allows for "NA" values to be entered into the "Ratings" column for a habitat / stressor pair in the Criteria Ratings CSV. If ALL ratings are set to NA, the habitat / stressor will be treated as having no interaction. This means in the model, that there will be no overlap between the two sources. All rows parameters with an NA rating will not be used in calculating results.
* Refactored Coastal Blue Carbon model for greater speed, maintainability and clearer documentation.
* Habitat Quality bug fix when given land cover rasters with different pixel sizes than threat rasters. Model would use the wrong pixel distance for the convolution kernel.
* Light refactor of Timber model. Now using CSV input attribute file instead of DBF file.
* Fixed clipping bug in Wave Energy model that was not properly clipping polygons correctly. Found when using global data.
* Made the following changes / updates to the coastal vulnerability model:
    * Fixed a bug in the model where the geomorphology ranks were not always being used correctly.
    * Removed the HTML summary results output and replaced with a link to a dashboard that helps visualize and interpret CV results.
    * Added a point shapefile output: 'outputs/coastal_exposure.shp' that is a shapefile representation of the corresponding CSV table.
    * The model UI now requires the 'Relief' input. No longer optional.
    * CSV outputs and Shapefile outputs based on rasters now have x, y coorinates of the center of the pixel instead of top left of the pixel.
* Turning setuptools' zip_safe to False for consistency across the Natcap Namespace.
* GLOBIO no longer requires user to specify a keyfield in the AOI.
* New feature to GLOBIO to summarize MSA by AOI.
* New feature to GLOBIO to use a user defined MSA parameter table to do the MSA thresholds for infrastructure, connectivity, and landuse type
* Documentation to the GLOBIO code base including the large docstring for 'execute'.

3.2.0 (2015-05-31)
------------------
InVEST 3.2.0 is a major release with the addition of several experimental models and tools as well as an upgrade to the PyGeoprocessing core:

* Upgrade to PyGeoprocessing v0.3.0a1 for miscelaneous performance improvements to InVEST's core geoprocessing routines.
* An alpha unstable build of the InVEST crop production model is released with partial documentation and sample data.
* A beta build of the InVEST fisheries model is released with documentation and sample data.
* An alpha unstable build of the nutrient delivery ratio (NDR) model is available directly under InVEST's instalation directory at  ``invest-x86/invest_ndr.exe``; eventually this model will replace InVEST's current "Nutrient" model.  It is currently undocumented and unsupported but inputs are similar to that of InVEST's SDR model.
* An alpha unstable build of InVEST's implementation of GLOBIO is available directly under InVEST's instalation directory at ``invest-x86/invest_globio.exe``.  It is currently undocumented but sample data are provided.
* DelinateIT, a watershed delination tool based on PyGeoprocessing's d-infinity flow algorithm is released as a standalone tool in the InVEST repository with documentation and sample data.
* Miscelaneous performance patches and bug fixes.

3.1.3 (2015-04-23)
------------------
InVEST 3.1.3 is a hotfix release patching a memory blocking issue resolved in PyGeoprocessing version 0.2.1.  Users might have experienced slow runtimes on SDR or other routed models.

3.1.2 (2015-04-15)
------------------
InVEST 3.1.2 is a minor release patching issues mostly related to the freshwater routing models and signed GDAL Byte datasets.

* Patching an issue where some projections were not regognized and InVEST reported an UnprojectedError.
* Updates to logging that make it easier to capture logging messages when scripting InVEST.
* Shortened water yield user interface height so it doesn't waste whitespace.
* Update PyGeoprocessing dependency to version 0.2.0.
* Fixed an InVEST wide issue related to bugs stemming from the use of signed byte raster inputs that resulted in nonsensical outputs or KeyErrors.
* Minor performance updates to carbon model.
* Fixed an issue where DEMS with 32 bit ints and INT_MAX as the nodata value nodata value incorrectly treated the nodata value in the raster as a very large DEM value ultimately resulting in rasters that did not drain correctly and empty flow accumulation rasters.
* Fixed an issue where some reservoirs whose edges were clipped to the edge of the watershed created large plateaus with no drain except off the edge of the defined raster.  Added a second pass in the plateau drainage algorithm to test for these cases and drains them to an adjacent nodata area if they occur.
* Fixed an issue in the Fisheries model where the Results Suffix input was invariably initializing to an empty string.
* Fixed an issue in the Blue Carbon model that prevented the report from being generated in the outputs file.

3.1.1 (2015-03-13)
------------------
InVEST 3.1.1 is a major performance and memory bug patch to the InVEST toolsuite.  We recommend all users upgrade to this version.

* Fixed an issue surrounding reports of SDR or Nutrient model outputs of zero values, nodata holes, excessive runtimes, or out of memory errors.  Some of those problems happened to be related to interesting DEMs that would break the flat drainage algorithm we have inside RouteDEM that adjusted the heights of those regions to drain away from higher edges and toward lower edges, and then pass the height adjusted dem to the InVEST model to do all its model specific calculations.  Unfortunately this solution was not amenable to some degenerate DEM cases and we have now adjusted the algorithm to treat each plateau in the DEM as its own separate region that is processed independently from the other regions. This decreases memory use so we never effectively run out of memory at a minor hit to overall runtime.  We also now adjust the flow direction directly instead of adjust the dem itself.  This saves us from having to modify the DEM and potentially get it into a state where a drained plateau would be higher than its original pixel neighbors that used to drain into it.

There are side effects that result in sometimes large changes to un calibrated runs of SDR or nutrient.  These are related to slightly different flow directions across the landscape and a bug fix on the distance to stream calculation.

* InVEST geoprocessing now uses the PyGeoprocessing package (v0.1.4) rather than the built in functionality that used to be in InVEST.  This will not affect end users of InVEST but may be of interest to users who script InVEST calls who want a standalone Python processing package for raster stack math and hydrological routing.  The project is hosted at https://bitbucket.org/richpsharp/pygeoprocessing.

* Fixed an marine water quality issue where users could input AOIs that were unprojected, but output pixel sizes were specified in meters.  Really the output pixel size should be in the units of the polygon and are now specified as such.  Additionally an exception is raised if the pixel size is too small to generate a numerical solution that is no longer a deep scipy error.

* Added a suffix parameter to the timber and marine water quality models that append a user defined string to the output files; consistent with most of the other InVEST models.

* Fixed a user interface issue where sometimes the InVEST model run would not open a windows explorer to the user's workspace.  Instead it would open to C:\User[..]\My Documents.  This would often happen if there were spaces in the the workspace name or "/" characters in the path.

* Fixed an error across all InVEST models where a specific combination of rasters of different cell sizes and alignments and unsigned data types could create errors in internal interpolation of the raster stacks.  Often these would appear as 'KeyError: 0' across a variety of contexts.  Usually the '0' was an erroneous value introduced by a faulty interpolation scheme.

* Fixed a MemoryError that could occur in the pollination and habitat quality models when the the base landcover map was large and the biophysical properties table allowed the effect to be on the order of that map.  Now can use any raster or range values with only a minor hit to runtime performance.

* Fixed a serious bug in the plateau resolution algorithm that occurred on DEMs with large plateau areas greater than 10x10 in size.  The underlying 32 bit floating point value used to record small height offsets did not have a large enough precision to differentiate between some offsets thus creating an undefined flow direction and holes in the flow accumulation algorithm.

* Minor performance improvements in the routing core, in some cases decreasing runtimes by 30%.

* Fixed a minor issue in DEM resolution that occurred when a perfect plateau was encountered.  Rather that offset the height so the plateau would drain, it kept the plateau at the original height.  This occurred because the uphill offset was nonexistent so the algorithm assumed no plateau resolution was needed.  Perfect plateaus now drain correctly.  In practice this kind of DEM was encountered in areas with large bodies of water where the remote sensing algorithm would classify the center of a lake 1 meter higher than the rest of the lake.

* Fixed a serious routing issue where divergent flow directions were not getting accumulated 50% of the time. Related to a division speed optimization that fell back on C-style modulus which differs from Python.

* InVEST SDR model thresholded slopes in terms of radians, not percent thus clipping the slope tightly between 0.001 and 1%.  The model now only has a lower threshold of 0.00005% for the IC_0 factor, and no other thresholds.  We believe this was an artifact left over from an earlier design of the model.


* Fixed a potential memory inefficiency in Wave Energy Model when computing the percentile rasters. Implemented a new memory efficient percentile algorithm and updated the outputs to reflect the new open source framework of the model. Now outputting csv files that describe the ranges and meaning of the percentile raster outputs.

* Fixed a bug in Habitat Quality where the future output "quality_out_f.tif" was not reflecting the habitat value given in the sensitivity table for the specified landcover types.


3.1.0 (2014-11-19)
------------------
InVEST 3.1.0 (http://www.naturalcapitalproject.org/download.html) is a major software and science milestone that includes an overhauled sedimentation model, long awaited fixes to exponential decay routines in habitat quality and pollination, and a massive update to the underlying hydrological routing routines.  The updated sediment model, called SDR (sediment delivery ratio), is part of our continuing effort to improve the science and capabilities of the InVEST tool suite.  The SDR model inputs are backwards comparable with the InVEST 3.0.1 sediment model with two additional global calibration parameters and removed the need for the retention efficiency parameter in the biophysical table; most users can run SDR directly with the data they have prepared for previous versions.  The biophysical differences between the models are described in a section within the SDR user's guide and represent a superior representation of the hydrological connectivity of the watershed, biophysical parameters that are independent of cell size, and a more accurate representation of sediment retention on the landscape.  Other InVEST improvements to include standard bug fixes, performance improvements, and usability features which in part are described below:

* InVEST Sediment Model has been replaced with the InVEST Sediment Delivery Ratio model.  See the SDR user's guide chapter for the difference between the two.
* Fixed an issue in the pollination model where the exponential decay function decreased too quickly.
* Fixed an issue in the habitat quality model where the exponential decay function decreased too quickly and added back linear decay as an option.
* Fixed an InVEST wide issue where some input rasters that were signed bytes did not correctly map to their negative nodata values.
* Hydropower input rasters have been normalized to the LULC size so sampling error is the same for all the input watersheds.
* Adding a check to make sure that input biophysical parameters to the water yield model do not exceed invalid scientific ranges.
* Added a check on nutrient retention in case the upstream water yield was less than 1 so that the log value did not go negative.  In that case we clamp upstream water yield to 0.
* A KeyError issue in hydropower was resolved that occurred when the input rasters were at such a coarse resolution that at least one pixel was completely contained in each watershed.  Now a value of -9999 will be reported for watersheds that don't contain any valid data.
* An early version of the monthly water yield model that was erroneously included in was in the installer; it was removed in this version.
* Python scripts necessary for running the ArcGIS version of Coastal Protection were missing.  They've since been added back to the distribution.
* Raster calculations are now processed by raster block sizes.  Improvements in raster reads and writes.
* Fixed an issue in the routing core where some wide DEMs would cause out of memory errors.
* Scenario generator marked as stable.
* Fixed bug in HRA where raster extents of shapefiles were not properly encapsulating the whole AOI.
* Fixed bug in HRA where any number of habitats over 4 would compress the output plots. Now extends the figure so that all plots are correctly scaled.
* Fixed a bug in HRA where the AOI attribute 'name' could not be an int. Should now accept any type.
* Fixed bug in HRA which re-wrote the labels if it was run immediately without closing the UI.
* Fixed nodata masking bug in Water Yield when raster extents were less than that covered by the watershed.
* Removed hydropower calibration parameter form water yield model.
* Models that had suffixes used to only allow alphanumeric characters.  Now all suffix types are allowed.
* A bug in the core platform that would occasionally cause routing errors on irregularly pixel sized rasters was fixed.  This often had the effect that the user would see broken streams and/or nodata values scattered through sediment or nutrient results.
* Wind Energy:
        * Added new framework for valuation component. Can now input a yearly price table that spans the lifetime of the wind farm. Also if no price table is made, can specify a price for energy and an annual rate of change.
        * Added new memory efficient distance transform functionality
        * Added ability to leave out 'landing points' in 'grid connection points' input. If not landing points are found, it will calculate wind farm directly to grid point distances
* Error message added in Wave Energy if clip shape has no intersection
* Fixed an issue where the data type of the nodata value in a raster might be different than the values in the raster.  This was common in the case of 64 bit floating point values as nodata when the underlying raster was 32 bit.  Now nodata values are cast to the underlying types which improves the reliability of many of the InVEST models.


3.0.1 (2014-05-19)
------------------
* Blue Carbon model released.

* HRA UI now properly reflects that the Resolution of Analysis is in meters, not meters squared, and thus will be applied as a side length for a raster pixel.

* HRA now accepts CSVs for ratings scoring that are semicolon separated as well as comma separated.

* Fixed a minor bug in InVEST's geoprocessing aggregate core that now consistently outputs correct zonal stats from the underlying pixel level hydro outputs which affects the water yield, sediment, and nutrient models.

* Added compression to InVEST output geotiff files.  In most cases this reduces output disk usage by a factor of 5.

* Fixed an issue where CSVs in the sediment model weren't open in universal line read mode.

* Fixed an issue where approximating whether pixel edges were the same size was not doing an approximately equal function.

* Fixed an issue that made the CV model crash when the coastline computed from the landmass didn't align perfectly with that defined in the geomorphology layer.

* Fixed an issue in the CV model where the intensity of local wave exposure was very low, and yielded zero local wave power for the majority of coastal segments.

* Fixed an issue where the CV model crashes if a coastal segment is at the edge of the shore exposure raster.

* Fixed the exposure of segments surrounded by land that appeared as exposed when their depth was zero.

* Fixed an issue in the CV model where the natural habitat values less than 5 were one unit too low, leading to negative habitat values in some cases.

* Fixed an exponent issue in the CV model where the coastal vulnerability index was raised to a power that was too high.

* Fixed a bug in the Scenic Quality model that prevented it from starting, as well as a number of other issues.

* Updated the pollination model to conform with the latest InVEST geoprocessing standards, resulting in an approximately 33% speedup.

* Improved the UI's ability to remember the last folder visited, and to have all file and folder selection dialogs have access to this information.

* Fixed an issue in Marine Water Quality where the UV points were supposed to be optional, but instead raised an exception when not passed in.

3.0.0 (2014-03-23)
------------------
The 3.0.0 release of InVEST represents a shift away from the ArcGIS to the InVEST standalone computational platform.  The only exception to this shift is the marine coastal protection tier 1 model which is still supported in an ArcGIS toolbox and has no InVEST 3.0 standalone at the moment.  Specific changes are detailed below

* A standalone version of the aesthetic quality model has been developed and packaged along with this release.  The standalone outperforms the ArcGIS equivalent and includes a valuation component.  See the user's guide for details.

* The core water routing algorithms for the sediment and nutrient models have been overhauled.  The routing algorithms now correctly adjust flow in plateau regions, address a bug that would sometimes not route large sections of a DEM, and has been optimized for both run time and memory performance.  In most cases the core d-infinity flow accumulation algorithm out performs TauDEM.  We have also packaged a simple interface to these algorithms in a standalone tool called RouteDEM; the functions can also be referenced from the scripting API in the invest_natcap.routing package.

* The sediment and nutrient models are now at a production level release.  We no longer support the ArcGIS equivalent of these models.

* The sediment model has had its outputs simplified with major changes including the removal of the 'pixel mean' outputs, a direct output of the pixel level export and retention maps, and a single output shapefile whose attribute table contains aggregations of sediment output values.  Additionally all inputs to the sediment biophysical table including p, c, and retention coefficients are now expressed as a proportion between 0 and 1; the ArcGIS model had previously required those inputs were integer values between 0 and 1000.  See the "Interpreting Results" section of sediment model for full details on the outputs.

* The nutrient model has had a similar overhaul to the sediment model including a simplified output structure with many key outputs contained in the attribute table of the shapefile.  Retention coefficients are also expressed in proportions between 0 and 1.  See the "Interpreting Results" section of nutrient model for full details on the outputs.

* Fixed a bug in Habitat Risk Assessment where the HRA module would incorrectly error if a criteria with a 0 score (meant to be removed from the assessment) had a 0 data quality or weight.

* Fixed a bug in Habitat Risk Assessment where the average E/C/Risk values across the given subregion were evaluating to negative numbers.

* Fixed a bug in Overlap Analysis where Human Use Hubs would error if run without inter-activity weighting, and Intra-Activity weighting would error if run without Human Use Hubs.

* The runtime performance of the hydropower water yield model has been improved.

* Released InVEST's implementation of the D-infinity flow algorithm in a tool called RouteDEM available from the start menu.

* Unstable version of blue carbon available.

* Unstable version of scenario generator available.

* Numerous other minor bug fixes and performance enhacnements.



2.6.0 (2013-12-16)
------------------
The 2.6.0 release of InVEST removes most of the old InVEST models from the Arc toolbox in favor of the new InVEST standalone models.  While we have been developing standalone equivalents for the InVEST Arc models since version 2.3.0, this is the first release in which we removed support for the deprecated ArcGIS versions after an internal review of correctness, performance, and stability on the standalones.  Additionally, this is one of the last milestones before the InVEST 3.0.0 release later next year which will transition InVEST models away from strict ArcGIS dependence to a standalone form.

Specifically, support for the following models have been moved from the ArcGIS toolbox to their Windows based standalones: (1) hydropower/water yield, (2) finfish aquaculture, (3) coastal protection tier 0/coastal vulnerability, (4) wave energy, (5) carbon, (6) habitat quality/biodiversity, (7) pollination, (8) timber, and (9) overlap analysis.  Additionally, documentation references to ArcGIS for those models have been replaced with instructions for launching standalone InVEST models from the Windows start menu.

This release also addresses minor bugs, documentation updates, performance tweaks, and new functionality to the toolset, including:

*  A Google doc to provide guidance for scripting the InVEST standalone models: https://docs.google.com/document/d/158WKiSHQ3dBX9C3Kc99HUBic0nzZ3MqW3CmwQgvAqGo/edit?usp=sharing

* Fixed a bug in the sample data that defined Kc as a number between 0 and 1000 instead of a number between 0 and 1.

* Link to report an issue now takes user to the online forums rather than an email address.

* Changed InVEST Sediment model standalone so that retention values are now between 0 and 1 instead of 0 and 100.

* Fixed a bug in Biodiversity where if no suffix were entered output filenames would have a trailing underscore (_) behind them.

* Added documentation to the water purification/nutrient retention model documentation about the standalone outputs since they differ from the ArcGIS version of the model.

* Fixed an issue where the model would try to move the logfile to the workspace after the model run was complete and Windows would erroneously report that the move failed.

* Removed the separation between marine and freshwater terrestrial models in the user's guide.  Now just a list of models.

* Changed the name of InVEST "Biodiversity" model to "Habitat Quality" in the module names, start menu, user's guide, and sample data folders.

* Minor bug fixes, performance enhancements, and better error reporting in the internal infrastructure.

* HRA risk in the unstable standalone is calculated differently from the last release. If there is no spatial overlap within a cell, there is automatically a risk of 0. This also applies to the E and C intermediate files for a given pairing. If there is no spatial overlap, E and C will be 0 where there is only habitat. However, we still create a recovery potential raster which has habitat- specific risk values, even without spatial overlap of a stressor. HRA shapefile outputs for high, medium, low risk areas are now calculated using a user-defined maximum number of overlapping stressors, rather than all potential stressors. In the HTML subregion averaged output, we now attribute what portion of risk to a habitat comes from each habitat-stressor pairing. Any pairings which don't overlap will have an automatic risk of 0.

* Major changes to Water Yield : Reservoir Hydropower Production. Changes include an alternative equation for calculating Actual Evapotranspiration (AET) for non-vegetated land cover types including wetlands. This allows for a more accurate representation of processes on land covers such as urban, water, wetlands, where root depth values aren't applicable. To differentiate between the two equations a column 'LULC_veg' has been added to the Biophysical table in Hydropower/input/biophysical_table.csv. In this column a 1 indicates vegetated and 0 indicates non-vegetated.

* The output structure and outputs have also change in Water Yield : Reservoir Hydropower Production. There is now a folder 'output' that contains all output files including a sub directory 'per_pixel' which has three pixel raster outputs. The subwatershed results are only calculated for the water yield portion and those results can be found as a shapefile, 'subwatershed_results.shp', and CSV file, 'subwatershed_results.csv'. The watershed results can be found in similar files: watershed_results.shp and watershed_results.csv. These two files for the watershed outputs will aggregate the Scarcity and Valuation results as well.

* The evapotranspiration coefficients for crops, Kc, has been changed to a decimal input value in the biophysical table. These values used to be multiplied by 1000 so that they were in integer format, that pre processing step is no longer necessary.

* Changing support from richsharp@stanford.edu to the user support forums at http://ncp-yamato.stanford.edu/natcapforums.

2.5.6 (2013-09-06)
------------------
The 2.5.6 release of InVEST that addresses minor bugs, performance
tweaks, and new functionality of the InVEST standalone models.
Including:

* Change the changed the Carbon biophysical table to use code field
  name from LULC to lucode so it is consistent with the InVEST water
  yield biophysical table.

* Added Monte Carlo uncertainty analysis and documentation to finfish
  aquaculture model.

* Replaced sample data in overlap analysis that was causing the model
  to crash.

* Updates to the overlap analysis user's guide.

* Added preprocessing toolkit available under
  C:\{InVEST install directory}\utils

* Biodiversity Model now exits gracefully if a threat raster is not
  found in the input folder.

* Wind Energy now uses linear (bilinear because its over 2D space?)
  interpolation.

* Wind Energy has been refactored to current API.

* Potential Evapotranspiration input has been properly named to
  Reference Evapotranspiration.

* PET_mn for Water Yield is now Ref Evapotranspiration times Kc
  (evapotranspiration coefficient).

* The soil depth field has been renamed 'depth to root restricting
  layer' in both the hydropower and nutrient retention models.

* ETK column in biophysical table for Water Yield is now Kc.

* Added help text to Timber model.

* Changed the behavior of nutrient retention to return nodata values
  when the mean runoff index is zero.

* Fixed an issue where the hydropower model didn't use the suffix
  inputs.

* Fixed a bug in Biodiversity that did not allow for numerals in the
  threat names and rasters.

* Updated routing algorithm to use a modern algorithm for plateau
  direction resolution.

* Fixed an issue in HRA where individual risk pixels weren't being
  calculated correctly.

* HRA will now properly detect in the preprocessed CSVs when criteria
  or entire habitat-stressor pairs are not desired within an
  assessment.

* Added an infrastructure feature so that temporary files are created
  in the user's workspace rather than at the system level
  folder.  This lets users work in a secondary workspace on a USB
  attached hard drive and use the space of that drive, rather than the
  primary operating system drive.

2.5.5 (2013-08-06)
------------------
The 2.5.5 release of InVEST that addresses minor bugs, performance
tweaks, and new functionality of the InVEST standalone models.  Including:

 * Production level release of the 3.0 Coastal Vulnerability model.
    - This upgrades the InVEST 2.5.4 version of the beta standalone CV
      to a full release with full users guide.  This version of the
      CV model should be used in all cases over its ArcGIS equivalent.

 * Production level release of the Habitat Risk Assessment model.
    - This release upgrades the InVEST 2.5.4 beta version of the
      standalone habitat risk assessment model. It should be used in
      all cases over its ArcGIS equivalent.

 * Uncertainty analysis in Carbon model (beta)
    - Added functionality to assess uncertainty in sequestration and
      emissions given known uncertainty in carbon pool stocks.  Users
      can now specify standard  deviations of carbon pools with
      normal distributions as well as desired uncertainty levels.
      New outputs include masks for regions which both sequester and
      emit carbon with a high probability of confidence.  Please see
      the "Uncertainty Analysis" section of the carbon user's guide
      chapter for more information.

 * REDD+ Scenario Analysis in Carbon model (beta)
    - Additional functionality to assist users evaluating REDD
      and REDD+ scenarios in the carbon model.  The uncertainty analysis
      functionality can also be used with these scenarios.
      Please see the "REDD Scenario Analysis" section of the
      carbon user's guide chapter for more information.

 * Uncertainty analysis in Finfish Aquaculture model (beta)
    - Additionally functionality to account for uncertainty in
      alpha and beta growth parameters as well as histogram
      plots showing the distribution of harvest weights and
      net present value.   Uncertainty analysis is performed
      through Monte Carlo runs that normally sample the
      growth parameters.

 * Streamlined Nutrient Retention model functionality
    - The nutrient retention module no longer requires users to explicitly
      run the water yield model.  The model now seamlessly runs water yield
      during execution.

 * Beta release of the recreation model
    - The recreation is available for beta use with limited documentation.

 * Full release of the wind energy model
    - Removing the 'beta' designation on the wind energy model.


Known Issues:

 * Flow routing in the standalone sediment and nutrient models has a
   bug that prevents routing in some (not all) landscapes.  This bug is
   related to resolving d-infinity flow directions across flat areas.
   We are implementing the solution in Garbrecht and Martx (1997).
   In the meanwhile the sediment and nutrient models are still marked
   as beta until this issue is resolved.

2.5.4 (2013-06-07)
------------------
This is a minor release of InVEST that addresses numerous minor bugs and performance tweaks in the InVEST 3.0 models.  Including:

 * Refactor of Wave Energy Model:
    - Combining the Biophysical and Valuation modules into one.
    - Adding new data for the North Sea and Australia
    - Fixed a bug where elevation values that were equal to or greater than zero
      were being used in calculations.
    - Fixed memory issues when dealing with large datasets.
    - Updated core functions to remove any use of depracated functions

 * Performance updates to the carbon model.

 * Nodata masking fix for rarity raster in Biodiversity Model.
    - When computing rarity from a base landuse raster and current or future
      landuse raster, the intersection of the two was not being properly taken.

 * Fixes to the flow routing algorithms in the sediment and nutrient
   retention models in cases where stream layers were burned in by ArcGIS
   hydro tools.  In those cases streams were at the same elevation and caused
   routing issues.

 * Fixed an issue that affected several InVEST models that occured
   when watershed polygons were too small to cover a pixel.  Excessively
   small watersheds are now handled correctly

 * Arc model deprecation.  We are deprecating the following ArcGIS versions
   of our InVEST models in the sense we recommend ALL users use the InVEST
   standalones over the ArcGIS versions, and the existing ArcGIS versions
   of these models will be removed entirely in the next release.

        * Timber
        * Carbon
        * Pollination
        * Biodiversity
        * Finfish Aquaculture

Known Issues:

 * Flow routing in the standalone sediment and nutrient models has a
   bug that prevents routing in several landscapes.  We're not
   certain of the nature of the bug at the moment, but we will fix by
   the next release.  Thus, sediment and nutrient models are marked
   as (beta) since in some cases the DEM routes correctly.

2.5.3 (2013-03-21)
------------------
This is a minor release of InVEST that fixes an issue with the HRA model that caused ArcGIS versions of the model to fail when calculating habitat maps for risk hotspots. This upgrade is strongly recommended for users of InVEST 2.5.1 or 2.5.2.

2.5.2 (2013-03-17)
------------------
This is a minor release of InVEST that fixes an issue with the HRA sample data that caused ArcGIS versions of the model to fail on the training data.  There is no need to upgrade for most users unless you are doing InVEST training.

2.5.1 (2013-03-12)
------------------
This is a minor release of InVEST that does not add any new models, but
does add additional functionality, stability, and increased performance to
one of the InVEST 3.0 standalones:

  - Pollination 3.0 Beta:
        - Fixed a bug where Windows users of InVEST could run the model, but
          most raster outputs were filled with nodata values.

Additionally, this minor release fixes a bug in the InVEST user interface where
collapsible containers became entirely non-interactive.

2.5.0 (2013-03-08)
------------------
This a major release of InVEST that includes new standalone versions (ArcGIS
is not required) our models as well as additional functionality, stability,
and increased performance to many of the existing models.  This release is
timed to support our group's annual training event at Stanford University.
We expect to release InVEST 2.5.1 a couple of weeks after to address any
software issues that arise during the training.  See the release notes
below for details of the release, and please contact richsharp@stanford.edu
for any issues relating to software:

  - *new* Sediment 3.0 Beta:
      - This is a standalone model that executes an order of magnitude faster
        than the original ArcGIS model, but may have memory issues with
	larger datasets. This fix is scheduled for the 2.5.1 release of InVEST.
      - Uses a d-infinity flow algorithm (ArcGIS version uses D8).
      - Includes a more accurate LS factor.
      - Outputs are now summarized by polygon rather than rasterized polygons.
        Users can view results directly as a table rather than sampling a
	GIS raster.
  - *new* Nutrient 3.0 Beta:
      - This is a standalone model that executes an order of magnitude faster
        than the original ArcGIS model, but may have memory issues with
	larger datasets. This fix is scheduled for the 2.5.1 release of InVEST.
      - Uses a d-infinity flow algorithm (ArcGIS version uses D8).
      - Includes a more accurate LS factor.
      - Outputs are now summarized by polygon rather than rasterized polygons.
        Users can view results directly as a table rather than sampling a
	GIS raster.
  - *new* Wind Energy:
      - A new offshore wind energy model.  This is a standalone-only model
        available under the windows start menu.
  - *new* Recreation Alpha:
      - This is a working demo of our soon to be released future land and near
        shore recreation model.  The model itself is incomplete and should only
	be used as a demo or by NatCap partners that know what they're doing.
  - *new* Habitat Risk Assessment 3.0 Alpha:
      - This is a working demo of our soon to be released 3.0 version of habitat
        risk assessment.  The model itself is incomplete and should only
	be used as a demo or by NatCap partners that know what they're doing.
	Users that need to use the habitat risk assessment should use the ArcGIS
	version of this model.

  - Improvements to the InVEST 2.x ArcGIS-based toolset:
      - Bug fixes to the ArcGIS based Coastal Protection toolset.

  - Removed support for the ArcGIS invest_VERSION.mxd map.  We expect to
    transition the InVEST toolset exclusive standalone tools in a few months.  In
    preparation of this we are starting to deprecate parts of our old ArcGIS
    toolset including this ArcMap document.  The InVEST ArcToolbox is still
    available in C:\InVEST_2_5_0\invest_250.tbx.

  - Known issues:

    - The InVEST 3.0 standalones generate open source GeoTiffs as
      outputs rather than the proprietary ESRI Grid format.  ArcGIS 9.3.1
      occasionally displays these rasters incorrectly.  We have found
      that these layers can be visualized in ArcGIS 9.3.1 by following
      convoluted steps: Right Click on the layer and select Properties; click on
      the Symbology tab; select Stretch, agree to calculate a histogram (this will
      create an .aux file that Arc can use for visualization), click "Ok", remove
      the raster from the layer list, then add it back. As an alternative, we
      suggest using an open source GIS Desktop Tool like Quantum GIS or ArcGIS
      version 10.0 or greater.

   - The InVEST 3.0 carbon model will generate inaccurate sequestration results
     if the extents of the current and future maps don't align.  This will be
     fixed in InVEST 2.5.1; in the meanwhile a workaround is to clip both LULCs
     so they have identical overlaps.

   - A user reported an unstable run of InVEST 3.0 water yield.  We are not
     certain what is causing the issue, but we do have a fix that will go out
     in InVEST 2.5.1.

   - At the moment the InVEST standalones do not run on Windows XP.  This appears
     to be related to an incompatibility between Windows XP and GDAL, the an open
     source gis library we use to create and read GIS data.  At the moment we are
     uncertain if we will be able to fix this bug in future releases, but will
     pass along more information in the future.

2.4.5 (2013-02-01)
------------------
This is a minor release of InVEST that does not add any new models, but
does add additional functionality, stability, and increased performance to
many of the InVEST 3.0 standalones:

  - Pollination 3.0 Beta:
      - Greatly improved memory efficiency over previous versions of this model.
      - 3.0 Beta Pollination Biophysical and Valuation have been merged into a
        single tool, run through a unified user interface.
      - Slightly improved runtime through the use of newer core InVEST GIS libraries.
      - Optional ability to weight different species individually.  This feature
        adds a column to the Guilds table that allows the user to specify a
        relative weight for each species, which will be used before combining all
        species supply rasters.
      - Optional ability to aggregate pollinator abundances at specific points
        provided by an optional points shapefile input.
      - Bugfix: non-agricultural pixels are set to a value of 0.0 to indicate no
        value on the farm value output raster.
      - Bugfix: sup_val_<beename>_<scenario>.tif rasters are now saved to the
        intermediate folder inside the user's workspace instead of the output
        folder.
  - Carbon Biophysical 3.0 Beta:
        * Tweaked the user interface to require the user to
          provide a future LULC raster when the 'Calculate Sequestration' checkbox
          is checked.
        * Fixed a bug that restricted naming of harvest layers.  Harvest layers are
          now selected simply by taking the first available layer.
  - Better memory efficiency in hydropower model.
  - Better support for unicode filepaths in all 3.0 Beta user interfaces.
  - Improved state saving and retrieval when loading up previous-run parameters
    in all 3.0 Beta user interfaces.
  - All 3.0 Beta tools now report elapsed time on completion of a model.
  - All 3.0 Beta tools now provide disk space usage reports on completion of a
    model.
  - All 3.0 Beta tools now report arguments at the top of each logfile.
  - Biodiversity 3.0 Beta: The half-saturation constant is now allowed to be a
    positive floating-point number.
  - Timber 3.0 Beta: Validation has been added to the user interface for this
    tool for all tabular and shapefile inputs.
  - Fixed some typos in Equation 1 in the Finfish Aquaculture user's guide.
  - Fixed a bug where start menu items were not getting deleted during an InVEST
    uninstall.
  - Added a feature so that if the user selects to download datasets but the
    datasets don't successfully download the installation alerts the user and
    continues normally.
  - Fixed a typo with tau in aquaculture guide, originally said 0.8, really 0.08.

  - Improvements to the InVEST 2.x ArcGIS-based toolset:
      - Minor bugfix to Coastal Vulnerability, where an internal unit of
        measurements was off by a couple digits in the Fetch Calculator.
      - Minor fixes to various helper tools used in InVEST 2.x models.
      - Outputs for Hargreaves are now saved as geoTIFFs.
      - Thornwaite allows more flexible entering of hours of sunlight.

2.4.4 (2012-10-24)
------------------
- Fixes memory errors experienced by some users in the Carbon Valuation 3.0 Beta model.
- Minor improvements to logging in the InVEST User Interface
- Fixes an issue importing packages for some officially-unreleased InVEST models.

2.4.3 (2012-10-19)
------------------
- Fixed a minor issue with hydropower output vaulation rasters whose statistics were not pre-calculated.  This would cause the range in ArcGIS to show ther rasters at -3e38 to 3e38.
- The InVEST installer now saves a log of the installation process to InVEST_<version>\install_log.txt
- Fixed an issue with Carbon 3.0 where carbon output values were incorrectly calculated.
- Added a feature to Carbon 3.0 were total carbon stored and sequestered is output as part of the running log.
- Fixed an issue in Carbon 3.0 that would occur when users had text representations of floating point numbers in the carbon pool dbf input file.
- Added a feature to all InVEST 3.0 models to list disk usage before and after each run and in most cases report a low free space error if relevant.

2.4.2 (2012-10-15)
------------------
- Fixed an issue with the ArcMap document where the paths to default data were not saved as relative paths.  This caused the default data in the document to not be found by ArcGIS.
- Introduced some more memory-efficient processing for Biodiversity 3.0 Beta.  This fixes an out-of-memory issue encountered by some users when using very large raster datasets as inputs.

2.4.1 (2012-10-08)
------------------
- Fixed a compatibility issue with ArcGIS 9.3 where the ArcMap and ArcToolbox were unable to be opened by Arc 9.3.

2.4.0 (2012-10-05)
------------------
Changes in InVEST 2.4.0

General:

This is a major release which releases two additional beta versions of the
InVEST models in the InVEST 3.0 framework.  Additionally, this release
introduces start menu shortcuts for all available InVEST 3.0 beta models.
Existing InVEST 2.x models can still be found in the included Arc toolbox.

Existing InVEST models migrated to the 3.0 framework in this release
include:

- Biodiversity 3.0 Beta
    - Minor bug fixes and usability enhancements
    - Runtime decreased by a factor of 210
- Overlap Analysis 3.0 Beta
    - In most cases runtime decreased by at least a factor of 15
    - Minor bug fixes and usability enhancements
    - Split into two separate tools:
        * Overlap Analysis outputs rasters with individually-weighted pixels
        * Overlap Analysis: Management Zones produces a shapefile output.
    - Updated table format for input activity CSVs
    - Removed the "grid the seascape" step

Updates to ArcGIS models:

- Coastal vulnerability
    - Removed the "structures" option
    - Minor bug fixes and usability enhancements
- Coastal protection (erosion protection)
    - Incorporated economic valuation option
    - Minor bug fixes and usability enhancements

Additionally there are a handful of minor fixes and feature
enhancements:

- InVEST 3.0 Beta standalones (identified by a new InVEST icon) may be run
  from the Start Menu (on windows navigate to
  Start Menu -> All Programs -> InVEST 2.4.0
- Bug fixes for the calculation of raster statistics.
- InVEST 3.0 wave energy no longer requires an AOI for global runs, but
  encounters memory issues on machines with less than 4GB of RAM.  This
  is a known issue that will be fixed in a minor release.
- Minor fixes to several chapters in the user's guide.
- Minor bug fix to the 3.0 Carbon model: harvest maps are no longer required
  inputs.
- Other minor bug fixes and runtime performance tweaks in the 3.0 framework.
- Improved installer allows users to remove InVEST from the Windows Add/Remove
  programs menu.
- Fixed a visualization bug with wave energy where output rasters did not have the min/max/stdev calculations on them.  This made the default visualization in arc be a gray blob.

2.3.0 (2012-08-02)
------------------
Changes in InVEST 2.3.0

General:

This is a major release which releases several beta versions of the
InVEST models in the InVEST 3.0 framework.  These models run as
standalones, but a GIS platform is needed to edit and view the data
inputs and outputs.  Until InVEST 3.0 is released the original ArcGIS
based versions of these tools will remain the release.

Existing InVEST models migrated to the 3.0 framework in this release
include:

- Reservoir Hydropower Production 3.0 beta
    - Minor bug fixes.
- Finfish Aquaculture
    - Minor bug fixes and usability enhancements.
- Wave Energy 3.0 beta
    - Runtimes for non-global runs decreased by a factor of 7
    - Minor bugs in interpolation that exist in the 2.x model is fixed in
      3.0 beta.
- Crop Pollination 3.0 beta
    - Runtimes decreased by a factor of over 10,000

This release also includes the new models which only exist in the 3.0
framework:

- Marine Water Quality 3.0 alpha with a preliminary  user's guide.

InVEST models in the 3.0 framework from previous releases that now
have a standalone executable include:

- Managed Timber Production Model
- Carbon Storage and Sequestration

Additionally there are a handful of other minor fixes and feature
enhancements since the previous release:

- Minor bug fix to 2.x sedimentation model that now correctly
  calculates slope exponentials.
- Minor fixes to several chapters in the user's guide.
- The 3.0 version of the Carbon model now can value the price of carbon
  in metric tons of C or CO2.
- Other minor bug fixes and runtime performance tweaks in the 3.0 framework.

2.2.2 (2012-03-03)
------------------
Changes in InVEST 2.2.2

General:

This is a minor release which fixes the following defects:

-Fixed an issue with sediment retention model where large watersheds
 allowed loading per cell was incorrectly rounded to integer values.

-Fixed bug where changing the threshold didn't affect the retention output
 because function was incorrectly rounded to integer values.

-Added total water yield in meters cubed to to output table by watershed.

-Fixed bug where smaller than default (2000) resolutions threw an error about
 not being able to find the field in "unitynew".  With non-default resolution,
 "unitynew" was created without an attribute table, so one was created by
 force.

-Removed mention of beta state and ecoinformatics from header of software
 license.

-Modified overlap analysis toolbox so it reports an error directly in the
 toolbox if the workspace name is too long.

2.2.1 (2012-01-26)
------------------
Changes in InVEST 2.2.1

General:

This is a minor release which fixes the following defects:

-A variety of miscellaneous bugs were fixed that were causing crashes of the Coastal Protection model in Arc 9.3.
-Fixed an issue in the Pollination model that was looking for an InVEST1005 directory.
-The InVEST "models only" release had an entry for the InVEST 3.0 Beta tools, but was missing the underlying runtime.  This has been added to the models only 2.2.1 release at the cost of a larger installer.
-The default InVEST ArcMap document wouldn't open in ArcGIS 9.3.  It can now be opened by Arc 9.3 and above.
-Minor updates to the Coastal Protection user's guide.

2.2.0 (2011-12-22)
------------------
In this release we include updates to the habitat risk assessment
model, updates to Coastal Vulnerability Tier 0 (previously named
Coastal Protection), and a new tier 1 Coastal Vulnerability tool.
Additionally, we are releasing a beta version of our 3.0 platform that
includes the terrestrial timber and carbon models.

See the "Marine Models" and "InVEST 3.0 Beta" sections below for more details.

**Marine Models**

1. Marine Python Extension Check

   This tool has been updated to include extension requirements for the new
   Coastal Protection T1 model.  It also reflects changes to the Habitat Risk
   Assessment and Coastal Protection T0 models, as they no longer require the
   PythonWin extension.

2. Habitat Risk Assessment (HRA)

   This model has been updated and is now part of three-step toolset.  The
   first step is a new Ratings Survey Tool which eliminates the need for
   Microsoft Excel when users are providing habitat-stressor ratings.  This
   Survey Tool now allows users to up- and down-weight the importance of
   various criteria.  For step 2, a copy of the Grid the Seascape tool has been
   placed in the HRA toolset.  In the last step, users will run the HRA model
   which includes the following updates:

   - New habitat outputs classifying risk as low, medium, and high
   - Model run status updates (% complete) in the message window
   - Improved habitat risk plots embedded in the output HTML

3. Coastal Protection

   This module is now split into sub-models, each with two parts.  The first
   sub-model is Coastal Vulnerability (Tier 0) and the new addition is Coastal
   Protection (Tier 1).

   Coastal Vulnerability (T0)
   Step 1) Fetch Calculator - there are no updates to this tool.
   Step 2) Vulnerability Index

   - Wave Exposure: In this version of the model, we define wave exposure for
     sites facing the open ocean as the maximum of the weighted average of
     wave's power coming from the ocean or generated by local winds.  We
     weight wave power coming from each of the 16 equiangular sector by the
     percent of time that waves occur in that sector, and based on whether or
     not fetch in that sector exceeds 20km.  For sites that are sheltered, wave
     exposure is the average of wave power generated by the local storm winds
     weighted by the percent occurrence of those winds in each sector.  This
     new method takes into account the seasonality of wind and wave patterns
     (storm waves generally come from a preferential direction), and helps
     identify regions that are not exposed to powerful waves although they are
     open to the ocean (e.g. the leeside of islands).

   - Natural Habitats: The ranking is now computed using the rank of all
     natural habitats present in front of a segment, and we weight the lowest
     ranking habitat 50% more than all other habitats.  Also, rankings and
     protective distance information are to be provided by CSV file instead of
     Excel.  With this new method, shoreline segments that have more habitats
     than others will have a lower risk of inundation and/or erosion during
     storms.

   - Structures: The model has been updated to now incorporate the presence of
     structures by decreasing the ranking of shoreline segments that adjoin
     structures.

   Coastal Protection (T1) - This is a new model which plots the amount of
   sandy beach erosion or consolidated bed scour that backshore regions
   experience in the presence or absence of natural habitats.  It is composed
   of two steps: a Profile Generator and Nearshore Waves and Erosion.  It is
   recommended to run the Profile Generator before the Nearshore Waves and
   Erosion model.

   Step 1) Profile Generator:  This tool helps the user generate a 1-dimensional
   bathymetric and topographic profile perpendicular to the shoreline at the
   user-defined location.  This model provides plenty of guidance for building
   backshore profiles for beaches, marshes and mangroves.  It will help users
   modify bathymetry profiles that they already have, or can generate profiles
   for sandy beaches if the user has not bathymetric data.  Also, the model
   estimates and maps the location of natural habitats present in front of the
   region of interest.  Finally, it provides sample wave and wind data that
   can be later used in the Nearshore Waves and Erosion model, based on
   computed fetch values and default Wave Watch III data.

   Step 2) Nearshore Waves and Erosion: This model estimates profiles of beach
   erosion or values of rates of consolidated bed scour at a site as a function
   of the type of habitats present in the area of interest.  The model takes
   into account the protective effects of vegetation, coral and oyster reefs,
   and sand dunes.  It also shows the difference of protection provided when
   those habitats are present, degraded, or gone.

4. Aesthetic Quality

   This model no longer requires users to provide a projection for Overlap
   Analysis.  Instead, it uses the projection from the user-specified Area of
   Interest (AOI) polygon.  Additionally, the population estimates for this
   model have been fixed.

**InVEST 3.0 Beta**

The 2.2.0 release includes a preliminary version of our InVEST 3.0 beta
platform.  It is included as a toolset named "InVEST 3.0 Beta" in the
InVEST220.tbx.  It is currently only supported with ArcGIS 10.  To launch
an InVEST 3.0 beta tool, double click on the desired tool in the InVEST 3.0
toolset then click "Ok" on the Arc toolbox screen that opens. The InVEST 3.0
tool panel has inputs very similar to the InVEST 2.2.0 versions of the tools
with the following modifications:

InVEST 3.0 Carbon:
  * Fixes a minor bug in the 2.2 version that ignored floating point values
    in carbon pool inputs.
  * Separation of carbon model into a biophysical and valuation model.
  * Calculates carbon storage and sequestration at the minimum resolution of
    the input maps.
  * Runtime efficiency improved by an order of magnitude.
  * User interface streamlined including dynamic activation of inputs based
    on user preference, direct link to documentation, and recall of inputs
    based on user's previous run.

InVEST 3.0 Timber:
  * User interface streamlined including dynamic activation of inputs based
    on user preference, direct link to documentation, and recall of inputs
    based on user's previous run.


2.1.1 (2011-10-17)
------------------
Changes in InVEST 2.1.1

General:

This is a minor release which fixes the following defects:

-A truncation error was fixed on nutrient retention and sedimentation model that involved division by the number of cells in a watershed.  Now correctly calculates floating point division.
-Minor typos were fixed across the user's guide.

2.1 Beta (2011-05-11)
---------------------
Updates to InVEST Beta

InVEST 2.1 . Beta

Changes in InVEST 2.1

General:

1.	InVEST versioning
We have altered our versioning scheme.  Integer changes will reflect major changes (e.g. the addition of marine models warranted moving from 1.x to 2.0).  An increment in the digit after the primary decimal indicates major new features (e.g the addition of a new model) or major revisions.  For example, this release is numbered InVEST 2.1 because two new models are included).  We will add another decimal to reflect minor feature revisions or bug fixes.  For example, InVEST 2.1.1 will likely be out soon as we are continually working to improve our tool.
2.	HTML guide
With this release, we have migrated the entire InVEST users. guide to an HTML format.  The HTML version will output a pdf version for use off-line, printing, etc.


**MARINE MODELS**

1.Marine Python Extension Check

-This tool has been updated to allow users to select the marine models they intend to run.  Based on this selection, it will provide a summary of which Python and ArcGIS extensions are necessary and if the Python extensions have been successfully installed on the user.s machine.

2.Grid the Seascape (GS)

-This tool has been created to allow marine model users to generate an seascape analysis grid within a specified area of interest (AOI).

-It only requires an AOI and cell size (in meters) as inputs, and produces a polygon grid which can be used as inputs for the Habitat Risk Assessment and Overlap Analysis models.

3. Coastal Protection

- This is now a two-part model for assessing Coastal Vulnerability.  The first part is a tool for calculating fetch and the second maps the value of a Vulnerability Index, which differentiates areas with relatively high or low exposure to erosion and inundation during storms.

- The model has been updated to now incorporate coastal relief and the protective influence of up to eight natural habitat input layers.

- A global Wave Watch 3 dataset is also provided to allow users to quickly generate rankings for wind and wave exposure worldwide.

4. Habitat Risk Assessment (HRA)

This new model allows users to assess the risk posed to coastal and marine habitats by human activities and the potential consequences of exposure for the delivery of ecosystem services and biodiversity.  The HRA model is suited to screening the risk of current and future human activities in order to prioritize management strategies that best mitigate risk.

5. Overlap Analysis

This new model maps current human uses in and around the seascape and summarizes the relative importance of various regions for particular activities.  The model was designed to produce maps that can be used to identify marine and coastal areas that are most important for human use, in particular recreation and fisheries, but also other activities.

**FRESHWATER MODELS**

All Freshwater models now support ArcMap 10.


Sample data:

1. Bug fix for error in Water_Tables.mdb Biophysical table where many field values were shifted over one column relative to the correct field name.

2. Bug fix for incorrect units in erosivity layer.


Hydropower:

1.In Water Yield, new output tables have been added containing mean biophysical outputs (precipitation, actual and potential evapotranspiration, water yield)  for each watershed and sub-watershed.


Water Purification:

1. The Water Purification Threshold table now allows users to specify separate thresholds for nitrogen and phosphorus.   Field names thresh_n and thresh_p replace the old ann_load.

2. The Nutrient Retention output tables nutrient_watershed.dbf and nutrient_subwatershed.dbf now include a column for nutrient retention per watershed/sub-watershed.

3. In Nutrient Retention, some output file names have changed.

4. The user's guide has been updated to explain more accurately the inclusion of thresholds in the biophysical service estimates.


Sedimentation:

1. The Soil Loss output tables sediment_watershed.dbf and sediment_subwatershed.dbf now include a column for sediment retention per watershed/sub-watershed.

2. In Soil Loss, some output file names have changed.

3. The default input value for Slope Threshold is now 75.

4. The user's guide has been updated to explain more accurately the inclusion of thresholds in the biophysical service estimates.

5. Valuation: Bug fix where the present value was not being applied correctly.





2.0 Beta (2011-02-14)
---------------------
Changes in InVEST 2.0

InVEST 1.005 is a minor release with the following modification:

1. Aesthetic Quality

    This new model allows users to determine the locations from which new nearshore or offshore features can be seen.  It generates viewshed maps that can be used to identify the visual footprint of new offshore development.


2. Coastal Vulnerability

    This new model produces maps of coastal human populations and a coastal exposure to erosion and inundation index map.  These outputs can be used to understand the relative contributions of different variables to coastal exposure and to highlight the protective services offered by natural habitats.


3. Aquaculture

    This new model is used to evaluate how human activities (e.g., addition or removal of farms, changes in harvest management practices) and climate change (e.g., change in sea surface temperature) may affect the production and economic value of aquacultured Atlantic salmon.


4. Wave Energy

    This new model provides spatially explicit information, showing potential areas for siting Wave Energy conversion (WEC) facilities with the greatest energy production and value.  This site- and device-specific information for the WEC facilities can then be used to identify and quantify potential trade-offs that may arise when siting WEC facilities.


5. Avoided Reservoir Sedimentation

    - The name of this model has been changed to the Sediment Retention model.

    - We have added a water quality valuation model for sediment retention. The user now has the option to select avoided dredge cost analysis, avoided water treatment cost analysis or both.  The water quality valuation approach is the same as that used in the Water Purification: Nutrient Retention model.

    - The threshold information for allowed sediment loads (TMDL, dead volume, etc.) are now input in a stand alone table instead of being included in the valuation table. This adjusts the biophysical service output for any social allowance of pollution. Previously, the adjustment was only done in the valuation model.

    - The watersheds and sub-watershed layers are now input as shapefiles instead of rasters.

    - Final outputs are now aggregated to the sub-basin scale. The user must input a sub-basin shapefile. We provide the Hydro 1K dataset as a starting option. See users guide for changes to many file output names.

    - Users are strongly advised not to interpret pixel-scale outputs for hydrological understanding or decision-making of any kind. Pixel outputs should only be used for calibration/validation or model checking.


6. Hydropower Production

    - The watersheds and sub-watershed layers are now input as shapefiles instead of rasters.

    - Final outputs are now aggregated to the sub-basin scale. The user must input a sub-basin shapefile. We provide the Hydro 1K dataset as a starting option. See users guide for changes to many file output names.

    - Users are strongly advised not to interpret pixel-scale outputs for hydrological understanding or decision-making of any kind. Pixel outputs should only be used for calibration/validation or model checking.

    - The calibration constant for each watershed is now input in a stand-alone table instead of being included in the valuation table. This makes running the water scarcity model simpler.


7. Water Purification: Nutrient Retention

    - The threshold information for allowed pollutant levels (TMDL, etc.) are now input in a stand alone table instead of being included in the valuation table. This adjusts the biophysical service output for any social allowance of pollution. Previously, the adjustment was only done in the valuation model.

    - The watersheds and sub-watershed layers are now input as shapefiles instead of rasters.

    - Final outputs are now aggregated to the sub-basin scale. The user must input a sub-basin shapefile. We provide the Hydro 1K dataset as a starting option. See users guide for changes to many file output names.

    - Users are strongly advised not to interpret pixel-scale outputs for hydrological understanding or decision-making of any kind. Pixel outputs should only be used for calibration/validation or model checking.


8. Carbon Storage and Sequestration

    The model now outputs an aggregate sum of the carbon storage.


9. Habitat Quality and Rarity

    This model had an error while running ReclassByACII if the land cover codes were not sorted alphabetically.  This has now been corrected and it sorts the reclass file before running the reclassification

    The model now outputs an aggregate sum of the habitat quality.

10. Pollination

    In this version, the pollination model accepts an additional parameter which indicated the proportion of a crops yield that is attributed to wild pollinators.

<|MERGE_RESOLUTION|>--- conflicted
+++ resolved
@@ -2,14 +2,11 @@
 
 Unreleased Changes
 ------------------
-<<<<<<< HEAD
 * Removing Scenario Generator: Rule-based model.
-=======
 * Fixing a bug in Hydropower model where watershed aggregations would be incorrect
   if a watershed is partially covering nodata raster values. Nodata values are now
   ignored in zonal statistics. Numerical results change very slightly in the
   case where a watershed only includes a few nodata pixels.
->>>>>>> fe136c1a
 * Adding TaskGraph functionality to GLOBIO model. 
 * Adding some TaskGraph functionality to Scenario Generator: Proximity. 
 * Fixing an issue with the InVEST Fisheries model that would prevent the model
