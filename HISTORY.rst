..
  Changes should be grouped for readability.

  InVEST model names:
  - Annual Water Yield
  - Carbon Storage and Sequestration
  - Coastal Blue Carbon
  - Coastal Vulnerability
  - Crop Pollination
  - Crop Production
  - DelineateIt
  - Forest Carbon Edge Effects
  - Globio
  - Habitat Quality
  - HRA
  - NDR
  - RouteDEM
  - Scenario Generator
  - Scenic Quality
  - SDR
  - Seasonal Water Yield
  - Urban Cooling
  - Urban Flood Risk
  - Urban Nature Access
  - Urban Stormwater Retention
  - Wave Energy
  - Wind Energy
  - Visitation: Recreation and Tourism

  Workbench fixes/enhancements:
  - Workbench

  Everything else:
  - General

.. :changelog:

Unreleased Changes
------------------
* General
    * InVEST has been updated to build against numpy 2.
      https://github.com/natcap/invest/issues/1641
    * Updating validation to handle a change in exceptions raised by GDAL in
      ``pygeoprocessing.get_raster_info`` and
      ``pygeoprocessing.get_vector_info``.
      https://github.com/natcap/invest/issues/1645
    * The scripting page of the InVEST API documentation has been updated to
      reflect changes in how InVEST is installed on modern systems, and also to
      include images of the InVEST workbench instead of just broken links.
      https://github.com/natcap/invest/issues/1660
* Workbench
    * Several small updates to the model input form UI to improve usability
      and visual consistency (https://github.com/natcap/invest/issues/912).
    * Fixed a bug that caused the application to crash when attempting to
      open a workspace without a valid logfile
      (https://github.com/natcap/invest/issues/1598).
    * Fixed a bug that was allowing readonly workspace directories on Windows
      (https://github.com/natcap/invest/issues/1599).
    * Fixed a bug that, in certain scenarios, caused a datastack to be saved
      with relative paths when the Relative Paths checkbox was left unchecked
<<<<<<< HEAD
      (https://github.com/natcap/invest/issues/1609)
* General
    * Updated translations for Spanish and Chinese
=======
      (https://github.com/natcap/invest/issues/1609).
    * Improved error handling when a datastack cannot be saved with relative
      paths across drives (https://github.com/natcap/invest/issues/1608).
    * The InVEST changelog now displays in the Workbench the first time a new
      version is launched (https://github.com/natcap/invest/issues/1368).
* Coastal Vulnerability
    * Fixed a regression where an AOI with multiple features could raise a
      TypeError after intersecting with the landmass polygon.
      https://github.com/natcap/invest/issues/1657
* Forest Carbon Edge Effects
    * Updating vector reprojection to allow partial reprojection.  Related to
      https://github.com/natcap/invest/issues/1645
* Habitat Quality
    * Access raster is now generated from the reprojected access vector
      (https://github.com/natcap/invest/issues/1615).
    * Rarity values are now output in CSV format (as well as in raster format)
      (https://github.com/natcap/invest/issues/721).
* Pollination
    * Fixed an issue with nodata handling that was causing some outputs to be
      filled either with the float32 value for positive infinity, or else with
      a value very close to it. https://github.com/natcap/invest/issues/1635
    * While working on https://github.com/natcap/invest/issues/1635, we also
      updated the stated dtype of most pollination model outputs to be float32
      instead of the float64 dtype that was being assumed previously.  This
      will result in smaller output filesizes with minimal loss of precision.
* Urban Flood Risk
    * Fields present on the input AOI vector are now retained in the output.
      (https://github.com/natcap/invest/issues/1600)
* Urban Nature Access
    * The model now works as expected when the user provides an LULC raster
      that does not have a nodata value defined.
      https://github.com/natcap/invest/issues/1293
>>>>>>> 8a93cf97

3.14.2 (2024-05-29)
-------------------
* General
    * Validation now covers file paths contained in CSVs. CSV validation
      will fail if the files listed in a CSV fail to validate.
      https://github.com/natcap/invest/issues/327
    * We have updated validation in several ways that will improve the
      developer experience of working with InVEST models, and we hope will also
      improve the user experience:

      * Symbols in conditional requirement expressions now represent the values
        of parameters instead of whether the value of the parameter is
        sufficient.  If a symbol is not present in ``args`` as a key, the
        symbol will have a value of ``False``.  This allows for value-based
        comparisons, which is useful in models that have overlapping modes of
        operation. https://github.com/natcap/invest/issues/1509
      * Vector fields, CSV rows/columns and the 1st level of directory
        contents may now all be conditionally required based on a python
        expression.
      * Under certain circumstances, validation may return more warnings than
        before. This specifically applies to model inputs that have conditional
        requirement expressions where their expression evaluates to ``False``,
        and the user has provided a value for this parameter.  Previous
        versions of InVEST would skip these parameters' type-specific
        validation. Now, these parameters will be validated with their
        type-specific validation checks.
    * Add support for latest GDAL versions; remove test-specific constraint on
      GDAL versions from invest requirements.
      https://github.com/natcap/invest/issues/916
    * Updated to Cython 3 (https://github.com/natcap/invest/issues/556)
* Annual Water Yield
    * Added the results_suffix to a few intermediate files where it was
      missing. https://github.com/natcap/invest/issues/1517
* Coastal Blue Carbon
    * Updated model validation to prevent the case where a user provides only
      one snapshot year and no analysis year
      (`#1534 <https://github.com/natcap/invest/issues/1534>`_).
      Also enforces that the analysis year, if provided, is greater than the
      latest snapshot year. An analysis year equal to the latest snapshot year
      is no longer allowed.
* Coastal Vulnerability
    * Fixed a bug in handling ``nan`` as the nodata value of the bathymetry
      raster. ``nan`` pixels will now be propertly ignored before calculating
      mean depths along fetch rays.
      https://github.com/natcap/invest/issues/1528
* HRA
    * Fixed a bug where habitat and stressor vectors were not being rasterized
      with the `ALL_TOUCHED=TRUE` setting.
* Scenic Quality
    * Fixed an issue with viewshed calculations where some slight numerical
      error was introduced on M1 Macs, but not on x86-based computers. This
      numerical error was leading to slightly different visibility results.
      https://github.com/natcap/invest/issues/1562
* SDR
    * Fixed an issue encountered in the sediment deposition function where
      rasters with more than 2^32 pixels would raise a cryptic error relating
      to negative dimensions. https://github.com/natcap/invest/issues/1431
    * Optimized the creation of the summary vector by minimizing the number of
      times the target vector needs to be rasterized.
* Seasonal Water Yield
    * Fixed an issue with the precip directory units. Units for these input
      rasters are now correctly stated as mm/month.
      https://github.com/natcap/invest/issues/1571
    * Fixed an issue where the monthly quickflow values were being summed over
      a block area and not summed pixelwise. This caused the quickflow
      output ``QF.tif`` to have malformed values.
      https://github.com/natcap/invest/issues/1541
* Wind Energy
    * Fixed a bug where some number inputs were not being properly cast to
      ``float`` or ``int`` types. If the inputs happened to be passed as
      a ``str`` this caused unintended side effects such as a concatenation
      error. (https://github.com/natcap/invest/issues/1498)
* Urban Nature Access
    * Fixed a ``NameError`` that occurred when running the model using
      search radii defined per population group with an exponential search
      kernel. https://github.com/natcap/invest/issues/1502
    * Fixed an issue where Urban Nature Access would crash if an administrative
      boundary geometry did not overlap any people in the population raster.
      https://github.com/natcap/invest/issues/1503
    * Fixed an issue where validation was failing to catch missing values in
      the uniform search radius args key when using uniform search radii.
      https://github.com/natcap/invest/issues/1509
    * Fixed an issue where the output administrative units vector's
      ``Pund_adm`` and ``Povr_adm`` fields representing undersupplied and
      oversupplied populations, respectively, had values of 0 when running the
      model with search radii defined per population group.  The output
      administrative units vector now has the correct values for these fields,
      consistent with the user's guide chapter.
      https://github.com/natcap/invest/issues/1512
    * Fixed an issue where certain nodata values were not being handled
      correctly, leading to pixel values of +/- infinity in the urban nature
      balance output raster.  https://github.com/natcap/invest/issues/1519
    * Fixed an issue where an LULC raster without a nodata value would
      always raise in exception during reclassification.
      https://github.com/natcap/invest/issues/1539

3.14.1 (2023-12-18)
-------------------
* General
    * In advance of the numpy 2.0 release, function calls to ``numpy.product``
      have been replaced with ``numpy.prod``.
      https://github.com/natcap/invest/issues/1410
    * Add support for python 3.11 (`#1103 <https://github.com/natcap/invest/issues/1103>`_)
    * Adding a docker container that is built on each commit where a change to
      model code, requirements, or the docker configuration has been made.
      https://github.com/natcap/invest/issues/1115
    * Vector geometry types will now be validated for all models
      (`#1374 <https://github.com/natcap/invest/issues/1374>`_)
    * Datastack archives will now be correctly extracted
      (`#1308 <https://github.com/natcap/invest/issues/1308>`_)
    * Validation of tables has been improved and standardized, which should
      result in more readable validation errors.
      (`#1379 <https://github.com/natcap/invest/issues/1379>`_)
    * Updated to ``pygeoprocessing`` 2.4.2. This includes an update to
      ``pygeoprocessing.zonal_statistics``, which is now more correct on certain
      edge cases. Aggregated model results may change slightly.
    * Removed the ``utils`` functions ``array_equals_nodata``,
      ``exponential_decay_kernel_raster``, and ``gaussian_decay_kernel_raster``,
      which were obsoleted by new ``pygeoprocessing`` features.
    * Version metadata at import time is now fetched with
      ``importlib.metadata`` instead of ``pkg_resources``.
      (`#1442 <https://github.com/natcap/invest/issues/1442>`_)
    * The API docs logo has been updated to use the latest version of the
      InVEST logo. (`#1463 <https://github.com/natcap/invest/issues/1463>`_)
* Workbench
    * Fixed a broken "Find my logfiles" button on MacOS.
      https://github.com/natcap/invest/issues/1452
* Coastal Vulnerability
    * Fixed a bug where the model would crash when processing a float type
      bathymetry raster with no nodata value.
      https://github.com/natcap/invest/issues/992
* Habitat Quality
    * Updated the threat table column description to clarify that the threat
      table columns: ``cur_path``, ``fut_path``, and ``base_path`` are meant
      to be file system path strings.
      https://github.com/natcap/invest/issues/1455
* HRA
    * Fixed an issue preventing the HRA criteria table from loading when the
      table was UTF-8 encoded with a Byte-Order Marker.
      https://github.com/natcap/invest/issues/1460
    * Fixed an issue with the cross-OS loading of InVEST datastack files.
      https://github.com/natcap/invest/issues/1065
    * Fixed an issue where habitats and stressors in the criteria table were
      not being lowercased causing a comparison issue against values from the
      info table that were being lowercased.
      https://github.com/natcap/invest/issues/1467
* NDR
    * Fixing an issue where minor geometric issues in the watersheds input
      (such as a ring self-intersection) would raise an error in the model.
      https://github.com/natcap/invest/issues/1412
    * Fixed a task dependency issue where NDR would crash because of a race
      condition when run with ``n_workers > 0``.
      https://github.com/natcap/invest/issues/1426
    * Fixed an issue in NDR's effective retention where, on rasters with more
      than 2^31 pixels, the model would crash with an error relating to a
      negative (overflowed) index. https://github.com/natcap/invest/issues/1431
* Pollination
    * Fixed a regression where nodata values were not being properly compared.
      This was only an issue in some development builds after 3.14.0.
      (`#1458 <https://github.com/natcap/invest/issues/1458>`_)
    * Replaced custom kernel implementation with ``pygeoprocessing.kernels``.
      Convolution results may be slightly different (more accurate).
* SDR
    * Fixed an issue with SDR's sediment deposition where large regions would
      become nodata in cases where the DEM has valid data but other inputs
      (LULC, erosivity, erodibility) did not have valid pixels.  Now, all
      raster inputs are mutually masked so that only those pixel stacks
      continue through to the model where all pixels in the stack are
      non-nodata. (`#911 <https://github.com/natcap/invest/issues/911>`_)
    * RKLS, USLE, avoided erosion, and avoided export rasters will now have
      nodata in streams (`#1415 <https://github.com/natcap/invest/issues/1415>`_)
    * Fixed an issue in SDR's sediment deposition where, on rasters with more
      than 2^31 pixels, the model would crash with an error relating to a
      negative (overflowed) index. https://github.com/natcap/invest/issues/1431
* Seasonal Water Yield
    * Fixed an issue in Seasonal Water Yield's baseflow routing and local
      recharge functions where, on rasters with more than 2^31 pixels, the
      model would crash with an error relating to a negative (overflowed)
      index. https://github.com/natcap/invest/issues/1431
* Urban Cooling
    * Fixed a bug where model would error out if any feature in the buildings
      vector was missing a geometry; now they will be skipped
      (`#1401 <https://github.com/natcap/invest/issues/1401>`_)
* Wind Energy
    * Fixed a bug where model would error when the grid points path was empty
      (`#1417 <https://github.com/natcap/invest/issues/1417>`_)


3.14.0 (2023-09-08)
-------------------
* General
    * Fixed a bug in the CLI where ``invest getspec --json`` failed on
      non-json-serializable objects such as ``pint.Unit``.
      https://github.com/natcap/invest/issues/1280
    * A new directory at `./doc/decision-records` has been created for
      "Architecture/Any Decision Records", which will serve as a record of
      nontrivial decisions that were made to InVEST and why.  This is
      intended for reference by our science and software teams, and also by
      the community at large when inquiring about a nontrivial change.
      https://github.com/natcap/invest/issues/1079
    * Updated the package installation instructions in the API docs for clarity
      and also to highlight the ease of installation through ``conda-forge``.
      https://github.com/natcap/invest/issues/1256
    * ``utils.build_lookup_from_csv`` has been deprecated and its functionality
      has been merged into ``utils.read_csv_to_dataframe``
      (`#1319 <https://github.com/natcap/invest/issues/1319>`_),
      (`#1327 <https://github.com/natcap/invest/issues/1327>`_)
    * Standardized on keeping the ``execute`` and ``validate`` functions
      orthogonal. Now no models call ``validate`` from ``execute``. This
      affected AWY, CV, UFRM, Wave Energy, and Wind Energy.
      (`#1373 <https://github.com/natcap/invest/issues/1373>`_)
    * Improved the validation message that is returned when not all spatial
      inputs overlap (`#502 <https://github.com/natcap/invest/issues/502>`_)
    * Standardized the name and location of the taskgraph cache directory for
      all models. It is now called ``taskgraph_cache`` and located in the top
      level of the workspace directory.
      (`#1230 <https://github.com/natcap/invest/issues/1230>`_)
    * InVEST is now distributed under the Apache 2.0 License.
* Workbench
    * Fixed a bug where sampledata downloads failed silently (and progress bar
      became innacurate) if the Workbench did not have write permission to
      the download location. https://github.com/natcap/invest/issues/1070
    * The workbench app is now distributed with a valid code signature
      (`#727 <https://github.com/natcap/invest/issues/727>`_)
    * Changing the language setting will now cause the app to relaunch
      (`#1168 <https://github.com/natcap/invest/issues/1168>`_)
    * Closing the main window will now close any user's guide windows that are
      open. Fixed a bug where the app could not be reopened after closing.
      (`#1258 <https://github.com/natcap/invest/issues/1258>`_)
    * Fixed a bug where invalid metadata for a recent run would result
      in an uncaught exception.
      (`#1286 <https://github.com/natcap/invest/issues/1286>`_)
    * Middle clicking an InVEST model tab was opening a blank window. Now
      middle clicking will close that tab as expected.
      (`#1261 <https://github.com/natcap/invest/issues/1261>`_)
    * Updated InVEST logo to use new version with registered trademark symbol.
      (`InVEST TM and Logo Use Policy
      <https://naturalcapitalproject.stanford.edu/invest-trademark-and-logo-use-policy>`_)
    * InVEST is licensed using a permissive open source license. But we have
      decided to add back the license and agreement step to the installer to
      be upfront and explicit about how InVEST is licensed.
* Coastal Blue Carbon
    * Added validation for the transition table, raising a validation error if
      unexpected values are encountered.
      (`#729 <https://github.com/natcap/invest/issues/729>`_)
* Forest Carbon
    * The biophysical table is now case-insensitive.
* HRA
    * Fixed a bug in HRA where the model would error when all exposure and
      consequence criteria were skipped for a single habitat. The model now
      correctly handles this case. https://github.com/natcap/invest/issues/1250
    * Tables in the .xls format are no longer supported. This format was
      deprecated by ``pandas``.
      (`#1271 <https://github.com/natcap/invest/issues/1271>`_)
    * Fixed a bug where vector inputs could be rasterized onto a grid that is
      not exactly aligned with other raster inputs.
      (`#1312 <https://github.com/natcap/invest/issues/1312>`_)
    * Dropped support for Excel (.xlsx) files
      (`#1391 <https://github.com/natcap/invest/issues/1391>`_)
* NDR
    * The contents of the output ``cache_dir`` have been consolidated into
      ``intermediate_outputs``.
    * Fixed a bug where results were calculated incorrectly if the runoff proxy
      raster (or the DEM or LULC) had no nodata value
      (`#1005 <https://github.com/natcap/invest/issues/1005>`_)
* Pollination
    * Several exceptions have been tidied up so that only fieldnames are
      printed instead of the python data structures representing the whole
      table.  https://github.com/natcap/invest/issues/1283
* RouteDEM
    * RouteDEM now allows the user to calculate Strahler Stream Orders, which
      will be written to a new vector in the user's workspace. This stream
      order vector is dependent on the user's Threshold Flow Accumulation value
      and is only available for the D8 routing model.
      https://github.com/natcap/invest/issues/884
    * RouteDEM now allows the user to create a vector of subwatersheds, which
      are written to a new vector in the user's workspace.  This vector is
      dependent on the calculation of Strahler Stream Orders and is only
      available for the D8 routing model. https://github.com/natcap/invest/issues/349
* Scenic Quality
    * The Scenic Quality model will now raise an error when it encounters a
      geometry that is not a simple Point.  This is in line with the user's
      guide chapter.  https://github.com/natcap/invest/issues/1245
    * The Scenic Quality model now supports both uppercase and lowercase
      fieldnames. Leading and trailing spaces are now also stripped for the
      user's convenience. https://github.com/natcap/invest/issues/1276
* SDR
    * Fixed an issue with sediment deposition progress logging that was
      causing the "percent complete" indicator to not progress linearly.
      https://github.com/natcap/invest/issues/1262
    * The contents of the output ``churn_dir_not_for_humans`` have been
      consolidated into ``intermediate_outputs``.
    * We implemented two major functional changes to the InVEST LS Factor
      that significantly affect most outputs of SDR and will bring the LS
      factor output more in line with the outputs of SAGA-GIS's LS Factor.
      A discussion of differences between these two implementations can be
      viewed at https://github.com/natcap/invest/tree/main/doc/decision-records/ADR-0001-Update-SDR-LS-Factor.md.
      The two specific changes implemented are:

        * The LS Factor's on-pixel aspect length is now calculated as
          ``abs(sin(slope)) + abs(cos(slope))``.
        * The LS Factor's upstream contributing area is now calculated as
          an estimate for the specific catchment area, calculated by
          ``sqrt(n_pixels_upstream * pixel_area)``.
* Seasonal Water Yield
    * Fixed a bug where monthy quickflow nodata pixels were not being passed
      on to the total quickflow raster, which could result in negative values
      on the edges (`#1105 <https://github.com/natcap/invest/issues/1105>`_)
    * Removed the GDAL cache size limit on this model, which means that, by
      default, the model will use up to 5% of installed memory.
      https://github.com/natcap/invest/issues/1320
    * Monthly quick flow nodata values will now be preserved instead of being
      set to 0. The old behavior was not well documented and caused some
      confusion when nodata pixels did not line up. It's safer not to fill in
      unknown data. (`#1317 <https://github.com/natcap/invest/issues/1317>`_)
    * Negative monthly quickflow values will now be set to 0. This is because
      very small negative values occasionally result from valid data, but they
      should be interpreted as 0.
      (`#1318 <https://github.com/natcap/invest/issues/1318>`_)
    * In the monthly quickflow calculation, QF_im will be set to 0 on any pixel
      where s_i / a_im > 100. This is done to avoid overflow errors when
      calculating edge cases where the result would round down to 0 anyway.
      (`#1318 <https://github.com/natcap/invest/issues/1318>`_)
    * The contents of the output ``cache_dir`` have been consolidated into
      ``intermediate_outputs``.
* Urban Flood Risk
    * Fixed a bug where the model incorrectly raised an error if the
      biophysical table contained a row of all 0s.
      (`#1123 <https://github.com/natcap/invest/issues/1123>`_)
    * The contents of the output ``temp_working_dir_not_for_humans`` have been
      consolidated into ``intermediate_files``.
    * Biophysical table Workbench validation now warns if there is a missing
      curve number value.
      (`#1346 <https://github.com/natcap/invest/issues/1346>`_)
* Urban Nature Access
    * Urban nature supply outputs have been renamed to add ``percapita`` to the
      filename.

        * In uniform search radius mode, ``urban_nature_supply.tif`` has been
          renamed to ``urban_nature_supply_percapita.tif``.
        * When defining search radii by urban nature class,
          ``urban_nature_supply_lucode_[LUCODE].tif`` has been renamed to
          ``urban_nature_supply_percapita_lucode_[LUCODE].tif``.
        * When defining search radii by population groups,
          ``urban_nature_supply_to_[POP_GROUP].tif`` has been renamed to
          ``urban_nature_supply_percapita_to_[POP_GROUP].tif``.

    * A new output for "Accessible Urban Nature" is created, indicating the
      area of accessible greenspace available to people within the search
      radius, weighted by the selected decay function.  The outputs vary
      slightly depending on the selected execution mode.

        * In uniform search radius mode, a single new output is created,
          ``accessible_urban_nature.tif``.
        * When defining search radii by urban nature class, one new
          output raster is created for each class of urban nature.  These files
          are named ``accessible_urban_nature_lucode_[LUCODE].tif``.
        * When defining search radii for population groups, one new output
          raster is created for each population group.  These files are named
          ``accessible_urban_nature_to_[POP_GROUP].tif``.

    * Urban nature classes can now be defined to occupy a proportion of a
      pixel, such as a park that is semi-developed. This proportion is
      provided through user input as a proportion (0-1) in the
      ``urban_nature`` column of the LULC Attribute Table.  A value of ``0``
      indicates that there is no urban nature in this class, ``0.333``
      indicates that a third of the area of this LULC class is urban nature,
      and ``1`` would indicate that the entire LULC class's area is urban
      nature.  https://github.com/natcap/invest/issues/1180
    * Fixed an issue where, under certain circumstances, the model would raise
      a cryptic ``TypeError`` when creating the summary vector.
      https://github.com/natcap/invest/issues/1350
* Visitation: Recreation and Tourism
    * Fixed a bug where overlapping predictor polygons would be double-counted
      in ``polygon_area_coverage`` and ``polygon_percent_coverage``
      calculations. (`#1310 <https://github.com/natcap/invest/issues/1310>`_)
    * Changed the calculation of ``point_nearest_distance`` metric to match
      the description in the User's Guide. Values are now the distance to the
      centroid of the AOI polygon instead of the distance to the nearest
      edge of the AOI polygon.
      (`#1347 <https://github.com/natcap/invest/issues/1347>`_)
* Wind Energy
    * Updated a misleading error message that is raised when the AOI does
      not spatially overlap another input.
      (`#1054 <https://github.com/natcap/invest/issues/1054>`_)

3.13.0 (2023-03-17)
-------------------
* General
    * During builds of the InVEST documentation, the packages
      ``sphinx-rtd-theme`` and ``sphinx-reredirects`` will be pulled from
      conda-forge instead of PyPI.
      (`#1151 <https://github.com/natcap/invest/issues/1151>`_)
    * The ``invest`` command-line-interface no longer opens a graphical
      interface to InVEST. (`#755 <https://github.com/natcap/invest/issues/755>`_)
    * The classic InVEST user-interface has been removed in favor of the Workbench.
    * Replace the ``ARGS_SPEC`` with ``MODEL_SPEC`` which describes all model
      outputs as well as inputs in a structured format
      (`#596 <https://github.com/natcap/invest/issues/596>`_)
* Workbench
    * Added tooltips to the model tabs so that they can be identified even when
      several tabs are open (`#1071 <https://github.com/natcap/invest/issues/1088>`_)
    * Options' display names will now be shown in dropdown menus
      (`#1217 <https://github.com/natcap/invest/issues/1217>`_)
    * Represent boolean inputs with a toggle switch rather than radio buttons.
    * Includes local versions of the User Guide in English, Spanish, & Chinese.
      https://github.com/natcap/invest/issues/851
* DelineateIt
    * DelineateIt now uses ``pygeoprocessing.routing.extract_streams_d8`` for D8
      stream thresholding. https://github.com/natcap/invest/issues/1143
* Habitat Quality
    * The model now uses an euclidean distance implementation for decaying
      threat rasters both linearly and exponentially. Since InVEST 3.3.0 a
      convolution implementation has been used, which reflected how
      the density of a threat or surrounding threat pixels could have an
      even greater, cumulative impact and degradation over space. However, this
      was never properly documented in the User's Guide and is not the approach
      taken in the publication. The convolution implementation also produced
      degradation and quality outputs that were difficult to interpret.
    * There should be a noticeable runtime improvement from calculating
      euclidean distances vs convolutions.
* HRA
    * Fixed an issue where a cryptic exception was being thrown if the criteria
      table's sections were not spelled exactly as expected.  There is now a
      much more readable error if a section is obviously missing.  Leading and
      trailing whitespace is also now removed from all string fields in the
      criteria table, which should also help reduce the chance of errors.
      https://github.com/natcap/invest/issues/1191
* GLOBIO
    * Deprecated the GLOBIO model
      (`#1131 <https://github.com/natcap/invest/issues/1131>`_)
* RouteDEM
    * RouteDEM now uses ``pygeoprocessing.routing.extract_streams_d8`` for D8
      stream thresholding. https://github.com/natcap/invest/issues/1143
* Scenic Quality
    * Any points over nodata (and therefore excluded from the viewshed
      analysis) will now correctly have their FID reported in the logging.
      https://github.com/natcap/invest/issues/1188
    * Clarifying where the visual quality calculations' disk-based sorting
      cache should be located, which addresses an interesting crash experienced
      by some users on Windows. https://github.com/natcap/invest/issues/1189
* SDR
    * The ``ws_id`` field is no longer a required field in the watershed vector.
      https://github.com/natcap/invest/issues/1201
* Seasonal Water Yield
    * If a soil group raster contains any pixels that are not in the set of
      allowed soil groups (anything other than 1, 2, 3 or 4), a human readable
      exception will now be raised. https://github.com/natcap/invest/issues/1193
* Urban Nature Access
    * Added the Urban Nature Access model to InVEST. The model for urban
      nature access provides a measure of both the supply of urban nature
      and the demand for nature by the urban population, ultimately
      calculating the balance between supply and demand. See the corresponding
      User's Guide chapter for documentation.
* Visitation: Recreation and Tourism
    * Fixed a ``FutureWarning`` when reading in CSVs. This fix does not
      otherwise affect model behavior. https://github.com/natcap/invest/issues/1202


3.12.1 (2022-12-16)
-------------------
* General
    * Fixed a possible path traversal vulnerability when working with datastack
      archives.  This patches CVE-2007-4559, reported to us by Trellix.
      https://github.com/natcap/invest/issues/1113
    * Added Spanish and Chinese translations of user-facing text and an interface
      to switch languages in the workbench UI.
    * Updating descriptions for LULC about text and biophysical table for
      clarity in model specs. https://github.com/natcap/invest/issues/1077
* Workbench
    * Fixed a bug where the Workbench would become unresponsive during an
      InVEST model run if the model emitted a very high volume of log messages.
    * Fixed a bug where the Workbench could crash if there was too much
      standard error emitted from an invest model.
    * Added a new "Save as" dialog window to handle different save options, and
      allow the option to use relative paths in a JSON datastack
      (`#1088 <https://github.com/natcap/invest/issues/1088>`_)
    * Fixed a bug where uncaught exceptions in the React tree would result in
      a blank browser window.
      (`#1119 <https://github.com/natcap/invest/issues/1119>`_)
* Habitat Quality
    * All spatial inputs including the access vector and threat rasters are
      now reprojected to the ``lulc_cur_path`` raster. This fixes a bug where
      rasters with a different SRS would appear to not intersect the
      ``lulc_cur_path`` even if they did. (https://github.com/natcap/invest/issues/1093)
    * Paths in the threats table may now be either absolute or relative to the
      threats table.
* HRA
    * Fixed a regression relative to InVEST 3.9.0 outputs where spatial
      criteria vectors were being rasterized with the ``ALL_TOUCHED=TRUE``
      flag, leading to a perceived buffering of spatial criteria in certain
      cases.  In InVEST 3.9.0, these were rasterized with ``ALL_TOUCHED=FALSE``.
      https://github.com/natcap/invest/issues/1120
    * Fixed an issue with the results table, ``SUMMARY_STATISTICS.csv`` where
      the percentages of high, medium and low risk classifications were not
      correctly reported.
    * Added a column to the ``SUMMARY_STATISTICS.csv`` output table to also
      report the percentage of pixels within each subregion that have no risk
      classification (a risk classification of 0).
* Urban Stormwater Retention
    * Added validation to check that the input soil groups raster has an
      integer data type
* Urban Cooling
    * Updated the text for the ``building_intensity`` column in the biophysical
      table to clarify that the values of this column should be normalized
      relative to one another to be between 0 and 1.



3.12.0 (2022-08-31)
-------------------
* General
    * Update python packaging settings to exclude a few config files and the
      workbench from source distributions and wheels
    * Updating SDR test values due to an update in GDAL's mode resampling
      algorithm. See https://github.com/natcap/invest/issues/905
    * Updated our ``scipy`` requirement to fix a bug where invest crashed
      if a Windows user had a non-Latin character in their Windows username.
* Workbench
    * Fixed a bug where some model runs would not generate a new item
      in the list of recent runs.
    * Enhanced model input forms so that text boxes always show the
      rightmost end of the filepath when they overflow the box.
* Coastal Blue Carbon
    * Fixed a bug where using unaligned rasters in the preprocessor would cause
      an error.  The preprocessor will now correctly align input landcover
      rasters and determine transitions from the aligned rasters.
* Habitat Quality
    * Removed a warning about an undefined nodata value in threat rasters
      because it is okay for a threat raster to have an undefined nodata value.
* HRA
    * Fixed an issue with risk calculations where risk values would be much
      lower than they should be.  Risk values are now correctly calculated.
    * Fixed an issue with risk reclassifications where most pixels would end up
      classified as medium risk.
    * Added an input field to the model to indicate the number of overlapping
      stressors to use in risk reclassification calculations.  This input
      affects the numerical boundaries between high, medium and low risk
      classifications.
    * Various improvements to the model have resulted in a modest (~33%)
      speedup in runtime.
* Coastal Vulnerability
    * Fixed a bug where redundant vertices in the landmass polygon could
      raise an error during shore point creation.
* NDR
    * Added parameters to the sample data to support nitrogen calculations.
    * Effective retention calculations have been reworked so that the source
      code more closely matches the mathematical definition in the NDR User's
      Guide.  There should be no difference in outputs.
* SDR
    * We have made a significant update to the SDR model's outputs described
      here: https://github.com/natcap/peps/blob/main/pep-0010.md.

        * Legacy outputs ``sed_retention_index.tif`` and ``sed_retention.tif``
          have been removed from the model.
        * Two new output rasters have been added, specifically
            * ``avoided_export.tif``, indicating vegetation's contribution to
              reducing erosion on a pixel, as well as trapping of sediment
              originating upslope of the pixel, so that neither of these
              proceed downslope to enter a stream.
            * ``avoided_erosion.tif``, vegetation’s contribution to reducing
              erosion from a pixel.
        * The summary watersheds vector no longer includes the ``sed_retent``
          field and two fields have been added:

            * ``avoid_exp`` representing the sum of avoided export in the
              watershed.
            * ``avoid_eros`` representing the sum of avoided erosion in the
              watershed.
        * Sediment deposition, ``sed_deposition.tif``, has been clarified to
          indicate the sediment that erodes from a pixel goes into the next
          downstream pixel(s) where it is either trapped or exported.  This
          update removes a form of double-counting.
* Urban Flood Risk
    * Validation of the curve number table will now catch missing ``CN_*``
      columns and warn the user about the missing column.


3.11.0 (2022-05-24)
-------------------
* General
    * InVEST Workbench released! A new desktop interface for InVEST models.
    * Add support for python 3.10, and drop support for python 3.7.
    * Fixed a bug where the model window would fail to open when using the
      ``natcap.invest`` package with python 3.9.0 - 3.9.3.
    * ``spec_utils.ETO`` has been renamed to ``spec_utils.ET0`` (with a zero).
    * Updating the ``pyinstaller`` requirement to ``>=4.10`` to support the new
      ``universal2`` wheel architecture offered by ``scipy>=1.8.0``.
    * Now removing leading / trailing whitespaces from table input values as
      well as columns in most InVEST models.
    * Fixing a small bug where drag-and-drop events in the Qt UI were not being
      handled correctly and were being ignored by the UI.
    * Expose taskgraph logging level for the cli with
      ``--taskgraph-log-level``.
    * Fixed bug in validation of ``results_suffix`` so that special characters
      like path separators, etc, are not allowed.
    * Fixed a bug in validation where a warning about non-overlapping spatial
      layers was missing info about the offending bounding boxes.
    * Fixed an issue with usage logging that caused SSL errors to appear in the
      Qt interface logging window.
* Annual Water Yield
    * Fixed a bug where the model would error when the watersheds/subwatersheds
      input was in geopackage format.
* Crop Production
    * Fixed a bug in both crop production models where the model would error if
      an observed yield raster had no nodata value.
* Coastal Vulnerability
    * Fixed a bug that would cause an error if the user's bathymetry layer did
      not have a defined nodata value.  The user's bathymetry layer should now
      be correctly preprocessed with or without a nodata value.
* DelineateIt
    * Watersheds delineated with this tool will now always have a ``ws_id``
      column containing integer watershed IDs for easier use within the routed
      InVEST models.  Existing ``ws_id`` field values in the outlets vector
      will be overwritten if they are present.
* RouteDEM
    * Rename the arg ``calculate_downstream_distance`` to
      ``calculate_downslope_distance``. This is meant to clarify that it
      applies to pixels that are not part of a stream.
* SDR
    * Fixed an issue with SDR where ``f.tif`` might not be recalculated if the
      file is modified or deleted after execution.
    * Fixed an issue in ``sed_deposition.tif`` and ``f.tif`` where pixel values
      could have very small, negative values for ``r_i`` and ``f_i``.  These
      values are now clamped to 0.
    * Added basic type-checking for the ``lucode`` column of the biophysical
      table. This avoids cryptic numpy errors later in runtime.
* Seasonal Water Yield
    * Added an output to the model representing total annual precipitation.
    * Fixed an issue with the documentation for ET0 and Precip directories,
      where a module-specific informational string was being overridden by a
      default value.

3.10.2 (2022-02-08)
-------------------
* General
    * The minimum ``setuptools_scm`` version has been increased to 6.4.0 in
      order to bypass calling ``setup.py`` for version information.  The
      version of this project can now be retrieved by calling ``python -m
      setuptools_scm`` from the project root.
    * Fixed an issue where datastack archives would not include any spatial
      datasets that were linked to in CSV files.  This now works for all models
      except HRA.  If an HRA datastack archive is requested,
      ``NotImplementedError`` will be raised.  A fix for HRA is pending.
    * Pinned ``numpy`` versions in ``pyproject.toml`` to the lowest compatible
      version for each supported python version. This prevents issues when
      ``natcap.invest`` is used in an environment with a lower numpy version
      than it was built with (https://github.com/cython/cython/issues/4452).
* DelineateIt
    * When snapping points to streams, if a point is equally near to more than
      one stream pixel, it will now snap to the stream pixel with a higher
      flow accumulation value. Before, it would snap to the stream pixel
      encountered first in the raster (though this was not guaranteed).
* GLOBIO
    * Gaussian decay kernels are now always tiled, which should result in a
      minor improvement in model runtime when large decay distances are used.
* Habitat Quality:
    * Linear decay kernels are now always tiled, which should result in a minor
      improvement in model runtime, particularly with large decay distances.
* HRA
    * Fixed a bug with how a pandas dataframe was instantiated. This bug did
      not effect outputs though some might notice less trailing zeros in the
      ``SUMMARY_STATISTICS.csv`` output.
* NDR
    * Changed some model inputs and outputs to clarify that subsurface
      phosphorus is not modeled.

        * Removed the inputs ``subsurface_critical_length_p`` and
          ``subsurface_eff_p``
        * Removed the output ``sub_ndr_p.tif``. The model no longer calculates
          subsurface NDR for phosphorus.
        * Removed the output ``sub_load_p.tif``. All pixels in this raster were
          always 0, because the model assumed no subsurface phosphorus movement.
        * Renamed the output ``p_export.tif`` to ``p_surface_export.tif`` to
          clarify that it only models the surface export of phosphorus.
        * Renamed the output ``n_export.tif`` to ``n_total_export.tif`` to
          clarify that it is the total of surface and subsurface nitrogen export.
        * Added the new outputs ``n_surface_export.tif`` and
          ``n_subsurface_export.tif``, showing the surface and subsurface
          components of the total nitrogen export.
        * The aggregate vector output ``watershed_results_ndr.shp`` was changed to
          a geopackage ``watershed_results_ndr.gpkg``.
        * The aggregate vector fields were given more descriptive names, and
          updated corresponding to the changed raster outputs:

            * ``surf_p_ld`` was renamed to ``p_surface_load``
            * ``surf_n_ld`` was renamed to ``n_surface_load``
            * ``p_exp_tot`` was renamed to ``p_surface_export``
            * ``sub_n_ld`` was renamed to ``n_subsurface_load``
            * ``n_exp_tot`` was renamed to ``n_total_export``
            * Added a new field ``n_surface_export``, representing the sum of
              ``n_surface_export.tif``
            * Added a new field ``n_subsurface_export``, representing the sum
              of ``n_subsurface_export.tif``
            * Removed the field ``sub_p_ld``, since ``sub_load_p.tif`` was removed.
* Wind Energy
    * Fixed a bug where distance was masking by pixel distance instead of
      euclidean distance.
    * Renamed the foundation cost label and help info to reflect it is no
      longer measured in Millions of US dollars.
    * Fixed a bug where running valuation with TaskGraph in asynchronous mode
      would cause the model to error.

3.10.1 (2022-01-06)
-------------------
* Urban Stormwater Retention
    * Fixed a bug where this model's sample data was not available via the
      Windows installer.


3.10.0 (2022-01-04)
-------------------
* General
    * Add a ``--language`` argument to the command-line interface, which will
      translate model names, specs, and validation messages.
    * Accept a ``language`` query parameter at the UI server endpoints, which
      will translate model names, specs, and validation messages.
    * Added ``invest serve`` entry-point to the CLI. This launches a Flask app
      and server on the localhost, to support the workbench.
    * Major updates to each model's ``ARGS_SPEC`` (and some related validation)
      to facilitate re-use & display in the Workbench and User's Guide.
    * Standardized and de-duplicated text in ``ARGS_SPEC`` ``about`` and
      ``name`` strings.
    * Update to FontAwesome 5 icons in the QT interface.
    * In response to the deprecation of ``setup.py``-based commands in Python
      3.10, the recommended way to build python distributions of
      ``natcap.invest`` is now with the ``build`` package, and installation
      should be done via ``pip``.  The ``README`` has been updated to reflect
      this change, and this should only be noticeable for those installing
      ``natcap.invest`` from source.
    * A bug has been fixed in ``make install`` so that now the current version
      of ``natcap.invest`` is built and installed.  The former (buggy) version
      of ``make install`` would install whatever the latest version was in your
      ``dist`` folder.
    * Updating the ``taskgraph`` requirement to ``0.11.0`` to resolve an issue
      where modifying a file within a roughly 2-second window would fool
      ``taskgraph`` into believing that the file had not been modified.
    * Fixed a bug where some input rasters with NaN nodata values would go
      undetected as nodata and yield unexpected behavior.
* Annual Water Yield
    * Renamed the Windows start menu shortcut from "Water Yield" to
      "Annual Water Yield".
* Coastal Vulnerability
    * Fixed bug where shore points were created on interior landmass holes
      (i.e. lakes).
    * Added feature to accept raster (in addition to vector) habitat layers.
    * Changed one intermediate output (geomorphology) from SHP to GPKG.
    * Fixed bug where output vectors had coordinates with an unnecessary
      z-dimension. Output vectors now have 2D geometry.
* Crop Pollination
    * Renamed the Windows start menu shortcut from "Pollination" to
      "Crop Pollination".
* Fisheries and Fisheries HST
    * The Fisheries models were deprecated due to lack of use,
      lack of scientific support staff, and maintenance costs.
* Finfish
    * The Finfish model was deprecated due to lack of use,
      lack of scientific support staff, and maintenance costs.
* Habitat Quality
    * Changed how Habitat Rarity outputs are calculated to be less confusing.
      Values now represent a 0 to 1 index where before there could be
      negative values. Now values of 0 indicate current/future LULC not
      represented in baseline LULC; values 0 to 0.5 indicate more
      abundance in current/future LULC and therefore less rarity; values
      of 0.5 indicate same abundance between baseline and current/future
      LULC; values 0.5 to 1 indicate less abundance in current/future LULC
      and therefore higher rarity.
* NDR
    * Added a new raster to the model's workspace,
      ``intermediate_outputs/what_drains_to_stream[suffix].tif``.  This raster
      has pixel values of 1 where DEM pixels flow to an identified stream, and
      0 where they do not.
* Scenario Generator
    * Changed an args key from ``replacment_lucode`` to ``replacement_lucode``.
* Scenic Quality
    * Simplify the ``valuation_function`` arg options. The options are now:
      ``linear``, ``logarithmic``, ``exponential``. The names displayed in the
      UI dropdown will stay the same as before. Datastacks or scripts will need
      to be updated to use the new option values.
    * Renamed the model title from
      "Unobstructed Views: Scenic Quality Provision" to "Scenic Quality".
* SDR
    * Added a new raster to the model's workspace,
      ``intermediate_outputs/what_drains_to_stream[suffix].tif``.  This raster
      has pixel values of 1 where DEM pixels flow to an identified stream, and
      0 where they do not.
* Urban Flood Risk:
    * Fixed broken documentation link in the user interface.
* Urban Stormwater Retention
    * Added this new model
* Visitation: Recreation and Tourism
    * Renamed the Windows start menu shortcut from "Recreation" to
      "Visitation: Recreation and Tourism".
* Wave Energy
    * Rename the ``analysis_area_path`` arg to ``analysis_area``, since it is
      not a path but an option string.
    * Simplify the ``analysis_area`` arg options. The options are now:
      ``westcoast``, ``eastcoast``, ``northsea4``, ``northsea10``,
      ``australia``, ``global``. The names displayed in the UI dropdown will
      stay the same as before. Datastacks and scripts will need to be updated
      to use the new option values.
* Wind Energy
    * No model inputs or outputs are measured in "millions of" currency units
      any more. Specifically:
    * The ``mw_coef_ac`` and ``mw_coef_dc`` values in the Global Wind Energy
      Parameters table were in millions of currency units per MW; now they
      should be provided in currency units per MW.
    * The ``infield_cable_cost``, ``cable_coef_ac``, and ``cable_coef_dc``
      values in the Global Wind Energy Parameters table were in millions of
      currency units per km; now they should be provided in currency units per km.
    * The ``turbine_cost`` value in the Turbine Parameters table was in
      millions of currency units; now it should be provided in currency units.
    * The ``foundation_cost`` parameter was in millions of currency units; now
      it should be provided in currency units.
    * The NPV output, formerly ``npv_US_millions.tif``, is now ``npv.tif``.
      It is now in currency units, not millions of currency units.

3.9.2 (2021-10-29)
------------------
* General:
    * Improving our binary build by including a data file needed for the
      ``charset-normalizer`` python package.  This eliminates a warning that
      was printed to stdout on Windows.
    * The Annual Water Yield model name is now standardized throughout InVEST.
      This model has been known in different contexts as Hydropower, Hydropower
      Water Yield, or Annual Water Yield. This name was chosen to emphasize
      that the model can be used for purposes other than hydropower (though the
      valuation component is hydropower-specific) and to highlight its
      difference from the Seasonal Water Yield model. The corresponding python
      module, formerly ``natcap.invest.hydropower.hydropower_water_yield``, is
      now ``natcap.invest.annual_water_yield``.
    * Minor changes to some other models' display names.
    * Update and expand on the instructions in the API docs for installing
      the ``natcap.invest`` package.
    * The InVEST binaries on Windows now no longer inspect the ``%PATH%``
      when looking for GDAL DLLs.  This fixes an issue where InVEST would not
      launch on computers where the ``%PATH%`` either contained other
      environment variables or was malformed.
    * invest processes announce their logfile path at a very high logging level
      that cannot be filtered out by the user.
    * JSON sample data parameter sets are now included in the complete sample
      data archives.
* Seasonal Water Yield
    * Fixed a bug in validation where providing the monthly alpha table would
      cause a "Spatial file <monthly alpha table> has no projection" error.
      The montly alpha table was mistakenly being validated as a spatial file.
* Crop Production Regression
    * Corrected a misspelled column name. The fertilization rate table column
      must now be named ``phosphorus_rate``, not ``phosphorous_rate``.
* Habitat Quality
    * Fixed a bug where optional input Allow Accessibility to Threats could
      not be passed as an empty string argument. Now handles falsey values.
* Urban Flood Risk
    * Fixed a bug where lucodes present in the LULC raster but missing from
      the biophysical table would either raise a cryptic IndexError or silently
      apply invalid curve numbers. Now a helpful ValueError is raised.

3.9.1 (2021-09-22)
------------------
* General:
    * Added error-handling for when ``pandas`` fails to decode a non-utf8
      encoded CSV.
    * Moved the sample data JSON files out of the root sample_data folder and
      into their respective model folders.
    * Updated documentation on installing InVEST from source.
    * Restructured API reference docs and removed outdated and redundant pages.
    * Include logger name in the logging format. This is helpful for the cython
      modules, which can't log module, function, or line number info.
    * Fixed a bug in makefile that prevented ``make env`` from working properly.
    * Fixed an issue with the InVEST application launching on Mac OS X 11
      "Big Sur".  When launching the InVEST ``.app`` bundle, the environment
      variable ``QT_MAC_WANTS_LAYER`` is defined.  If running InVEST through
      python, this environment variable may need to be defined by hand like
      so: ``QT_MAC_WANTS_LAYER=1 python -m natcap.invest``.  A warning will
      be raised if this environment variable is not present on mac.
    * Fixing an issue on Mac OS X where saving the InVEST application to a
      filepath containing spaces would prevent the application from launching.
    * Fixed an issue on Mac OS when certain models would loop indefinitely and
      never complete.  This was addressed by bumping the ``taskgraph``
      requirement version to ``0.10.3``
    * Allow Windows users to install for all users or current user. This allows
      non-admin users to install InVEST locally.
    * Fixed a bug where saving a datastack parameter set with relative paths
      would not convert Windows separators to linux style.
    * Provide a better validation error message when an overview '.ovr' file
      is input instead of a valid raster.
    * Removed internal references to ``TaskGraph``
      ``copy_duplicate_artifact`` calls in anticipation from that feature
      being removed from ``TaskGraph``. User facing changes include
      slightly faster initial runtimes for the Coastal Vulnerability,
      Coastal Blue Carbon, SDR, DelineateIt, and Seasonal Water Yield models.
      These models will no longer attempt to copy intermediate artifacts that
      could have been computed by previous runs.
    * Validation now returns a more helpful message when a spatial input has
      no projection defined.
    * Updated to pygeoprocessing 2.3.2
    * Added support for GDAL 3.3.1 and above
    * Added some logging to ``natcap.invest.utils._log_gdal_errors`` to aid in
      debugging some hard-to-reproduce GDAL logging errors that occasionally
      cause InVEST models to crash.  If GDAL calls ``_log_gdal_errors`` with an
      incorrect set of arguments, this is now logged.
    * Improved the reliability and consistency of log messages across the
      various ways that InVEST models can be run.  Running InVEST in
      ``--headless`` mode, for example, will now have the same logging behavior,
      including with exceptions, as the UI would produce.
    * The default log level for the CLI has been lowered from
      ``logging.CRITICAL`` to ``logging.ERROR``.  This ensures that exceptions
      should always be written to the correct logging streams.
* Carbon
    * Fixed a bug where, if rate change and discount rate were set to 0, the
      valuation results were in $/year rather than $, too small by a factor of
      ``lulc_fut_year - lulc_cur_year``.
    * Improved UI to indicate that Calendar Year inputs are only required for
      valuation, not also for sequestration.
    * Increasing the precision of ``numpy.sum`` from Float32 to Float64 when
      aggregating raster values for the HTML report.
* DelineateIt:
    * The DelineateIt UI has been updated so that the point-snapping options
      will always be interactive.
    * DelineateIt's point-snapping routine has been updated to snap
      ``MULTIPOINT`` geometries with 1 component point as well as primitive
      ``POINT`` geometries.  All other geometric types will not be snapped.
      When a geometry cannot be snapped, a log message is now recorded with the
      feature ID, the geometry type and the number of component geometries.
      Features with empty geometries are now also skipped.
* Fisheries Habitat Scenario Tool
    * Fixed divide-by-zero bug that was causing a RuntimeWarning in the logs.
      This bug did not affect the output.
* HRA
    * Fixed bugs that allowed zeros in DQ & Weight columns of criteria
      table to raise DivideByZero errors.
* NDR
    * Fixed a bug that allowed SDR to be calculated in areas that don't drain
      to any stream. Now all outputs that depend on distance to stream (
      ``d_dn``, ``dist_to_channel``, ``ic``, ``ndr_n``, ``ndr_p``,
      ``sub_ndr_n``, ``sub_ndr_p``, ``n_export``, ``p_export``) are only
      defined for pixels that drain to a stream. They have nodata everywhere
      else.
* Pollination
    * Updated so that the ``total_pollinator_abundance_[season].tif`` outputs
      are always created. Before, they weren't created if a farm vector was
      not supplied, even though they are independent.
* Recreation
    * Fixed some incorrectly formatted log and error messages
* Seasonal Water Yield
    * Fixed a bug where ``qf.tif`` outputs weren't properly masking nodata
      values and could show negative numbers.
* SDR
    * Fixed a bug in validation that did not warn against different coordinate
      systems (all SDR inputs must share a common coordinate system).
    * Fixed a bug that was incorrectly using a factor of 0.0986 rather than
      0.0896. This would have a minor effect on end-user results.
    * Changed how SDR thresholds its L factor to allow direct thresholding
      rather than based off of upstream area. Exposed this parameter as
      ``l_max`` in the ``args`` input and in the user interface.
    * Fixed a bug that allowed SDR to be calculated in areas that don't drain
      to any stream. Now all outputs that depend on distance to stream (
      ``d_dn``, ``d_dn_bare``, ``ic``, ``ic_bare``, ``sdr``, ``sdr_bare``,
      ``e_prime``, ``sed_retention``, ``sed_retention_index``,
      ``sed_deposition``, ``sed_export``) are only defined for pixels that
      drain to a stream. They have nodata everywhere else.
* Urban Flood Risk
    * Fixed a bug where a String ``Type`` column in the infrastructure vector
      would cause the aggregation step of the model to crash, even with the
      correct integer value in the column.
* Wind Energy
    * Raising ValueError when AOI does not intersect Wind Data points.

3.9.0 (2020-12-11)
------------------
* General:
    * Deprecating GDAL 2 and adding support for GDAL 3.
    * Adding function in utils.py to handle InVEST coordindate transformations.
    * Making InVEST compatible with Pygeoprocessing 2.0 by updating:
        * ``convolve_2d()`` keyword ``ignore_nodata`` to
          ``ignore_nodata_and_edges``.
        * ``get_raster_info()`` / ``get_vector_info()`` keyword ``projection``
          to ``projection_wkt``.
    * Improve consistency and context for error messages related to raster
      reclassification across models by using ``utils.reclassify_raster``.
    * Fixed bug that was causing a TypeError when certain input rasters had an
      undefined nodata value. Undefined nodata values should now work
      everywhere.
    * Include logging in python script generated from
      "Save to python script..." in the "Development" menu. Now logging
      messages from the model execution will show up when you run the script.
    * InVEST is now a 64-bit binary built against Python 3.7.
    * Adding Python 3.8 support for InVEST testing.
    * Add warning message to installer for 32-bit computers about installing
      64-bit software.
    * Stop running validation extra times when model inputs autofill, saving
      a small but noticeable amount of time in launching a model.
    * The number of files included in the python source distribution has been
      reduced to just those needed to install the python package and run tests.
    * Code-sign the macOS distribution, and switch to a DMG distribution format.
    * No longer include the HTML docs or HISTORY.rst in the macOS distribution.
    * Bumped the ``shapely`` requirements to ``>=1.7.1`` to address a library
      import issue on Mac OS Big Sur.
    * Fixing model local documentation links for Windows and Mac binaries.
    * The InVEST binary builds now launch on Mac OS 11 "Big Sur".  This was
      addressed by defining the ``QT_MAC_WANTS_LAYER`` environment variable.
    * Fixed the alphabetical ordering of Windows Start Menu shortcuts.
* Annual Water Yield:
    * Fixing bug that limited ``rsupply`` result when ``wyield_mn`` or
      ``consump_mn`` was 0.
* Coastal Blue Carbon
    * Refactor of Coastal Blue Carbon that implements TaskGraph for task
      management across the model and fixes a wide range of issues with the model
      that were returning incorrect results in all cases.
    * Corrected an issue with the model where available memory would be exhausted
      on a large number of timesteps.
    * In addition to the ``execute`` entrypoint, another entrypoint,
      ``execute_transition_analysis`` has been added that allows access to the
      transition analysis timeseries loop at a lower level.  This will enable
      users comfortable with python to provide spatially-explicit maps of
      accumulation rates, half lives and other parameters that can only be
      provided via tables to ``execute``.
    * Snapshot years and rasters, including the baseline year/raster, are now all
      provided via a table mapping snapshot years to the path to a raster on
      disk.  The baseline year is the earliest year of these.
    * The model's "initial" and "lulc lookup" and "transient" tables have been
      combined into a single "biophysical" table, indexed by LULC code/LULC class
      name, that includes all of the columns from all of these former tables.
    * The "analysis year" is now a required input that must be >= the final
      snapshot year in the snapshots CSV.
    * Litter can now accumulate at an annual rate if desired.
    * The model now produces many more files, which allows for greater
      flexibility in post-processing of model outputs.
* Coastal Vulnerability
    * 'shore_points_missing_geomorphology.gpkg' output file name now includes
      the suffix if any, and its one layer now is renamed from
      'missing_geomorphology' to be the same as the file name
      (including suffix).
    * Fixed a memory bug that occurred during shore point interpolation when
      dealing with very large landmass vectors.
* Delineateit
    * The layer in the 'preprocessed_geometries.gpkg' output is renamed from
      'verified_geometries' to be the same as the file name (including suffix).
    * The layer in the 'snapped_outlets.gpkg' output is renamed from
      'snapped' to be the same as the file name (including suffix).
    * The layer in the 'watersheds.gpkg' output has been renamed from
      'watersheds' to match the name of the vector file (including the suffix).
    * Added pour point detection option as an alternative to providing an
      outlet features vector.
* Finfish
    * Fixed a bug where the suffix input was not being used for output paths.
* Forest Carbon Edge Effect
    * Fixed a broken link to the local User's Guide
    * Fixed bug that was causing overflow errors to appear in the logs when
      running with the sample data.
    * Mask out nodata areas of the carbon map output. Now there should be no
      output data outside of the input LULC rasater area.
* GLOBIO
    * Fixing a bug with how the ``msa`` results were masked and operated on
      that could cause bad results in the ``msa`` outputs.
* Habitat Quality:
    * Refactor of Habitat Quality that implements TaskGraph
    * Threat files are now indicated in the Threat Table csv input under
      required columns: ``BASE_PATH``, ``CUR_PATH``, ``FUT_PATH``.
    * Threat and Sensitivity column names are now case-insensitive.
    * Sensitivity threat columns now match threat names from Threat Table
      exactly, without the need for ``L_``. ``L_`` prefix is deprecated.
    * Threat raster input folder has been removed.
    * Validation enhancements that check whether threat raster paths are valid.
    * HQ update to User's Guide.
    * Changing sample data to reflect Threat Table csv input changes and
      bumping revision.
    * More comprehensive testing for Habitat Quality and validation.
    * Checking if Threat raster values are between 0 and 1 range, raising
      ValueError if not. No longer snapping values less than 0 to 0 and greater
      than 1 to 1.
    * Fixing bug that was setting Threat raster values to 1 even if they were
      floats between 0 and 1.
    * Updating how threats are decayed across distance. Before, nodata edges
      were ignored causing values on the edges to maintain a higher threat
      value. Now, the decay does not ignore those nodata edges causing values
      on the edges to decay more quickly. The area of study should have
      adequate boundaries to account for these edge effects.
    * Update default half saturation value for sample data to 0.05 from 0.1.
* Seasonal Water Yield
    * Fixed a bug where precip or eto rasters of ``GDT_Float64`` with values
      greater than 32-bit would overflow to ``-inf``.
* SDR:
    * Fixing an issue where the LS factor should be capped to an upstream area
      of 333^2 m^2. In previous versions the LS factor was erroneously capped
      to "333" leading to high export spikes in some pixels.
    * Fixed an issue where sediment deposition progress logging was not
      progressing linearly.
    * Fixed a task dependency bug that in rare cases could cause failure.
* Urban Cooling
    * Split energy savings valuation and work productivity valuation into
      separate UI options.
* Urban Flood Risk
    * Changed output field names ``aff.bld`` and ``serv.blt`` to ``aff_bld``
      and ``serv_blt`` respectively to fix an issue where ArcGIS would not
      display properly.

3.8.9 (2020-09-15)
------------------
* Hydropower
    * Fixed bug that prevented validation from ever passing for this model.
      Validation will allow extra keys in addition to those in the ARGS_SPEC.
* Urban Flood Mitigation
    * Fixed incorrect calculation of total quickflow volume.

3.8.8 (2020-09-04)
------------------
* Coastal Vulnerability
    * Improved handling of invalid AOI geometries to avoid crashing and instead
      fix the geometry when possible and skip it otherwise.
    * Added validation check that shows a warning if the SLR vector is not
      a point or multipoint geometry.
* Urban Cooling
    * Energy units are now (correctly) expressed in kWh.  They were previously
      (incorrectly) expressed in kW.
    * Energy savings calculations now require that consumption is in units of
      kWh/degree C/m^2 for each building class.
    * Fixing an issue where blank values of the Cooling Coefficient weights
      (shade, albedo, ETI) would raise an error.  Now, a default value for the
      coefficient is assumed if any single value is left blank.
* HRA
    * Raise ValueError if habitat or stressor inputs are not projected.
    * Make sample data rating filepaths work on Mac. If not on Windows and a rating
      filepath isn't found, try replacing all backslashes with forward slashes.
* Seasonal Water Yield
    * Updated output file name from aggregated_results.shp to aggregated_results_swy.shp
      for consistency with NDR and SDR
* Datastack
    * Saved datastack archives now use helpful identifying names for spatial input folders
* Validation
    * Fixed bug that caused fields activated by a checkbox to make validation fail,
      even when the checkbox was unchecked.
* General
    * Input table column headers are now insensitive to leading/trailing whitespace in
      most places.
    * Modified the script that produces a conda environment file from InVEST's python
      requirements file so that it includes the ``conda-forge`` channel in the file
      itself.
* Recreation
    * Validate values in the type column of predictor tables early in execution. Raise
      a ValueError if a type value isn't valid (leading/trailing whitespace is okay).
* Validation
    * Set a 5-second timeout on validation functions that access a file. This will raise
      a warning and prevent validation from slowing down the UI too much.

3.8.7 (2020-07-17)
------------------
* General
    * Fixed an issue where some users would be unable to launch InVEST binaries
      on Windows.  This crash was due to a configuration issue in
      ``PySide2==5.15.0`` that will be fixed in a future release of PySide2.
* GLOBIO
    * Fix a bug that mishandled combining infrastructure data when only one
      infrastructure data was present.
* Urban Flood Risk
    * The output vector ``flood_risk_service.shp`` now includes a field,
      ``flood_vol`` that is the sum of the modeled flood volume (from
      ``Q_m3.tif``) within the AOI.
    * Fieldnames in ``flood_risk_service.shp`` have been updated to more
      closely match the variables they match as documented in the User's Guide
      chapter.  Specifically, ``serv_bld`` is now ``serv.blt`` and ``aff_bld``
      is now ``aff.bld``.
    * ``Q_mm.tif`` has been moved from the intermediate directory into the
      workspace.
    * Fixed a bug in the flood volume (``Q_m3.tif``) calculations that was
      producing incorrect values in all cases.
    * Fixed a bug where input rasters with nodata values of 0 were not handled
      properly.

3.8.6 (2020-07-03)
------------------
* Crop Production
    * Fixed critical bug in crop regression that caused incorrect yields in
      all cases.

3.8.5 (2020-06-26)
------------------
* General
    * Fix bug in ``utils.build_lookup_from_csv`` that was allowing
      ``key_field`` to be non unique and overwriting values.
    * Fix bug in ``utils.build_lookup_from_csv`` where trailing commas caused
      returned values to be malformed.
    * Add optional argument ``column_list`` to ``utils.build_lookup_from_csv``
      that takes a list of column names and only returns those in the
      dictionary.
    * Remove ``warn_if_missing`` argument from ``utils.build_lookup_from_csv``
      and warning by default.
* Scenic Quality
    * Fixing an issue in Scenic Quality where the creation of the weighted sum
      of visibility rasters could cause "Too Many Open Files" errors and/or
      ``MemoryError`` when the model is run with many viewpoints.
    * Progress logging has been added to several loops that may take a longer
      time when the model is run with thousands of points at a time.
    * A major part of the model's execution was optimized for speed,
      particularly when the model is run with many, many points.
* SDR:
    * Removed the unused parameter ``args['target_pixel_size']`` from the SDR
      ``execute`` docstring.
* Urban Flood Risk Mitigation
    * Fixed an issue where the output vector ``flood_risk_service.shp`` would
      only be created when the built infrastructure vector was provided.  Now,
      the ``flood_risk_service.shp`` vector is always created, but the fields
      created differ depending on whether the built infrastructure input is
      present during the model run.
    * Fixed an issue where the model would crash if an infrastructure geometry
      were invalid or absent.  Such features are now skipped.

3.8.4 (2020-06-05)
------------------
* General:
    * Advanced the ``Taskgraph`` version requirement to fix a bug where workspace
      directories created by InVEST versions <=3.8.0 could not be re-used by more
      recent InVEST versions.
* NDR:
    * The Start Menu shortcut on Windows and launcher label on Mac now have
      consistent labels for NDR: "NDR: Nutrient Delivery Ratio".
* SDR:
    * The Start Menu shortcut on Windows and launcher label on Mac now have
      consistent labels for SDR: "SDR: Sediment Delivery Ratio".

3.8.3 (2020-05-29)
------------------
* SDR
    * SDR's compiled core now defines its own ``SQRT2`` instead of relying on an
      available standard C library definition. This new definition helps to avoid
      some compiler issues on Windows.

3.8.2 (2020-05-15)
------------------
* InVEST's CSV encoding requirements are now described in the validation
  error message displayed when a CSV cannot be opened.

3.8.1 (2020-05-08)
------------------
* Fixed a compilation issue on Mac OS X Catalina.
* Fixed an issue with NDR's raster normalization function so that Float64
  nodata values are now correctly cast to Float32.  This issue was affecting
  the summary vector, where the ``surf_n``, ``sub_n`` and ``n_export_tot``
  columns would contain values of ``-inf``.
* Fixed minor bug in Coastal Vulnerability shore point creation. Also added a
  check to fail fast when zero shore points are found within the AOI.
* The Finfish Aquaculture model no longer generates histograms for
  uncertainty analysis due to issues with matplotlib that make InVEST
  unstable. See https://github.com/natcap/invest/issues/87 for more.
* Corrected the Urban Cooling Model's help text for the "Cooling Capacity
  Calculation Method" in the User Interface.
* Fixing an issue with SDR's ``LS`` calculations.  The ``x`` term is now
  the weighted mean of proportional flow from the current pixel into its
  neighbors.  Note that for ease of debugging, this has been implemented as a
  separate raster and is now included in ``RKLS`` calculations instead of in
  the ``LS`` calculations.
* Fixed a bug in validation where checking for spatial overlap would be skipped
  entirely in cases where optional model arguments were not used.
* Bumping the ``psutil`` dependency requirement to ``psutil>=5.6.6`` to address
  a double-free vulnerability documented in CVE-2019-18874.
* Adding a GitHub Actions workflow for building python wheels for Mac and Windows
  as well as a source distribution.
* Updating links in ``setup.py``, ``README.rst`` and ``README_PYTHON.rst`` to
  refer to the repository's new home on github.
* Binary builds for Windows and Mac OS X have been moved to GitHub Actions from
  AppVeyor.  All AppVeyor-specific configuration has been removed.
* Fixing an issue with the InVEST Makefile where ``make deploy`` was
  attempting to synchronize nonexistent sample data zipfiles with a storage
  bucket on GCP.  Sample data zipfiles are only built on Windows, and so
  ``make deploy`` will only attempt to upload them when running on Windows.
* Fixed a bug in CLI logging where logfiles created by the CLI were
  incompatible with the ``natcap.invest.datastack`` operation that
  allows the UI to load model arguments from logfiles.
* Added error-handling in Urban Flood Risk Mitigation to tell users to
  "Check that the Soil Group raster does not contain values other than
  (1, 2, 3, 4)" when a ``ValueError`` is raised from ``_lu_to_cn_op``.
* Updated the ``Makefile`` to use the new git location of the InVEST User's
  Guide repository at https://github.com/natcap/invest.users-guide
* Automated tests are now configured to use Github Actions for 32- and 64-bit
  build targets for Python 3.6 and 3.7 on Windows.  We are still using
  AppVeyor for our binary builds for the time being.
* Makefile has been updated to fetch the version string from ``git`` rather
  than ``hg``.  A mercurial client is still needed in order to clone the
  InVEST User's Guide.
* Removing Python 2 compatibility code such as ``future``, ``pyqt4``,
  ``basestring``, ``unicode``, ``six``, unicode casting, etc...
* Update api-docs conf file to mock sdr.sdr_core and to use updated unittest
  mock

3.8.0 (2020-02-07)
------------------
* Created a sub-directory for the sample data in the installation directory.
* Fixed minor bug in HRA that was duplicating the ``results_suffix`` in some
  output filenames.
* Updated the DelineateIt UI to improve the language around what the model
  should do when it encounters invalid geometry.  The default is now
  that it should skip invalid geometry.
* Updating how threat rasters are handled in Habitat Quality to address a few
  related and common usability issues for the model.  First, threat
  rasters are now aligned to the LULC instead of the intersection of the whole
  stack.  This means that the model now handles threat inputs that do not all
  completely overlap the LULC (they must all still be in the same projection).
  Second, nodata values in threat rasters are converted to a threat value of 0.
  Any threat pixel values other than 0 or nodata are interpreted as a threat
  value of 1.
* Updating the ``psutil`` requirement to avoid a possible import issue when
  building binaries under WINE.  Any version of ``psutil`` should work
  except for ``5.6.0``.
* InVEST sample data was re-organized to simply have one folder per model.
  New datastacks were added for SDR, NDR, Seasonal Water Yield,
  Annual Water Yield, DelineateIt, and Coastal Vulnerability.
* Fixed an issue with NDR where the model was not properly checking for the
  bounds of the raster, which could in some cases lead to exceptions being
  printed to the command-line.  The model now correctly checks for these
  raster boundaries.
* Habitat Risk Assessment model supports points and lines -- in addition to
  previously supported polygons and rasters -- for habitats or stressors.
* Updated raster percentile algorithms in Scenic Quality and Wave Energy
  models to use a more efficient and reliable raster percentile function
  from pygeoprocessing.
* InVEST is now compatible with pygeoprocessing 1.9.1.
* All InVEST models now have an ``ARGS_SPEC`` object that contains metadata
  about the model and describes the model's arguments.  Validation has been
  reimplemented across all models to use these ``ARGS_SPEC`` objects.
* The results suffix key for the Wave Energy and Wind Energy models has been
  renamed ``results_suffix`` (was previously ``suffix``).  This is for
  consistency across InVEST models.
* Speed and memory optimization of raster processing in the Recreation model.
* Removed a constraint in Coastal Vulnerability so the AOI polygon no longer
  needs to intersect the continental shelf contour line. So the AOI can now be
  used exclusively to delineate the coastal area of interest.
* Improved how Coastal Vulnerability calculates local wind-driven waves.
  This requires a new bathymetry raster input and implements equation 10
  of the User Guide. Also minor updates to fields in intermediate outputs,
  notably a 'shore_id' field is now the unique ID for joining tables and
  FIDs are no longer used.
* Added a status message to the UI if a datastack file fails to load,
  instead of staying silent.
* Correcting an issue with repository fetching in the InVEST ``Makefile``.
  Managed repositories will now be fetched and updated to the expected revision
  even if the repository already exists.
* Fixed the duplicate ``results_suffix`` input in Wave Energy UI.
* Added a human-friendly message on NDR model ``KeyError``.
* Adding a check to Annual Water Yield to ensure that the ``LULC_veg`` column
  has correct values.
* Improved how Seasonal Water Yield handles nodata values when processing
  floating-point precipitation and quickflow rasters.
* Add SDR feature to model sediment deposition across the landscape.
* Fixed an issue that would cause an exception if SDR landcover map was masked
  out if the original landcover map had no-nodata value defined.
* Fixed an issue in the SDR model that could cause reported result vector
  values to not correspond with known input vectors if the input watershed
  vector was not an ESRI Shapefile.
* Fixed issue in Seasonal Water Yield model that would cause an unhandled
  exception when input rasters had areas of a valid DEM but nodata in other
  input layers that overlap that dem.
* Fixed an issue in the NDR model that would cause an exception if the critical
  length of a landcover field was set to 0.
* Implemented PEP518-compatible build system definition in the file
  ``pyproject.toml``.  This should make it easier to install ``natcap.invest``
  from a source distribution.
* Fixed a ``TypeError`` issue in Seasonal Water Yield that would occur when
  the Land-Use/Land-Cover raster did not have a defined nodata value.  This
  case is now handled correctly.
* The binary build process for InVEST on Windows (which includes binaries
  based on PyInstaller and an NSIS Installer package) has been migrated
  to 32-bit Python 3.7.  The build itself is taking place on AppVeyor, and
  the configuration for this is contained within ``appveyor.yml``.
  Various python scripts involved in the distribution and release processes
  have been updated for compatibility with python 3.7 as a part of this
  migration.
* Fixed an ``IndexError`` issue in Wave Energy encountered in runs using
  the global wave energy dataset.  This error was the result of an incorrect
  spatial query of points and resulted in some wave energy points being
  double-counted.
* Fixed taskgraph-related issues with Habitat Risk Assessment where
  1) asynchronous mode was failing due to missing task dependencies and
  2) avoided recomputation was confounded by two tasks modifying the same files.
* Fixed an issue with Habitat Quality where the model was incorrectly
  expecting the sensitivity table to have a landcover code of 0.
* The InVEST CLI has been completely rebuilt to divide
  functionality into various topic-specific subcommands.  The various internal
  consumers of this API have been updated accordingly.  ``invest --help`` will
  contain details of the new interface.
* Updated the InVEST Launcher to list the human-readable model names rather
  than the internal model identifiers.
* Updated Coastal Vulnerability Model with significant speedups including
  ~40x speedup for geomorphology process and ~3x speedup for wind exposure process.
  Also saving an intermediate vector with wave energy values and a geomorphology
  vector with points that were assigned the ``geomorphology_fill_value``.
* Updated trove classifiers to indicate support for python versions 2.7, 3.6
  and 3.7.
* Updated all InVEST models to be compatible with a Python 2.7 or a Python 3.6
  environment. Also tested all models against GDAL versions 2.2.4 and 2.4.1.
* Fixed an issue with Habitat Quality where convolutions over threat rasters
  were not excluding nodata values, leading to incorrect outputs.  Nodata values
  are now handled correctly and excluded from the convolution entirely.
* Updated the subpackage ``natcap.invest.ui`` to work with python 3.6 and later
  and also to support the PySide2 bindings to Qt5.
* InVEST Coastal Blue Carbon model now writes out a net present value
  raster for the year of the current landcover, each transition year,
  and the final analysis year (if provided).
* Correcting an issue with InVEST Coastal Blue Carbon where incorrect
  configuration of a nodata value would result in ``-inf`` values in
  output rasters.  Now, any values without a defined reclassification
  rule that make it past validation will be written out as nodata.
* DelineateIt has been reimplemented using the latest version of
  pygeoprocessing (and the watershed delineation routine it provides) and now
  uses ``taskgraph`` for avoiding unnecessary recomputation.
* Fixed a bug in Recreation Model that was causing server-side code
  to execute twice for every client-side call.
* Fixed a bug in Recreation model that did not apply ``results_suffix`` to
  the monthly_table.csv output.
* Various fixes in Coastal Vulnerability Model. CSV output files now
  have FID column for joining to vector outputs. ``results_suffix`` can be
  used without triggering task re-execution. Raster processing maintains original
  resolution of the input raster so long as it is projected. Otherwise resamples
  to ``model_resolution``.
* Fixed a bug in Coastal Vulnerability model's task graph that sometimes
  caused an early task to re-execute when it should be deemed pre-calculated.
* Fixed a bug in the pollination model that would cause outputs to be all 0
  rasters if all the ``relative_abundance`` fields in the guild table were
  integers.
* Fixed a file cache flushing issue observed on Debian in
  ``utils.exponential_decay_kernel_raster`` that would cause an exponential
  kernel raster to contain random values rather than expected value.
* Added a new InVEST model: Urban Flood Risk Mitigation.
* Fixed an issue in the SDR model that would cause an unhandled exception
  if either the erosivity or erodibility raster had an undefined nodata value.
* Added a new InVEST model: Urban Cooling Model.

3.7.0 (2019-05-09)
------------------
* Refactoring Coastal Vulnerability (CV) model. CV now uses TaskGraph and
  Pygeoprocessing >=1.6.1. The model is now largely vector-based instead of
  raster-based. Fewer input datasets are required for the same functionality.
  Runtime in sycnhronous mode is similar to previous versions, but runtime can
  be reduced with multiprocessing. CV also supports avoided recomputation for
  successive runs in the same workspace, even if a different file suffix is
  used. Output vector files are in CSV and geopackage formats.
* Model User Interface 'Report an Issue' link points to our new
  community.naturalcapitalproject.org
* Correcting an issue with the Coastal Blue Carbon preprocessor where
  using misaligned landcover rasters would cause an exception to be raised.
* Correcting an issue with RouteDEM where runs of the tool with Flow Direction
  enabled would cause the tool to crash if ``n_workers > 0``.
* Correcting an issue with Habitat Quality's error checking where nodata values
  in landcover rasters were not being taken into account.
* Valuation is now an optional component of the InVEST Scenic Quality model.
* Fixing a bug in the percentiles algorithm used by Scenic Quality that
  would result in incorrect visual quality outputs.
* Carbon Model and Crop Production models no longer crash if user-input
  rasters do not have a nodata value defined. In this case these models
  treat all pixel values as valid data.
* Adding bitbucket pipelines and AppVeyor build configurations.
* Refactoring Recreation Model client to use taskgraph and the latest
  pygeoprocessing. Avoided re-computation from taskgraph means that
  successive model runs with the same AOI and gridding option can re-use PUD
  results and avoid server communication entirely. Successive runs with the
  same predictor data will re-use intermediate geoprocessing results.
  Multiprocessing offered by taskgraph means server-side PUD calculations
  and client-side predictor data processing can happen in parallel. Some
  output filenames have changed.
* Upgrading to SDR to use new PyGeoprocessing multiflow routing, DEM pit
  filling, contiguous stream extraction, and TaskGraph integration. This
  also includes a new TaskGraph feature that avoids recomputation by copying
  results from previous runs so long as the expected result would be
  identical. To use this feature, users must execute successive runs of SDR
  in the same workspace but use a different file suffix. This is useful when
  users need to do a parameter study or run scenarios with otherwise minor
  changes to inputs.
* Refactoring Habitat Risk Assessment (HRA) Model to use TaskGraph >= 0.8.2 and
  Pygeoprocessing >= 1.6.1. The HRA Proprocessor is removed and its previous
  functionality was simplified and merged into the HRA model itself.
  The model will no longer generate HTML plots and tables.
* Adding a software update notification button, dialog, and a link to the
  download page on the User Interface when a new InVEST version is available.
* Migrating the subversion sample and test data repositories to Git LFS
  repositories on BitBucket. Update the repository URL and fetch commands on
  Makefile accordingly.
* Fixing a bug in Habitat Quality UI where the absence of the required
  half_saturation_constant variable did not raise an exception.
* Adding encoding='utf-8-sig' to pandas.read_csv() to support
  utils.build_lookup_from_csv() to read CSV files encoded with UTF-8 BOM
  (byte-order mark) properly.

3.6.0 (2019-01-30)
------------------
* Correcting an issue with the InVEST Carbon Storage and Sequestration model
  where filepaths containing non-ASCII characters would cause the model's
  report generation to crash.  The output report is now a UTF-8 document.
* Refactoring RouteDEM to use taskgraph and the latest pygeoprocessing
  (``>=1.5.0``).  RouteDEM now fills hydrological sinks and users have the
  option to use either of the D8 or Multiple Flow Direction (MFD) routing
  algorithms.
* Adding a new input to the InVEST Settings window to allow users to customize
  the value that should be used for the ``n_workers`` parameter in
  taskgraph-enabled models.  This change involves removing the "Number of
  Parallel Workers" input from the model inputs pane for some models in
  favor of this new location.  The default value for this setting is ``-1``,
  indicating synchronous (non-threaded, non-multiprocessing) execution of
  tasks.
* Removing Scenario Generator: Rule-based model.
* Fixing a bug in Hydropower model where watershed aggregations would be incorrect
  if a watershed is partially covering nodata raster values. Nodata values are now
  ignored in zonal statistics. Numerical results change very slightly in the
  case where a watershed only includes a few nodata pixels.
* Adding TaskGraph functionality to GLOBIO model.
* Adding some TaskGraph functionality to Scenario Generator: Proximity.
* Fixing an issue with the InVEST Fisheries model that would prevent the model
  from batch-processing a directory of population tables.  The model will now
  process these files as expected.
* Reimplementing Crop Production models using taskgraph.
* Fixing an issue with Crop Production Regression's result_table.csv where the
  'production_modeled' and '<nutrient>_modeled' values calculated for each crop
  were done so using the same crop raster (e.g. wheat, soybean, and barley values
  were all based on soybean data).
* Hydropower subwatershed results now include all the same metrics as the
  watershed results, with the exception of economic valuation metrics.
* Reimplementing the Hydropower model using taskgraph.
* Reimplementing the Carbon model using taskgraph.
* Fixing an issue with Coastal Blue Carbon validation to allow column names to
  ignore case.
* Updating core carbon forest edge regression data coefficient to drop
  impossible negative coefficients.
* Fixing an issue with the Scenario Generator: Proximity model that would
  raise an exception if no AOI were passed in even though the AOI is optional.
* Removing Overlap Analysis and Overlap Analysis: Management Zones.
* Removing Habitat Suitability.
* Added comprehensive error checking to hydropower model to test for the VERY
  common errors of missing biophysical, demand, and valuation coefficients in
  their respective tables.
* Fixing an issue with Hydropower Water Yield ("Annual Water Yield") where
  valuation would never be triggered when running the model through the User
  Interface. And a related issue where the model would crash if a valuation table
  was provided but a demand table was not. The UI no longer validates that config.
* Fixing an issue with how logging is captured when a model is run through the
  InVEST User Interface.  Now, logging from any thread started by the executor
  thread will be written to the log file, which we expect to aid in debugging.
* Fixing an issue with Scenic Quality where viewpoints outside of the AOI
  were not being properly excluded.  Viewpoints are now excluded correctly.
* The crop production model has been refactored to drop the "aggregate ID"
  concept when summarizing results across an aggregate polygon. The model now
  uses the polygon FIDs internally and externally when producing the result
  summary table.
* Correcting the rating instructions in the criteria rating instructions on how
  the data quality (DQ) and weight should be rated in the HRA Preprocessor.
  A DQ score of 1 should represent better data quality whereas the score of 3 is
  worse data quality. A weight score of 1 is more important, whereas that of 3
  is less important.
* Fixing a case where a zero discount rate and rate of change in the carbon
  model would cause a divide by zero error.

3.5.0 (2018-08-14)
------------------
* Bumped pygeoprocessing requirement to ``pygeoprocessing>=1.2.3``.
* Bumped taskgraph requirement to ``taskgraph>=0.6.1``.
* Reimplemented the InVEST Scenic Quality model.  This new version removes the
  'population' and 'overlap' postprocessing steps, updates the available
  valuation functions and greatly improves the runtime and memory-efficiency of
  the model.  See the InVEST User's Guide chapter for more information.
* Updated Recreation server's database to include metadata from photos taken
  from 2005-2017 (previous range was 2005-2014). The new range is reflected
  in the UI.
* Fixed an issue with the InVEST binary build where binaries on Windows would
  crash with an error saying Python27.dll could not be loaded.
* Fixed an issue in the Rule-Based Scenario Generator UI where vector column
  names from override and constraint layers were not being loaded.  This bug
  caused the field 'UNKNOWN' to be passed to the model, causing an error.
* Fixed an issue with the InVEST UI (all models), where attempting to
  drag-and-drop a directory onto a model input would cause the application to
  crash.
* Coastal Vulnerability UI now specifies a number of reasonable defaults for
  some numeric inputs.
* Fixed an issue with the Fisheries UI where alpha and beta parameter inputs
  were incorrectly disabled for the Ricker recruitment function.
* InVEST now uses a Makefile to automate the build processes.  GNU Make is
  required to use the Makefile.  See ``README.rst`` for instructions on
  building InVEST.  This replaces the old ``pavement.py`` build entrypoint,
  which has been removed.
* Fixed an issue with the InVEST UI (all models), where attempting to
  drag-and-drop a directory onto a model input would cause the application to
  crash.
* Fixed an issue with Forest Carbon Edge Effect where the UI layer was always
  causing the model to run with only the aboveground carbon pool
* Added functionality to the InVEST UI so that ``Dropdown`` inputs can now map
  dropdown values to different output values.
* Fixed an issue in the Crop Production Percentile model that would treat the
  optional AOI vector field as a filename and crash on a run if it were empty.
* Fixing an issue in the Pollination Model that would cause occasional crashes
  due to a missing dependent task; it had previously been patched by setting
  taskgraph to operate in single thread mode. This restores multithreading
  in the pollination model.
* Fixed an issue in the water yield / hydropower model that would skip
  calculation of water demand tables when "water scarcity" was enabled.
* Fixed an issue in the model data of the crop production model where some
  crops were using incorrect climate bin rasters. Since the error was in the
  data and not the code, users will need to download the most recent version
  of InVEST's crop model data during the installation step to get the fix.

3.4.4 (2018-03-26)
------------------
* InVEST now requires GDAL 2.0.0 and has been tested up to GDAL 2.2.3. Any API users of InVEST will need to use GDAL version >= 2.0. When upgrading GDAL we noticed slight numerical differences in our test suite in both numerical raster differences, geometry transforms, and occasionally a single pixel difference when using `gdal.RasterizeLayer`. Each of these differences in the InVEST test suite is within a reasonable numerical tolerance and we have updated our regression test suite appropriately. Users comparing runs between previous versions of InVEST may also notice reasonable numerical differences between runs.
* Added a UI keyboard shortcut for showing documentation. On Mac OSX, this will be Command-?. On Windows, GNOME and KDE, this will be F1.
* Patching an issue in NDR that was using the nitrogen subsurface retention efficiency for both nitrogen and phosphorous.
* Fixed an issue with the Seasonal Water Yield model that incorrectly required a rain events table when the climate zone mode was in use.
* Fixed a broken link to local and online user documentation from the Seasonal Water Yield model from the model's user interface.

3.4.3 (2018-03-26)
------------------
* Fixed a critical issue in the carbon model UI that would incorrectly state the user needed a "REDD Priority Raster" when none was required.
* Fixed an issue in annual water yield model that required subwatersheds even though it is an optional field.
* Fixed an issue in wind energy UI that was incorrectly validating most of the inputs.

3.4.2 (2017-12-15)
------------------
* Fixed a cross-platform issue with the UI where logfiles could not be dropped onto UI windows.
* Model arguments loaded from logfiles are now cast to their correct literal value.  This addresses an issue where some models containing boolean inputs could not have their parameters loaded from logfiles.
* Fixed an issue where the Pollination Model's UI required a farm polygon. It should have been optional and now it is.
* Fixing an issue with the documentation and forums links on the InVEST model windows.  The links now correctly link to the documentation page or forums as needed.
* Fixing an issue with the ``FileSystemRunDialog`` where pressing the 'X' button in the corner of the window would close the window, but not reset its state.  The window's state is now reset whenever the window is closed (and the window cannot be closed when the model is running)

3.4.1 (2017-12-11)
------------------
* In the Coastal Blue Carbon model, the ``interest_rate`` parameter has been renamed to ``inflation_rate``.
* Fixed issues with sample parameter sets for InVEST Habitat Quality, Habitat Risk Assessment, Coastal Blue Carbon, and Coastal Blue Carbon Preprocessors.  All sample parameter sets now have the correct paths to the model's input files, and correctly note the name of the model that they apply to.
* Added better error checking to the SDR model for missing `ws_id` and invalid `ws_id` values such as `None` or some non-integer value. Also added tests for the `SDR` validation module.

3.4.0 (2017-12-03)
------------------
* Fixed an issue with most InVEST models where the suffix was not being reflected in the output filenames.  This was due to a bug in the InVEST UI, where the suffix args key was assumed to be ``'suffix'``.  Instances of ``InVESTModel`` now accept a keyword argument to defined the suffix args key.
* Fixed an issue/bug in Seasonal Water Yield that would occur when a user provided a datastack that had nodata values overlapping with valid DEM locations. Previously this would generate an NaN for various biophysical values at that pixel and cascade it downslope. Now any question of nodata on a valid DEM pixel is treated as "0". This will make serious visual artifacts on the output, but should help users pinpoint the source of bad data rather than crash.
* Refactored all but routing components of SDR to use PyGeoprocessing 0.5.0 and laid a consistent raster floating point type of 'float32'. This will cause numerically insignificant differences between older versions of SDR and this one. But differences are well within the tolerance of the overall error of the model and expected error rate of data. Advantages are smaller disk footprint per run, cleaner and more maintainable design, and a slight performance increase.
* Bug fixed in SDR that would align the output raster stack to match with the landcover pixel stack even though the rest of the rasters are scaled and clipped to the DEM.
* When loading parameters from a datastack, parameter set or logfile, the UI will check that the model that created the file being loaded matches the name of the model that is currently running.  If there is a mismatch, a dialog is presented for the user to confirm or cancel the loading of parameters. Logfiles from IUI (which do not have clearly-recorded modelname or InVEST version information) can still have their arguments parsed, but the resulting model name and InVEST version will be set to ``"UNKNOWN"``.
* Data Stack files (``*.invest.json``, ``*.invest.tar.gz``) can now be dragged and dropped on an InVEST model window, which will prompt the UI to load that parameter set.
* Spatial inputs to Coastal Blue Carbon are now aligned as part of the model. This resolves a longstanding issue with the model where inputs would need to perfectly overlap (even down to pixel indices), or else the model would yield strange results.
* The InVEST UI now contains a submenu for opening a recently-opened datastack.  This submenu is automatically populated with the 10 most recently-opened datastacks for the current model.
* Removed vendored ``natcap.invest.dbfpy`` subpackage.
* Removed deprecated ``natcap.invest.fileio`` module.
* Removed ``natcap.invest.iui`` UI subpackage in favor of a new UI framework found at ``natcap.invest.ui``. This new UI features a greatly improved API, good test coverage, support for Qt4 and Qt5, and includes updates to all InVEST models to support validation of model arguments from a python script, independent of the UI.
* Updated core model of seasonal water yield to allow for negative `L_avail`.
* Updated RouteDEM to allow for file suffixes, finer control over what DEM routing algorithms to run, and removal of the multiple stepped stream threshold classification.
* Redesign/refactor of pollination model. Long term bugs in the model are resolved, managed pollinators added, and many simplifications to the end user's experience.  The updated user's guide chapter is available here: http://data.naturalcapitalproject.org/nightly-build/invest-users-guide/html/croppollination.html
* Scenario Generator - Rule Based now has an optional input to define a seed.
  This input is used to seed the random shuffling of parcels that have equal
  priorities.
* InVEST on mac is now distributed as a single application bundle, allowing InVEST to run as expected on mac OSX Sierra.  Individual models are selected and launched from a new launcher window.
* The InVEST CLI now has a GUI model launcher:  ``$ invest launcher``
* Updated the Coastal Blue Carbon model to improve handling of blank lines in input CSV tables and improve memory efficiency of the current implementation.
* Improved the readability of a cryptic error message in Coastal Vulnerability that is normally raised when the depth threshold is too high or the exposure proportion is too low to detect any shoreline segments.
* Adding InVEST HTML documentation to the Mac disk image distribution.
* Upgrading dependency of PyGeoprocessing to 0.3.3.  This fixes a memory leak associated with any model that aggregates rasters over complicated overlapping polygons.
* Adding sample data to Blue Carbon model that were missing.
* Deprecating the InVEST Marine Water Quality model.  This also removes InVEST's dependancy on the pyamg package which has been removed from REQUIREMENTS.TXT.
* Deprecating the ArcGIS-based Coastal Protection model and ArcGIS-based data-preprocessing scripts.  The toolbox and scripts may still be found at https://bitbucket.org/natcap/invest.arcgis.
* Fixing an issue in the carbon edge effect model that caused output values in the shapefile to be rounded to the nearest integer.
* Fixing issue in SDR model that would occasionally cause users to see errors about field widths in the output shapefile generation.
* Updated the erodibility sample raster that ships with InVEST for the SDR model.  The old version was in US units, in this version we convert to SI units as the model requires, and clipped the raster to the extents of the other stack to save disk space.

3.3.3 (2017-02-06)
------------------
* Fixed an issue in the UI where the carbon model wouldn't accept negative numbers in the price increase of carbon.
* RouteDEM no longer produces a "tiled_dem.tif" file since that functionality is being deprecated in PyGeoprocessing.
* Fixing an issue in SDR where the optional drainage layer would not be used in most of the SDR biophysical calculations.
* Refactoring so water yield pixels with Kc and et0 equal to be 0 now yields a 0.0 value of water yield on that pixel rather than nodata.
* Light optimization refactor of wind energy model that improves runtimes in some cases by a factor of 2-3.
* Performance optimizations to HRA that improve runtimes by approximately 30%.
* Fixed a broken UI link to Seasonal Water Yield's user's guide.
* Fixed an issue with DelineateIT that caused ArcGIS users to see both the watershed and inverse watershed polygons when viewing the output of the tool.
* Upgrading dependency to PyGeoprocessing 0.3.2.
* Fixed an issue with SDR that caused the LS factor to be an order of magnitue too high in areas where the slope was greater than 9%.  In our sample case this caused sediment export estimates to be about 6% too high, but in cases where analyses are run over steep slopes the error would have been greater.
* ``paver check`` now warns if the ``PYTHONHOME`` environment variable is set.
* API docs now correctly reflect installation steps needed for python development headers on linux.
* Fixed a side effect in the InVEST user interface that would cause ``tempfile.tempdir`` to be set and then not be reset after a model run is finished.
* The InVEST user interface will now record GDAL/OGR log messages in the log messages window and in the logfile written to the workspace.
* Updated branding and usability of the InVEST installer for Windows, and the Mac Disk Image (.dmg).


3.3.2 (2016-10-17)
------------------
* Partial test coverage for HRA model.
* Full test coverage for Overlap Analysis model.
* Full test coverage for Finfish Aquaculture.
* Full test coverage for DelineateIT.
* Full test coverage for RouteDEM.
* Fixed an issue in Habitat Quality where an error in the sample table or malformed threat raster names would display a confusing message to the user.
* Full test coverage for scenario generator proximity model.
* Patching an issue in seasonal water yield that causes an int overflow error if the user provides a floating point landcover map and the nodata value is outside of the range of an int64.
* Full test coverage for the fisheries model.
* Patched an issue that would cause the Seasonal Water Edge model to crash when the curve number was 100.
* Patching a critical issue with forest carbon edge that would give incorrect results for edge distance effects.
* Patching a minor issue with forest carbon edge that would cause the model to crash if only one  interpolation point were selected.
* Full test coverage for pollination model.
* Removed "farms aggregation" functionality from the InVEST pollination model.
* Full test coverage for the marine water quality model.
* Full test coverage for GLOBIO model.
* Full test coverage for carbon forest edge model.
* Upgraded SciPy dependancy to 0.16.1.
* Patched bug in NDR that would cause a phosphorus density to be reported per pixel rather than total amount of phosporous in a pixel.
* Corrected an issue with the uses of buffers in the euclidean risk function of Habitat Risk Assessment.  (issue #3564)
* Complete code coverage tests for Habitat Quality model.
* Corrected an issue with the ``Fisheries_Inputs.csv`` sample table used by Overlap Analysis.  (issue #3548)
* Major modifications to Terrestrial Carbon model to include removing the harvested wood product pool, uncertainty analysis, and updated efficient raster calculations for performance.
* Fixed an issue in GLOBIO that would cause model runs to crash if the AOI marked as optional was not present.
* Removed the deprecated and incomplete Nearshore Wave and Erosion model (``natcap.invest.nearshore_wave_and_erosion``).
* Removed the deprecated Timber model (``natcap.invest.timber``).
* Fixed an issue where seasonal water yield would raise a divide by zero error if a watershed polygon didn't cover a valid data region.  Now sets aggregation quantity to zero and reports a warning in the log.
* ``natcap.invest.utils.build_file_registry`` now raises a ``ValueError`` if a path is not a string or list of strings.
* Fixed issues in NDR that would indicate invalid values were being processed during runtimes by skipping the invalid calculations in the first place rather than calculating them and discarding after the fact.
* Complete code coverage tests for NDR model.
* Minor (~10% speedup) performance improvements to NDR.
* Added functionality to recreation model so that the `monthly_table.csv` file now receives a file suffix if one is provided by the user.
* Fixed an issue in SDR where the m exponent was calculated incorrectly in many situations resulting in an error of about 1% in total export.
* Fixed an issue in SDR that reported runtime overflow errors during normal processing even though the model completed without other errors.

3.3.1 (2016-06-13)
------------------
* Refactored API documentation for readability, organization by relevant topics, and to allow docs to build on `invest.readthedocs.io <http://invest.readthedocs.io>`_,
* Installation of ``natcap.invest`` now requires ``natcap.versioner``.  If this is not available on the system at runtime, setuptools will make it available at runtime.
* InVEST Windows installer now includes HISTORY.rst as the changelog instead of the old ``InVEST_Updates_<version>`` files.
* Habitat suitability model is generalized and released as an API only accessible model.  It can be found at ``natcap.invest.habitat_suitability.execute``.  This model replaces the oyster habitat suitability model.
    * The refactor of this model requires an upgrade to ``numpy >= 1.11.0``.
* Fixed a crash in the InVEST CLI where calling ``invest`` without a parameter would raise an exception on linux-based systems.  (Issue `#3528 <https://bitbucket.org/natcap/invest/issues/3515>`_)
* Patched an issue in Seasonal Water Yield model where a nodata value in the landcover map that was equal to ``MAX_INT`` would cause an overflow error/crash.
* InVEST NSIS installer will now optionally install the Microsoft Visual C++ 2008 redistributable on Windows 7 or earlier.  This addresses a known issue on Windows 7 systems when importing GDAL binaries (Issue `#3515 <https://bitbucket.org/natcap/invest/issues/3515>`_).  Users opting to install this redistributable agree to abide by the terms and conditions therein.
* Removed the deprecated subpackage ``natcap.invest.optimization``.
* Updated the InVEST license to legally define the Natural Capital Project.
* Corrected an issue in Coastal Vulnerability where an output shapefile was being recreated for each row, and where field values were not being stored correctly.
* Updated Scenario Generator model to add basic testing, file registry support, PEP8 and PEP257 compliance, and to fix several bugs.
* Updated Crop Production model to add a simplified UI, faster runtime, and more testing.

3.3.0 (2016-03-14)
------------------
* Refactored Wind Energy model to use a CSV input for wind data instead of a Binary file.
* Redesigned InVEST recreation model for a single input streamlined interface, advanced analytics, and refactored outputs.  While the model is still based on "photo user days" old model runs are not backward compatable with the new model or interface. See the Recreation Model user's guide chapter for details.
    * The refactor of this model requires an upgrade to ``GDAL >=1.11.0 <2.0`` and ``numpy >= 1.10.2``.
* Removed nutrient retention (water purification) model from InVEST suite and replaced it with the nutrient delivery ratio (NDR) model.  NDR has been available in development relseases, but has now officially been added to the set of Windows Start Menu models and the "under development" tag in its users guide has been removed.  See the InVEST user's guide for details between the differences and advantages of NDR over the old nutrient model.
* Modified NDR by adding a required "Runoff Proxy" raster to the inputs.  This allows the model to vary the relative intensity of nutrient runoff based on varying precipitation variability.
* Fixed a bug in the Area Change rule of the Rule-Based Scenario Generator, where units were being converted incorrectly. (Issue `#3472 <https://bitbucket.org/natcap/invest/issues/3472>`_) Thanks to Fosco Vesely for this fix.
* InVEST Seasonal Water Yield model released.
* InVEST Forest Carbon Edge Effect model released.
* InVEST Scenario Generator: Proximity Based model released and renamed the previous "Scenario Generator" to "Scenario Generator: Rule Based".
* Implemented a blockwise exponential decay kernel generation function, which is now used in the Pollination and Habitat Quality models.
* GLOBIO now uses an intensification parameter and not a map to average all agriculture across the GLOBIO 8 and 9 classes.
* GLOBIO outputs modified so core outputs are in workspace and intermediate outputs are in a subdirectory called 'intermediate_outputs'.
* Fixed a crash with the NDR model that could occur if the DEM and landcover maps were different resolutions.
* Refactored all the InVEST model user interfaces so that Workspace defaults to the user's home "Documents" directory.
* Fixed an HRA bug where stessors with a buffer of zero were being buffered by 1 pixel
* HRA enhancement which creates a common raster to burn all input shapefiles onto, ensuring consistent alignment.
* Fixed an issue in SDR model where a landcover map that was smaller than the DEM would create extraneous "0" valued cells.
* New HRA feature which allows for "NA" values to be entered into the "Ratings" column for a habitat / stressor pair in the Criteria Ratings CSV. If ALL ratings are set to NA, the habitat / stressor will be treated as having no interaction. This means in the model, that there will be no overlap between the two sources. All rows parameters with an NA rating will not be used in calculating results.
* Refactored Coastal Blue Carbon model for greater speed, maintainability and clearer documentation.
* Habitat Quality bug fix when given land cover rasters with different pixel sizes than threat rasters. Model would use the wrong pixel distance for the convolution kernel.
* Light refactor of Timber model. Now using CSV input attribute file instead of DBF file.
* Fixed clipping bug in Wave Energy model that was not properly clipping polygons correctly. Found when using global data.
* Made the following changes / updates to the coastal vulnerability model:
    * Fixed a bug in the model where the geomorphology ranks were not always being used correctly.
    * Removed the HTML summary results output and replaced with a link to a dashboard that helps visualize and interpret CV results.
    * Added a point shapefile output: 'outputs/coastal_exposure.shp' that is a shapefile representation of the corresponding CSV table.
    * The model UI now requires the 'Relief' input. No longer optional.
    * CSV outputs and Shapefile outputs based on rasters now have x, y coorinates of the center of the pixel instead of top left of the pixel.
* Turning setuptools' zip_safe to False for consistency across the Natcap Namespace.
* GLOBIO no longer requires user to specify a keyfield in the AOI.
* New feature to GLOBIO to summarize MSA by AOI.
* New feature to GLOBIO to use a user defined MSA parameter table to do the MSA thresholds for infrastructure, connectivity, and landuse type
* Documentation to the GLOBIO code base including the large docstring for 'execute'.

3.2.0 (2015-05-31)
------------------
InVEST 3.2.0 is a major release with the addition of several experimental models and tools as well as an upgrade to the PyGeoprocessing core:

* Upgrade to PyGeoprocessing v0.3.0a1 for miscelaneous performance improvements to InVEST's core geoprocessing routines.
* An alpha unstable build of the InVEST crop production model is released with partial documentation and sample data.
* A beta build of the InVEST fisheries model is released with documentation and sample data.
* An alpha unstable build of the nutrient delivery ratio (NDR) model is available directly under InVEST's instalation directory at  ``invest-x86/invest_ndr.exe``; eventually this model will replace InVEST's current "Nutrient" model.  It is currently undocumented and unsupported but inputs are similar to that of InVEST's SDR model.
* An alpha unstable build of InVEST's implementation of GLOBIO is available directly under InVEST's instalation directory at ``invest-x86/invest_globio.exe``.  It is currently undocumented but sample data are provided.
* DelinateIT, a watershed delination tool based on PyGeoprocessing's d-infinity flow algorithm is released as a standalone tool in the InVEST repository with documentation and sample data.
* Miscelaneous performance patches and bug fixes.

3.1.3 (2015-04-23)
------------------
InVEST 3.1.3 is a hotfix release patching a memory blocking issue resolved in PyGeoprocessing version 0.2.1.  Users might have experienced slow runtimes on SDR or other routed models.

3.1.2 (2015-04-15)
------------------
InVEST 3.1.2 is a minor release patching issues mostly related to the freshwater routing models and signed GDAL Byte datasets.

* Patching an issue where some projections were not regognized and InVEST reported an UnprojectedError.
* Updates to logging that make it easier to capture logging messages when scripting InVEST.
* Shortened water yield user interface height so it doesn't waste whitespace.
* Update PyGeoprocessing dependency to version 0.2.0.
* Fixed an InVEST wide issue related to bugs stemming from the use of signed byte raster inputs that resulted in nonsensical outputs or KeyErrors.
* Minor performance updates to carbon model.
* Fixed an issue where DEMS with 32 bit ints and INT_MAX as the nodata value nodata value incorrectly treated the nodata value in the raster as a very large DEM value ultimately resulting in rasters that did not drain correctly and empty flow accumulation rasters.
* Fixed an issue where some reservoirs whose edges were clipped to the edge of the watershed created large plateaus with no drain except off the edge of the defined raster.  Added a second pass in the plateau drainage algorithm to test for these cases and drains them to an adjacent nodata area if they occur.
* Fixed an issue in the Fisheries model where the Results Suffix input was invariably initializing to an empty string.
* Fixed an issue in the Blue Carbon model that prevented the report from being generated in the outputs file.

3.1.1 (2015-03-13)
------------------
InVEST 3.1.1 is a major performance and memory bug patch to the InVEST toolsuite.  We recommend all users upgrade to this version.

* Fixed an issue surrounding reports of SDR or Nutrient model outputs of zero values, nodata holes, excessive runtimes, or out of memory errors.  Some of those problems happened to be related to interesting DEMs that would break the flat drainage algorithm we have inside RouteDEM that adjusted the heights of those regions to drain away from higher edges and toward lower edges, and then pass the height adjusted dem to the InVEST model to do all its model specific calculations.  Unfortunately this solution was not amenable to some degenerate DEM cases and we have now adjusted the algorithm to treat each plateau in the DEM as its own separate region that is processed independently from the other regions. This decreases memory use so we never effectively run out of memory at a minor hit to overall runtime.  We also now adjust the flow direction directly instead of adjust the dem itself.  This saves us from having to modify the DEM and potentially get it into a state where a drained plateau would be higher than its original pixel neighbors that used to drain into it.

There are side effects that result in sometimes large changes to un calibrated runs of SDR or nutrient.  These are related to slightly different flow directions across the landscape and a bug fix on the distance to stream calculation.

* InVEST geoprocessing now uses the PyGeoprocessing package (v0.1.4) rather than the built in functionality that used to be in InVEST.  This will not affect end users of InVEST but may be of interest to users who script InVEST calls who want a standalone Python processing package for raster stack math and hydrological routing.  The project is hosted at https://bitbucket.org/richpsharp/pygeoprocessing.

* Fixed an marine water quality issue where users could input AOIs that were unprojected, but output pixel sizes were specified in meters.  Really the output pixel size should be in the units of the polygon and are now specified as such.  Additionally an exception is raised if the pixel size is too small to generate a numerical solution that is no longer a deep scipy error.

* Added a suffix parameter to the timber and marine water quality models that append a user defined string to the output files; consistent with most of the other InVEST models.

* Fixed a user interface issue where sometimes the InVEST model run would not open a windows explorer to the user's workspace.  Instead it would open to C:\User[..]\My Documents.  This would often happen if there were spaces in the the workspace name or "/" characters in the path.

* Fixed an error across all InVEST models where a specific combination of rasters of different cell sizes and alignments and unsigned data types could create errors in internal interpolation of the raster stacks.  Often these would appear as 'KeyError: 0' across a variety of contexts.  Usually the '0' was an erroneous value introduced by a faulty interpolation scheme.

* Fixed a MemoryError that could occur in the pollination and habitat quality models when the the base landcover map was large and the biophysical properties table allowed the effect to be on the order of that map.  Now can use any raster or range values with only a minor hit to runtime performance.

* Fixed a serious bug in the plateau resolution algorithm that occurred on DEMs with large plateau areas greater than 10x10 in size.  The underlying 32 bit floating point value used to record small height offsets did not have a large enough precision to differentiate between some offsets thus creating an undefined flow direction and holes in the flow accumulation algorithm.

* Minor performance improvements in the routing core, in some cases decreasing runtimes by 30%.

* Fixed a minor issue in DEM resolution that occurred when a perfect plateau was encountered.  Rather that offset the height so the plateau would drain, it kept the plateau at the original height.  This occurred because the uphill offset was nonexistent so the algorithm assumed no plateau resolution was needed.  Perfect plateaus now drain correctly.  In practice this kind of DEM was encountered in areas with large bodies of water where the remote sensing algorithm would classify the center of a lake 1 meter higher than the rest of the lake.

* Fixed a serious routing issue where divergent flow directions were not getting accumulated 50% of the time. Related to a division speed optimization that fell back on C-style modulus which differs from Python.

* InVEST SDR model thresholded slopes in terms of radians, not percent thus clipping the slope tightly between 0.001 and 1%.  The model now only has a lower threshold of 0.00005% for the IC_0 factor, and no other thresholds.  We believe this was an artifact left over from an earlier design of the model.


* Fixed a potential memory inefficiency in Wave Energy Model when computing the percentile rasters. Implemented a new memory efficient percentile algorithm and updated the outputs to reflect the new open source framework of the model. Now outputting csv files that describe the ranges and meaning of the percentile raster outputs.

* Fixed a bug in Habitat Quality where the future output "quality_out_f.tif" was not reflecting the habitat value given in the sensitivity table for the specified landcover types.


3.1.0 (2014-11-19)
------------------
InVEST 3.1.0 (http://www.naturalcapitalproject.org/download.html) is a major software and science milestone that includes an overhauled sedimentation model, long awaited fixes to exponential decay routines in habitat quality and pollination, and a massive update to the underlying hydrological routing routines.  The updated sediment model, called SDR (sediment delivery ratio), is part of our continuing effort to improve the science and capabilities of the InVEST tool suite.  The SDR model inputs are backwards comparable with the InVEST 3.0.1 sediment model with two additional global calibration parameters and removed the need for the retention efficiency parameter in the biophysical table; most users can run SDR directly with the data they have prepared for previous versions.  The biophysical differences between the models are described in a section within the SDR user's guide and represent a superior representation of the hydrological connectivity of the watershed, biophysical parameters that are independent of cell size, and a more accurate representation of sediment retention on the landscape.  Other InVEST improvements to include standard bug fixes, performance improvements, and usability features which in part are described below:

* InVEST Sediment Model has been replaced with the InVEST Sediment Delivery Ratio model.  See the SDR user's guide chapter for the difference between the two.
* Fixed an issue in the pollination model where the exponential decay function decreased too quickly.
* Fixed an issue in the habitat quality model where the exponential decay function decreased too quickly and added back linear decay as an option.
* Fixed an InVEST wide issue where some input rasters that were signed bytes did not correctly map to their negative nodata values.
* Hydropower input rasters have been normalized to the LULC size so sampling error is the same for all the input watersheds.
* Adding a check to make sure that input biophysical parameters to the water yield model do not exceed invalid scientific ranges.
* Added a check on nutrient retention in case the upstream water yield was less than 1 so that the log value did not go negative.  In that case we clamp upstream water yield to 0.
* A KeyError issue in hydropower was resolved that occurred when the input rasters were at such a coarse resolution that at least one pixel was completely contained in each watershed.  Now a value of -9999 will be reported for watersheds that don't contain any valid data.
* An early version of the monthly water yield model that was erroneously included in was in the installer; it was removed in this version.
* Python scripts necessary for running the ArcGIS version of Coastal Protection were missing.  They've since been added back to the distribution.
* Raster calculations are now processed by raster block sizes.  Improvements in raster reads and writes.
* Fixed an issue in the routing core where some wide DEMs would cause out of memory errors.
* Scenario generator marked as stable.
* Fixed bug in HRA where raster extents of shapefiles were not properly encapsulating the whole AOI.
* Fixed bug in HRA where any number of habitats over 4 would compress the output plots. Now extends the figure so that all plots are correctly scaled.
* Fixed a bug in HRA where the AOI attribute 'name' could not be an int. Should now accept any type.
* Fixed bug in HRA which re-wrote the labels if it was run immediately without closing the UI.
* Fixed nodata masking bug in Water Yield when raster extents were less than that covered by the watershed.
* Removed hydropower calibration parameter form water yield model.
* Models that had suffixes used to only allow alphanumeric characters.  Now all suffix types are allowed.
* A bug in the core platform that would occasionally cause routing errors on irregularly pixel sized rasters was fixed.  This often had the effect that the user would see broken streams and/or nodata values scattered through sediment or nutrient results.
* Wind Energy:
        * Added new framework for valuation component. Can now input a yearly price table that spans the lifetime of the wind farm. Also if no price table is made, can specify a price for energy and an annual rate of change.
        * Added new memory efficient distance transform functionality
        * Added ability to leave out 'landing points' in 'grid connection points' input. If not landing points are found, it will calculate wind farm directly to grid point distances
* Error message added in Wave Energy if clip shape has no intersection
* Fixed an issue where the data type of the nodata value in a raster might be different than the values in the raster.  This was common in the case of 64 bit floating point values as nodata when the underlying raster was 32 bit.  Now nodata values are cast to the underlying types which improves the reliability of many of the InVEST models.


3.0.1 (2014-05-19)
------------------
* Blue Carbon model released.

* HRA UI now properly reflects that the Resolution of Analysis is in meters, not meters squared, and thus will be applied as a side length for a raster pixel.

* HRA now accepts CSVs for ratings scoring that are semicolon separated as well as comma separated.

* Fixed a minor bug in InVEST's geoprocessing aggregate core that now consistently outputs correct zonal stats from the underlying pixel level hydro outputs which affects the water yield, sediment, and nutrient models.

* Added compression to InVEST output geotiff files.  In most cases this reduces output disk usage by a factor of 5.

* Fixed an issue where CSVs in the sediment model weren't open in universal line read mode.

* Fixed an issue where approximating whether pixel edges were the same size was not doing an approximately equal function.

* Fixed an issue that made the CV model crash when the coastline computed from the landmass didn't align perfectly with that defined in the geomorphology layer.

* Fixed an issue in the CV model where the intensity of local wave exposure was very low, and yielded zero local wave power for the majority of coastal segments.

* Fixed an issue where the CV model crashes if a coastal segment is at the edge of the shore exposure raster.

* Fixed the exposure of segments surrounded by land that appeared as exposed when their depth was zero.

* Fixed an issue in the CV model where the natural habitat values less than 5 were one unit too low, leading to negative habitat values in some cases.

* Fixed an exponent issue in the CV model where the coastal vulnerability index was raised to a power that was too high.

* Fixed a bug in the Scenic Quality model that prevented it from starting, as well as a number of other issues.

* Updated the pollination model to conform with the latest InVEST geoprocessing standards, resulting in an approximately 33% speedup.

* Improved the UI's ability to remember the last folder visited, and to have all file and folder selection dialogs have access to this information.

* Fixed an issue in Marine Water Quality where the UV points were supposed to be optional, but instead raised an exception when not passed in.

3.0.0 (2014-03-23)
------------------
The 3.0.0 release of InVEST represents a shift away from the ArcGIS to the InVEST standalone computational platform.  The only exception to this shift is the marine coastal protection tier 1 model which is still supported in an ArcGIS toolbox and has no InVEST 3.0 standalone at the moment.  Specific changes are detailed below

* A standalone version of the aesthetic quality model has been developed and packaged along with this release.  The standalone outperforms the ArcGIS equivalent and includes a valuation component.  See the user's guide for details.

* The core water routing algorithms for the sediment and nutrient models have been overhauled.  The routing algorithms now correctly adjust flow in plateau regions, address a bug that would sometimes not route large sections of a DEM, and has been optimized for both run time and memory performance.  In most cases the core d-infinity flow accumulation algorithm out performs TauDEM.  We have also packaged a simple interface to these algorithms in a standalone tool called RouteDEM; the functions can also be referenced from the scripting API in the invest_natcap.routing package.

* The sediment and nutrient models are now at a production level release.  We no longer support the ArcGIS equivalent of these models.

* The sediment model has had its outputs simplified with major changes including the removal of the 'pixel mean' outputs, a direct output of the pixel level export and retention maps, and a single output shapefile whose attribute table contains aggregations of sediment output values.  Additionally all inputs to the sediment biophysical table including p, c, and retention coefficients are now expressed as a proportion between 0 and 1; the ArcGIS model had previously required those inputs were integer values between 0 and 1000.  See the "Interpreting Results" section of sediment model for full details on the outputs.

* The nutrient model has had a similar overhaul to the sediment model including a simplified output structure with many key outputs contained in the attribute table of the shapefile.  Retention coefficients are also expressed in proportions between 0 and 1.  See the "Interpreting Results" section of nutrient model for full details on the outputs.

* Fixed a bug in Habitat Risk Assessment where the HRA module would incorrectly error if a criteria with a 0 score (meant to be removed from the assessment) had a 0 data quality or weight.

* Fixed a bug in Habitat Risk Assessment where the average E/C/Risk values across the given subregion were evaluating to negative numbers.

* Fixed a bug in Overlap Analysis where Human Use Hubs would error if run without inter-activity weighting, and Intra-Activity weighting would error if run without Human Use Hubs.

* The runtime performance of the hydropower water yield model has been improved.

* Released InVEST's implementation of the D-infinity flow algorithm in a tool called RouteDEM available from the start menu.

* Unstable version of blue carbon available.

* Unstable version of scenario generator available.

* Numerous other minor bug fixes and performance enhacnements.



2.6.0 (2013-12-16)
------------------
The 2.6.0 release of InVEST removes most of the old InVEST models from the Arc toolbox in favor of the new InVEST standalone models.  While we have been developing standalone equivalents for the InVEST Arc models since version 2.3.0, this is the first release in which we removed support for the deprecated ArcGIS versions after an internal review of correctness, performance, and stability on the standalones.  Additionally, this is one of the last milestones before the InVEST 3.0.0 release later next year which will transition InVEST models away from strict ArcGIS dependence to a standalone form.

Specifically, support for the following models have been moved from the ArcGIS toolbox to their Windows based standalones: (1) hydropower/water yield, (2) finfish aquaculture, (3) coastal protection tier 0/coastal vulnerability, (4) wave energy, (5) carbon, (6) habitat quality/biodiversity, (7) pollination, (8) timber, and (9) overlap analysis.  Additionally, documentation references to ArcGIS for those models have been replaced with instructions for launching standalone InVEST models from the Windows start menu.

This release also addresses minor bugs, documentation updates, performance tweaks, and new functionality to the toolset, including:

*  A Google doc to provide guidance for scripting the InVEST standalone models: https://docs.google.com/document/d/158WKiSHQ3dBX9C3Kc99HUBic0nzZ3MqW3CmwQgvAqGo/edit?usp=sharing

* Fixed a bug in the sample data that defined Kc as a number between 0 and 1000 instead of a number between 0 and 1.

* Link to report an issue now takes user to the online forums rather than an email address.

* Changed InVEST Sediment model standalone so that retention values are now between 0 and 1 instead of 0 and 100.

* Fixed a bug in Biodiversity where if no suffix were entered output filenames would have a trailing underscore (_) behind them.

* Added documentation to the water purification/nutrient retention model documentation about the standalone outputs since they differ from the ArcGIS version of the model.

* Fixed an issue where the model would try to move the logfile to the workspace after the model run was complete and Windows would erroneously report that the move failed.

* Removed the separation between marine and freshwater terrestrial models in the user's guide.  Now just a list of models.

* Changed the name of InVEST "Biodiversity" model to "Habitat Quality" in the module names, start menu, user's guide, and sample data folders.

* Minor bug fixes, performance enhancements, and better error reporting in the internal infrastructure.

* HRA risk in the unstable standalone is calculated differently from the last release. If there is no spatial overlap within a cell, there is automatically a risk of 0. This also applies to the E and C intermediate files for a given pairing. If there is no spatial overlap, E and C will be 0 where there is only habitat. However, we still create a recovery potential raster which has habitat- specific risk values, even without spatial overlap of a stressor. HRA shapefile outputs for high, medium, low risk areas are now calculated using a user-defined maximum number of overlapping stressors, rather than all potential stressors. In the HTML subregion averaged output, we now attribute what portion of risk to a habitat comes from each habitat-stressor pairing. Any pairings which don't overlap will have an automatic risk of 0.

* Major changes to Water Yield : Reservoir Hydropower Production. Changes include an alternative equation for calculating Actual Evapotranspiration (AET) for non-vegetated land cover types including wetlands. This allows for a more accurate representation of processes on land covers such as urban, water, wetlands, where root depth values aren't applicable. To differentiate between the two equations a column 'LULC_veg' has been added to the Biophysical table in Hydropower/input/biophysical_table.csv. In this column a 1 indicates vegetated and 0 indicates non-vegetated.

* The output structure and outputs have also change in Water Yield : Reservoir Hydropower Production. There is now a folder 'output' that contains all output files including a sub directory 'per_pixel' which has three pixel raster outputs. The subwatershed results are only calculated for the water yield portion and those results can be found as a shapefile, 'subwatershed_results.shp', and CSV file, 'subwatershed_results.csv'. The watershed results can be found in similar files: watershed_results.shp and watershed_results.csv. These two files for the watershed outputs will aggregate the Scarcity and Valuation results as well.

* The evapotranspiration coefficients for crops, Kc, has been changed to a decimal input value in the biophysical table. These values used to be multiplied by 1000 so that they were in integer format, that pre processing step is no longer necessary.

* Changing support from richsharp@stanford.edu to the user support forums at http://ncp-yamato.stanford.edu/natcapforums.

2.5.6 (2013-09-06)
------------------
The 2.5.6 release of InVEST that addresses minor bugs, performance
tweaks, and new functionality of the InVEST standalone models.
Including:

* Change the changed the Carbon biophysical table to use code field
  name from LULC to lucode so it is consistent with the InVEST water
  yield biophysical table.

* Added Monte Carlo uncertainty analysis and documentation to finfish
  aquaculture model.

* Replaced sample data in overlap analysis that was causing the model
  to crash.

* Updates to the overlap analysis user's guide.

* Added preprocessing toolkit available under
  C:\{InVEST install directory}\utils

* Biodiversity Model now exits gracefully if a threat raster is not
  found in the input folder.

* Wind Energy now uses linear (bilinear because its over 2D space?)
  interpolation.

* Wind Energy has been refactored to current API.

* Potential Evapotranspiration input has been properly named to
  Reference Evapotranspiration.

* PET_mn for Water Yield is now Ref Evapotranspiration times Kc
  (evapotranspiration coefficient).

* The soil depth field has been renamed 'depth to root restricting
  layer' in both the hydropower and nutrient retention models.

* ETK column in biophysical table for Water Yield is now Kc.

* Added help text to Timber model.

* Changed the behavior of nutrient retention to return nodata values
  when the mean runoff index is zero.

* Fixed an issue where the hydropower model didn't use the suffix
  inputs.

* Fixed a bug in Biodiversity that did not allow for numerals in the
  threat names and rasters.

* Updated routing algorithm to use a modern algorithm for plateau
  direction resolution.

* Fixed an issue in HRA where individual risk pixels weren't being
  calculated correctly.

* HRA will now properly detect in the preprocessed CSVs when criteria
  or entire habitat-stressor pairs are not desired within an
  assessment.

* Added an infrastructure feature so that temporary files are created
  in the user's workspace rather than at the system level
  folder.  This lets users work in a secondary workspace on a USB
  attached hard drive and use the space of that drive, rather than the
  primary operating system drive.

2.5.5 (2013-08-06)
------------------
The 2.5.5 release of InVEST that addresses minor bugs, performance
tweaks, and new functionality of the InVEST standalone models.  Including:

 * Production level release of the 3.0 Coastal Vulnerability model.
    - This upgrades the InVEST 2.5.4 version of the beta standalone CV
      to a full release with full users guide.  This version of the
      CV model should be used in all cases over its ArcGIS equivalent.

 * Production level release of the Habitat Risk Assessment model.
    - This release upgrades the InVEST 2.5.4 beta version of the
      standalone habitat risk assessment model. It should be used in
      all cases over its ArcGIS equivalent.

 * Uncertainty analysis in Carbon model (beta)
    - Added functionality to assess uncertainty in sequestration and
      emissions given known uncertainty in carbon pool stocks.  Users
      can now specify standard  deviations of carbon pools with
      normal distributions as well as desired uncertainty levels.
      New outputs include masks for regions which both sequester and
      emit carbon with a high probability of confidence.  Please see
      the "Uncertainty Analysis" section of the carbon user's guide
      chapter for more information.

 * REDD+ Scenario Analysis in Carbon model (beta)
    - Additional functionality to assist users evaluating REDD
      and REDD+ scenarios in the carbon model.  The uncertainty analysis
      functionality can also be used with these scenarios.
      Please see the "REDD Scenario Analysis" section of the
      carbon user's guide chapter for more information.

 * Uncertainty analysis in Finfish Aquaculture model (beta)
    - Additionally functionality to account for uncertainty in
      alpha and beta growth parameters as well as histogram
      plots showing the distribution of harvest weights and
      net present value.   Uncertainty analysis is performed
      through Monte Carlo runs that normally sample the
      growth parameters.

 * Streamlined Nutrient Retention model functionality
    - The nutrient retention module no longer requires users to explicitly
      run the water yield model.  The model now seamlessly runs water yield
      during execution.

 * Beta release of the recreation model
    - The recreation is available for beta use with limited documentation.

 * Full release of the wind energy model
    - Removing the 'beta' designation on the wind energy model.


Known Issues:

 * Flow routing in the standalone sediment and nutrient models has a
   bug that prevents routing in some (not all) landscapes.  This bug is
   related to resolving d-infinity flow directions across flat areas.
   We are implementing the solution in Garbrecht and Martx (1997).
   In the meanwhile the sediment and nutrient models are still marked
   as beta until this issue is resolved.

2.5.4 (2013-06-07)
------------------
This is a minor release of InVEST that addresses numerous minor bugs and performance tweaks in the InVEST 3.0 models.  Including:

 * Refactor of Wave Energy Model:
    - Combining the Biophysical and Valuation modules into one.
    - Adding new data for the North Sea and Australia
    - Fixed a bug where elevation values that were equal to or greater than zero
      were being used in calculations.
    - Fixed memory issues when dealing with large datasets.
    - Updated core functions to remove any use of depracated functions

 * Performance updates to the carbon model.

 * Nodata masking fix for rarity raster in Biodiversity Model.
    - When computing rarity from a base landuse raster and current or future
      landuse raster, the intersection of the two was not being properly taken.

 * Fixes to the flow routing algorithms in the sediment and nutrient
   retention models in cases where stream layers were burned in by ArcGIS
   hydro tools.  In those cases streams were at the same elevation and caused
   routing issues.

 * Fixed an issue that affected several InVEST models that occured
   when watershed polygons were too small to cover a pixel.  Excessively
   small watersheds are now handled correctly

 * Arc model deprecation.  We are deprecating the following ArcGIS versions
   of our InVEST models in the sense we recommend ALL users use the InVEST
   standalones over the ArcGIS versions, and the existing ArcGIS versions
   of these models will be removed entirely in the next release.

        * Timber
        * Carbon
        * Pollination
        * Biodiversity
        * Finfish Aquaculture

Known Issues:

 * Flow routing in the standalone sediment and nutrient models has a
   bug that prevents routing in several landscapes.  We're not
   certain of the nature of the bug at the moment, but we will fix by
   the next release.  Thus, sediment and nutrient models are marked
   as (beta) since in some cases the DEM routes correctly.

2.5.3 (2013-03-21)
------------------
This is a minor release of InVEST that fixes an issue with the HRA model that caused ArcGIS versions of the model to fail when calculating habitat maps for risk hotspots. This upgrade is strongly recommended for users of InVEST 2.5.1 or 2.5.2.

2.5.2 (2013-03-17)
------------------
This is a minor release of InVEST that fixes an issue with the HRA sample data that caused ArcGIS versions of the model to fail on the training data.  There is no need to upgrade for most users unless you are doing InVEST training.

2.5.1 (2013-03-12)
------------------
This is a minor release of InVEST that does not add any new models, but
does add additional functionality, stability, and increased performance to
one of the InVEST 3.0 standalones:

  - Pollination 3.0 Beta:
        - Fixed a bug where Windows users of InVEST could run the model, but
          most raster outputs were filled with nodata values.

Additionally, this minor release fixes a bug in the InVEST user interface where
collapsible containers became entirely non-interactive.

2.5.0 (2013-03-08)
------------------
This a major release of InVEST that includes new standalone versions (ArcGIS
is not required) our models as well as additional functionality, stability,
and increased performance to many of the existing models.  This release is
timed to support our group's annual training event at Stanford University.
We expect to release InVEST 2.5.1 a couple of weeks after to address any
software issues that arise during the training.  See the release notes
below for details of the release, and please contact richsharp@stanford.edu
for any issues relating to software:

  - *new* Sediment 3.0 Beta:
      - This is a standalone model that executes an order of magnitude faster
        than the original ArcGIS model, but may have memory issues with
        larger datasets. This fix is scheduled for the 2.5.1 release of InVEST.
      - Uses a d-infinity flow algorithm (ArcGIS version uses D8).
      - Includes a more accurate LS factor.
      - Outputs are now summarized by polygon rather than rasterized polygons.
        Users can view results directly as a table rather than sampling a
        GIS raster.
  - *new* Nutrient 3.0 Beta:
      - This is a standalone model that executes an order of magnitude faster
        than the original ArcGIS model, but may have memory issues with
        larger datasets. This fix is scheduled for the 2.5.1 release of InVEST.
      - Uses a d-infinity flow algorithm (ArcGIS version uses D8).
      - Includes a more accurate LS factor.
      - Outputs are now summarized by polygon rather than rasterized polygons.
        Users can view results directly as a table rather than sampling a
        GIS raster.
  - *new* Wind Energy:
      - A new offshore wind energy model.  This is a standalone-only model
        available under the windows start menu.
  - *new* Recreation Alpha:
      - This is a working demo of our soon to be released future land and near
        shore recreation model.  The model itself is incomplete and should only
        be used as a demo or by NatCap partners that know what they're doing.
  - *new* Habitat Risk Assessment 3.0 Alpha:
      - This is a working demo of our soon to be released 3.0 version of habitat
        risk assessment.  The model itself is incomplete and should only
        be used as a demo or by NatCap partners that know what they're doing.
        Users that need to use the habitat risk assessment should use the
        ArcGIS version of this model.

  - Improvements to the InVEST 2.x ArcGIS-based toolset:
      - Bug fixes to the ArcGIS based Coastal Protection toolset.

  - Removed support for the ArcGIS invest_VERSION.mxd map.  We expect to
    transition the InVEST toolset exclusive standalone tools in a few months.  In
    preparation of this we are starting to deprecate parts of our old ArcGIS
    toolset including this ArcMap document.  The InVEST ArcToolbox is still
    available in C:\InVEST_2_5_0\invest_250.tbx.

  - Known issues:

    - The InVEST 3.0 standalones generate open source GeoTiffs as
      outputs rather than the proprietary ESRI Grid format.  ArcGIS 9.3.1
      occasionally displays these rasters incorrectly.  We have found
      that these layers can be visualized in ArcGIS 9.3.1 by following
      convoluted steps: Right Click on the layer and select Properties; click on
      the Symbology tab; select Stretch, agree to calculate a histogram (this will
      create an .aux file that Arc can use for visualization), click "Ok", remove
      the raster from the layer list, then add it back. As an alternative, we
      suggest using an open source GIS Desktop Tool like Quantum GIS or ArcGIS
      version 10.0 or greater.

   - The InVEST 3.0 carbon model will generate inaccurate sequestration results
     if the extents of the current and future maps don't align.  This will be
     fixed in InVEST 2.5.1; in the meanwhile a workaround is to clip both LULCs
     so they have identical overlaps.

   - A user reported an unstable run of InVEST 3.0 water yield.  We are not
     certain what is causing the issue, but we do have a fix that will go out
     in InVEST 2.5.1.

   - At the moment the InVEST standalones do not run on Windows XP.  This appears
     to be related to an incompatibility between Windows XP and GDAL, the an open
     source gis library we use to create and read GIS data.  At the moment we are
     uncertain if we will be able to fix this bug in future releases, but will
     pass along more information in the future.

2.4.5 (2013-02-01)
------------------
This is a minor release of InVEST that does not add any new models, but
does add additional functionality, stability, and increased performance to
many of the InVEST 3.0 standalones:

  - Pollination 3.0 Beta:
      - Greatly improved memory efficiency over previous versions of this model.
      - 3.0 Beta Pollination Biophysical and Valuation have been merged into a
        single tool, run through a unified user interface.
      - Slightly improved runtime through the use of newer core InVEST GIS libraries.
      - Optional ability to weight different species individually.  This feature
        adds a column to the Guilds table that allows the user to specify a
        relative weight for each species, which will be used before combining all
        species supply rasters.
      - Optional ability to aggregate pollinator abundances at specific points
        provided by an optional points shapefile input.
      - Bugfix: non-agricultural pixels are set to a value of 0.0 to indicate no
        value on the farm value output raster.
      - Bugfix: sup_val_<beename>_<scenario>.tif rasters are now saved to the
        intermediate folder inside the user's workspace instead of the output
        folder.
  - Carbon Biophysical 3.0 Beta:
        * Tweaked the user interface to require the user to
          provide a future LULC raster when the 'Calculate Sequestration' checkbox
          is checked.
        * Fixed a bug that restricted naming of harvest layers.  Harvest layers are
          now selected simply by taking the first available layer.
  - Better memory efficiency in hydropower model.
  - Better support for unicode filepaths in all 3.0 Beta user interfaces.
  - Improved state saving and retrieval when loading up previous-run parameters
    in all 3.0 Beta user interfaces.
  - All 3.0 Beta tools now report elapsed time on completion of a model.
  - All 3.0 Beta tools now provide disk space usage reports on completion of a
    model.
  - All 3.0 Beta tools now report arguments at the top of each logfile.
  - Biodiversity 3.0 Beta: The half-saturation constant is now allowed to be a
    positive floating-point number.
  - Timber 3.0 Beta: Validation has been added to the user interface for this
    tool for all tabular and shapefile inputs.
  - Fixed some typos in Equation 1 in the Finfish Aquaculture user's guide.
  - Fixed a bug where start menu items were not getting deleted during an InVEST
    uninstall.
  - Added a feature so that if the user selects to download datasets but the
    datasets don't successfully download the installation alerts the user and
    continues normally.
  - Fixed a typo with tau in aquaculture guide, originally said 0.8, really 0.08.

  - Improvements to the InVEST 2.x ArcGIS-based toolset:
      - Minor bugfix to Coastal Vulnerability, where an internal unit of
        measurements was off by a couple digits in the Fetch Calculator.
      - Minor fixes to various helper tools used in InVEST 2.x models.
      - Outputs for Hargreaves are now saved as geoTIFFs.
      - Thornwaite allows more flexible entering of hours of sunlight.

2.4.4 (2012-10-24)
------------------
- Fixes memory errors experienced by some users in the Carbon Valuation 3.0 Beta model.
- Minor improvements to logging in the InVEST User Interface
- Fixes an issue importing packages for some officially-unreleased InVEST models.

2.4.3 (2012-10-19)
------------------
- Fixed a minor issue with hydropower output vaulation rasters whose statistics were not pre-calculated.  This would cause the range in ArcGIS to show ther rasters at -3e38 to 3e38.
- The InVEST installer now saves a log of the installation process to InVEST_<version>\install_log.txt
- Fixed an issue with Carbon 3.0 where carbon output values were incorrectly calculated.
- Added a feature to Carbon 3.0 were total carbon stored and sequestered is output as part of the running log.
- Fixed an issue in Carbon 3.0 that would occur when users had text representations of floating point numbers in the carbon pool dbf input file.
- Added a feature to all InVEST 3.0 models to list disk usage before and after each run and in most cases report a low free space error if relevant.

2.4.2 (2012-10-15)
------------------
- Fixed an issue with the ArcMap document where the paths to default data were not saved as relative paths.  This caused the default data in the document to not be found by ArcGIS.
- Introduced some more memory-efficient processing for Biodiversity 3.0 Beta.  This fixes an out-of-memory issue encountered by some users when using very large raster datasets as inputs.

2.4.1 (2012-10-08)
------------------
- Fixed a compatibility issue with ArcGIS 9.3 where the ArcMap and ArcToolbox were unable to be opened by Arc 9.3.

2.4.0 (2012-10-05)
------------------
Changes in InVEST 2.4.0

General:

This is a major release which releases two additional beta versions of the
InVEST models in the InVEST 3.0 framework.  Additionally, this release
introduces start menu shortcuts for all available InVEST 3.0 beta models.
Existing InVEST 2.x models can still be found in the included Arc toolbox.

Existing InVEST models migrated to the 3.0 framework in this release
include:

- Biodiversity 3.0 Beta
    - Minor bug fixes and usability enhancements
    - Runtime decreased by a factor of 210
- Overlap Analysis 3.0 Beta
    - In most cases runtime decreased by at least a factor of 15
    - Minor bug fixes and usability enhancements
    - Split into two separate tools:
        * Overlap Analysis outputs rasters with individually-weighted pixels
        * Overlap Analysis: Management Zones produces a shapefile output.
    - Updated table format for input activity CSVs
    - Removed the "grid the seascape" step

Updates to ArcGIS models:

- Coastal vulnerability
    - Removed the "structures" option
    - Minor bug fixes and usability enhancements
- Coastal protection (erosion protection)
    - Incorporated economic valuation option
    - Minor bug fixes and usability enhancements

Additionally there are a handful of minor fixes and feature
enhancements:

- InVEST 3.0 Beta standalones (identified by a new InVEST icon) may be run
  from the Start Menu (on windows navigate to
  Start Menu -> All Programs -> InVEST 2.4.0
- Bug fixes for the calculation of raster statistics.
- InVEST 3.0 wave energy no longer requires an AOI for global runs, but
  encounters memory issues on machines with less than 4GB of RAM.  This
  is a known issue that will be fixed in a minor release.
- Minor fixes to several chapters in the user's guide.
- Minor bug fix to the 3.0 Carbon model: harvest maps are no longer required
  inputs.
- Other minor bug fixes and runtime performance tweaks in the 3.0 framework.
- Improved installer allows users to remove InVEST from the Windows Add/Remove
  programs menu.
- Fixed a visualization bug with wave energy where output rasters did not have the min/max/stdev calculations on them.  This made the default visualization in arc be a gray blob.

2.3.0 (2012-08-02)
------------------
Changes in InVEST 2.3.0

General:

This is a major release which releases several beta versions of the
InVEST models in the InVEST 3.0 framework.  These models run as
standalones, but a GIS platform is needed to edit and view the data
inputs and outputs.  Until InVEST 3.0 is released the original ArcGIS
based versions of these tools will remain the release.

Existing InVEST models migrated to the 3.0 framework in this release
include:

- Reservoir Hydropower Production 3.0 beta
    - Minor bug fixes.
- Finfish Aquaculture
    - Minor bug fixes and usability enhancements.
- Wave Energy 3.0 beta
    - Runtimes for non-global runs decreased by a factor of 7
    - Minor bugs in interpolation that exist in the 2.x model is fixed in
      3.0 beta.
- Crop Pollination 3.0 beta
    - Runtimes decreased by a factor of over 10,000

This release also includes the new models which only exist in the 3.0
framework:

- Marine Water Quality 3.0 alpha with a preliminary  user's guide.

InVEST models in the 3.0 framework from previous releases that now
have a standalone executable include:

- Managed Timber Production Model
- Carbon Storage and Sequestration

Additionally there are a handful of other minor fixes and feature
enhancements since the previous release:

- Minor bug fix to 2.x sedimentation model that now correctly
  calculates slope exponentials.
- Minor fixes to several chapters in the user's guide.
- The 3.0 version of the Carbon model now can value the price of carbon
  in metric tons of C or CO2.
- Other minor bug fixes and runtime performance tweaks in the 3.0 framework.

2.2.2 (2012-03-03)
------------------
Changes in InVEST 2.2.2

General:

This is a minor release which fixes the following defects:

-Fixed an issue with sediment retention model where large watersheds
 allowed loading per cell was incorrectly rounded to integer values.

-Fixed bug where changing the threshold didn't affect the retention output
 because function was incorrectly rounded to integer values.

-Added total water yield in meters cubed to to output table by watershed.

-Fixed bug where smaller than default (2000) resolutions threw an error about
 not being able to find the field in "unitynew".  With non-default resolution,
 "unitynew" was created without an attribute table, so one was created by
 force.

-Removed mention of beta state and ecoinformatics from header of software
 license.

-Modified overlap analysis toolbox so it reports an error directly in the
 toolbox if the workspace name is too long.

2.2.1 (2012-01-26)
------------------
Changes in InVEST 2.2.1

General:

This is a minor release which fixes the following defects:

-A variety of miscellaneous bugs were fixed that were causing crashes of the Coastal Protection model in Arc 9.3.
-Fixed an issue in the Pollination model that was looking for an InVEST1005 directory.
-The InVEST "models only" release had an entry for the InVEST 3.0 Beta tools, but was missing the underlying runtime.  This has been added to the models only 2.2.1 release at the cost of a larger installer.
-The default InVEST ArcMap document wouldn't open in ArcGIS 9.3.  It can now be opened by Arc 9.3 and above.
-Minor updates to the Coastal Protection user's guide.

2.2.0 (2011-12-22)
------------------
In this release we include updates to the habitat risk assessment
model, updates to Coastal Vulnerability Tier 0 (previously named
Coastal Protection), and a new tier 1 Coastal Vulnerability tool.
Additionally, we are releasing a beta version of our 3.0 platform that
includes the terrestrial timber and carbon models.

See the "Marine Models" and "InVEST 3.0 Beta" sections below for more details.

**Marine Models**

1. Marine Python Extension Check

   This tool has been updated to include extension requirements for the new
   Coastal Protection T1 model.  It also reflects changes to the Habitat Risk
   Assessment and Coastal Protection T0 models, as they no longer require the
   PythonWin extension.

2. Habitat Risk Assessment (HRA)

   This model has been updated and is now part of three-step toolset.  The
   first step is a new Ratings Survey Tool which eliminates the need for
   Microsoft Excel when users are providing habitat-stressor ratings.  This
   Survey Tool now allows users to up- and down-weight the importance of
   various criteria.  For step 2, a copy of the Grid the Seascape tool has been
   placed in the HRA toolset.  In the last step, users will run the HRA model
   which includes the following updates:

   - New habitat outputs classifying risk as low, medium, and high
   - Model run status updates (% complete) in the message window
   - Improved habitat risk plots embedded in the output HTML

3. Coastal Protection

   This module is now split into sub-models, each with two parts.  The first
   sub-model is Coastal Vulnerability (Tier 0) and the new addition is Coastal
   Protection (Tier 1).

   Coastal Vulnerability (T0)
   Step 1) Fetch Calculator - there are no updates to this tool.
   Step 2) Vulnerability Index

   - Wave Exposure: In this version of the model, we define wave exposure for
     sites facing the open ocean as the maximum of the weighted average of
     wave's power coming from the ocean or generated by local winds.  We
     weight wave power coming from each of the 16 equiangular sector by the
     percent of time that waves occur in that sector, and based on whether or
     not fetch in that sector exceeds 20km.  For sites that are sheltered, wave
     exposure is the average of wave power generated by the local storm winds
     weighted by the percent occurrence of those winds in each sector.  This
     new method takes into account the seasonality of wind and wave patterns
     (storm waves generally come from a preferential direction), and helps
     identify regions that are not exposed to powerful waves although they are
     open to the ocean (e.g. the leeside of islands).

   - Natural Habitats: The ranking is now computed using the rank of all
     natural habitats present in front of a segment, and we weight the lowest
     ranking habitat 50% more than all other habitats.  Also, rankings and
     protective distance information are to be provided by CSV file instead of
     Excel.  With this new method, shoreline segments that have more habitats
     than others will have a lower risk of inundation and/or erosion during
     storms.

   - Structures: The model has been updated to now incorporate the presence of
     structures by decreasing the ranking of shoreline segments that adjoin
     structures.

   Coastal Protection (T1) - This is a new model which plots the amount of
   sandy beach erosion or consolidated bed scour that backshore regions
   experience in the presence or absence of natural habitats.  It is composed
   of two steps: a Profile Generator and Nearshore Waves and Erosion.  It is
   recommended to run the Profile Generator before the Nearshore Waves and
   Erosion model.

   Step 1) Profile Generator:  This tool helps the user generate a 1-dimensional
   bathymetric and topographic profile perpendicular to the shoreline at the
   user-defined location.  This model provides plenty of guidance for building
   backshore profiles for beaches, marshes and mangroves.  It will help users
   modify bathymetry profiles that they already have, or can generate profiles
   for sandy beaches if the user has not bathymetric data.  Also, the model
   estimates and maps the location of natural habitats present in front of the
   region of interest.  Finally, it provides sample wave and wind data that
   can be later used in the Nearshore Waves and Erosion model, based on
   computed fetch values and default Wave Watch III data.

   Step 2) Nearshore Waves and Erosion: This model estimates profiles of beach
   erosion or values of rates of consolidated bed scour at a site as a function
   of the type of habitats present in the area of interest.  The model takes
   into account the protective effects of vegetation, coral and oyster reefs,
   and sand dunes.  It also shows the difference of protection provided when
   those habitats are present, degraded, or gone.

4. Aesthetic Quality

   This model no longer requires users to provide a projection for Overlap
   Analysis.  Instead, it uses the projection from the user-specified Area of
   Interest (AOI) polygon.  Additionally, the population estimates for this
   model have been fixed.

**InVEST 3.0 Beta**

The 2.2.0 release includes a preliminary version of our InVEST 3.0 beta
platform.  It is included as a toolset named "InVEST 3.0 Beta" in the
InVEST220.tbx.  It is currently only supported with ArcGIS 10.  To launch
an InVEST 3.0 beta tool, double click on the desired tool in the InVEST 3.0
toolset then click "Ok" on the Arc toolbox screen that opens. The InVEST 3.0
tool panel has inputs very similar to the InVEST 2.2.0 versions of the tools
with the following modifications:

InVEST 3.0 Carbon:
  * Fixes a minor bug in the 2.2 version that ignored floating point values
    in carbon pool inputs.
  * Separation of carbon model into a biophysical and valuation model.
  * Calculates carbon storage and sequestration at the minimum resolution of
    the input maps.
  * Runtime efficiency improved by an order of magnitude.
  * User interface streamlined including dynamic activation of inputs based
    on user preference, direct link to documentation, and recall of inputs
    based on user's previous run.

InVEST 3.0 Timber:
  * User interface streamlined including dynamic activation of inputs based
    on user preference, direct link to documentation, and recall of inputs
    based on user's previous run.


2.1.1 (2011-10-17)
------------------
Changes in InVEST 2.1.1

General:

This is a minor release which fixes the following defects:

-A truncation error was fixed on nutrient retention and sedimentation model that involved division by the number of cells in a watershed.  Now correctly calculates floating point division.
-Minor typos were fixed across the user's guide.


2.1 Beta (2011-05-11)
---------------------
Updates to InVEST Beta

InVEST 2.1 . Beta

Changes in InVEST 2.1

General:

1. InVEST versioning
We have altered our versioning scheme.  Integer changes will reflect major changes (e.g. the addition of marine models warranted moving from 1.x to 2.0).  An increment in the digit after the primary decimal indicates major new features (e.g the addition of a new model) or major revisions.  For example, this release is numbered InVEST 2.1 because two new models are included).  We will add another decimal to reflect minor feature revisions or bug fixes.  For example, InVEST 2.1.1 will likely be out soon as we are continually working to improve our tool.
2. HTML guide
With this release, we have migrated the entire InVEST users. guide to an HTML format.  The HTML version will output a pdf version for use off-line, printing, etc.


**MARINE MODELS**

1.Marine Python Extension Check

-This tool has been updated to allow users to select the marine models they intend to run.  Based on this selection, it will provide a summary of which Python and ArcGIS extensions are necessary and if the Python extensions have been successfully installed on the user.s machine.

2.Grid the Seascape (GS)

-This tool has been created to allow marine model users to generate an seascape analysis grid within a specified area of interest (AOI).

-It only requires an AOI and cell size (in meters) as inputs, and produces a polygon grid which can be used as inputs for the Habitat Risk Assessment and Overlap Analysis models.

3. Coastal Protection

- This is now a two-part model for assessing Coastal Vulnerability.  The first part is a tool for calculating fetch and the second maps the value of a Vulnerability Index, which differentiates areas with relatively high or low exposure to erosion and inundation during storms.

- The model has been updated to now incorporate coastal relief and the protective influence of up to eight natural habitat input layers.

- A global Wave Watch 3 dataset is also provided to allow users to quickly generate rankings for wind and wave exposure worldwide.

4. Habitat Risk Assessment (HRA)

This new model allows users to assess the risk posed to coastal and marine habitats by human activities and the potential consequences of exposure for the delivery of ecosystem services and biodiversity.  The HRA model is suited to screening the risk of current and future human activities in order to prioritize management strategies that best mitigate risk.

5. Overlap Analysis

This new model maps current human uses in and around the seascape and summarizes the relative importance of various regions for particular activities.  The model was designed to produce maps that can be used to identify marine and coastal areas that are most important for human use, in particular recreation and fisheries, but also other activities.

**FRESHWATER MODELS**

All Freshwater models now support ArcMap 10.


Sample data:

1. Bug fix for error in Water_Tables.mdb Biophysical table where many field values were shifted over one column relative to the correct field name.

2. Bug fix for incorrect units in erosivity layer.


Hydropower:

1.In Water Yield, new output tables have been added containing mean biophysical outputs (precipitation, actual and potential evapotranspiration, water yield)  for each watershed and sub-watershed.


Water Purification:

1. The Water Purification Threshold table now allows users to specify separate thresholds for nitrogen and phosphorus.   Field names thresh_n and thresh_p replace the old ann_load.

2. The Nutrient Retention output tables nutrient_watershed.dbf and nutrient_subwatershed.dbf now include a column for nutrient retention per watershed/sub-watershed.

3. In Nutrient Retention, some output file names have changed.

4. The user's guide has been updated to explain more accurately the inclusion of thresholds in the biophysical service estimates.


Sedimentation:

1. The Soil Loss output tables sediment_watershed.dbf and sediment_subwatershed.dbf now include a column for sediment retention per watershed/sub-watershed.

2. In Soil Loss, some output file names have changed.

3. The default input value for Slope Threshold is now 75.

4. The user's guide has been updated to explain more accurately the inclusion of thresholds in the biophysical service estimates.

5. Valuation: Bug fix where the present value was not being applied correctly.





2.0 Beta (2011-02-14)
---------------------
Changes in InVEST 2.0

InVEST 1.005 is a minor release with the following modification:

1. Aesthetic Quality

    This new model allows users to determine the locations from which new nearshore or offshore features can be seen.  It generates viewshed maps that can be used to identify the visual footprint of new offshore development.


2. Coastal Vulnerability

    This new model produces maps of coastal human populations and a coastal exposure to erosion and inundation index map.  These outputs can be used to understand the relative contributions of different variables to coastal exposure and to highlight the protective services offered by natural habitats.


3. Aquaculture

    This new model is used to evaluate how human activities (e.g., addition or removal of farms, changes in harvest management practices) and climate change (e.g., change in sea surface temperature) may affect the production and economic value of aquacultured Atlantic salmon.


4. Wave Energy

    This new model provides spatially explicit information, showing potential areas for siting Wave Energy conversion (WEC) facilities with the greatest energy production and value.  This site- and device-specific information for the WEC facilities can then be used to identify and quantify potential trade-offs that may arise when siting WEC facilities.


5. Avoided Reservoir Sedimentation

    - The name of this model has been changed to the Sediment Retention model.

    - We have added a water quality valuation model for sediment retention. The user now has the option to select avoided dredge cost analysis, avoided water treatment cost analysis or both.  The water quality valuation approach is the same as that used in the Water Purification: Nutrient Retention model.

    - The threshold information for allowed sediment loads (TMDL, dead volume, etc.) are now input in a stand alone table instead of being included in the valuation table. This adjusts the biophysical service output for any social allowance of pollution. Previously, the adjustment was only done in the valuation model.

    - The watersheds and sub-watershed layers are now input as shapefiles instead of rasters.

    - Final outputs are now aggregated to the sub-basin scale. The user must input a sub-basin shapefile. We provide the Hydro 1K dataset as a starting option. See users guide for changes to many file output names.

    - Users are strongly advised not to interpret pixel-scale outputs for hydrological understanding or decision-making of any kind. Pixel outputs should only be used for calibration/validation or model checking.


6. Hydropower Production

    - The watersheds and sub-watershed layers are now input as shapefiles instead of rasters.

    - Final outputs are now aggregated to the sub-basin scale. The user must input a sub-basin shapefile. We provide the Hydro 1K dataset as a starting option. See users guide for changes to many file output names.

    - Users are strongly advised not to interpret pixel-scale outputs for hydrological understanding or decision-making of any kind. Pixel outputs should only be used for calibration/validation or model checking.

    - The calibration constant for each watershed is now input in a stand-alone table instead of being included in the valuation table. This makes running the water scarcity model simpler.


7. Water Purification: Nutrient Retention

    - The threshold information for allowed pollutant levels (TMDL, etc.) are now input in a stand alone table instead of being included in the valuation table. This adjusts the biophysical service output for any social allowance of pollution. Previously, the adjustment was only done in the valuation model.

    - The watersheds and sub-watershed layers are now input as shapefiles instead of rasters.

    - Final outputs are now aggregated to the sub-basin scale. The user must input a sub-basin shapefile. We provide the Hydro 1K dataset as a starting option. See users guide for changes to many file output names.

    - Users are strongly advised not to interpret pixel-scale outputs for hydrological understanding or decision-making of any kind. Pixel outputs should only be used for calibration/validation or model checking.


8. Carbon Storage and Sequestration

    The model now outputs an aggregate sum of the carbon storage.


9. Habitat Quality and Rarity

    This model had an error while running ReclassByACII if the land cover codes were not sorted alphabetically.  This has now been corrected and it sorts the reclass file before running the reclassification

    The model now outputs an aggregate sum of the habitat quality.

10. Pollination

    In this version, the pollination model accepts an additional parameter which indicated the proportion of a crops yield that is attributed to wild pollinators.<|MERGE_RESOLUTION|>--- conflicted
+++ resolved
@@ -48,6 +48,7 @@
       reflect changes in how InVEST is installed on modern systems, and also to
       include images of the InVEST workbench instead of just broken links.
       https://github.com/natcap/invest/issues/1660
+    * Updated translations for Spanish and Chinese
 * Workbench
     * Several small updates to the model input form UI to improve usability
       and visual consistency (https://github.com/natcap/invest/issues/912).
@@ -58,11 +59,6 @@
       (https://github.com/natcap/invest/issues/1599).
     * Fixed a bug that, in certain scenarios, caused a datastack to be saved
       with relative paths when the Relative Paths checkbox was left unchecked
-<<<<<<< HEAD
-      (https://github.com/natcap/invest/issues/1609)
-* General
-    * Updated translations for Spanish and Chinese
-=======
       (https://github.com/natcap/invest/issues/1609).
     * Improved error handling when a datastack cannot be saved with relative
       paths across drives (https://github.com/natcap/invest/issues/1608).
@@ -95,7 +91,6 @@
     * The model now works as expected when the user provides an LULC raster
       that does not have a nodata value defined.
       https://github.com/natcap/invest/issues/1293
->>>>>>> 8a93cf97
 
 3.14.2 (2024-05-29)
 -------------------
