--- conflicted
+++ resolved
@@ -2,15 +2,12 @@
 
 Unreleased Changes
 ------------------
-<<<<<<< HEAD
 * Updated the DelineateIt UI to improve the language around what the model
   should do when it encounters invalid geometry.  The default is now
   that it should skip invalid geometry.
-=======
 * Updating the ``psutil`` requirement to avoid a possible import issue when
   building binaries under WINE.  Any version of ``psutil`` should work
   except for ``5.6.0``.
->>>>>>> fa4769f5
 * InVEST sample data was re-organized to simply have one folder per model.
   New datastacks were added for SDR, NDR, Seasonal Water Yield,
   Annual Water Yield, DelineateIt, and Coastal Vulnerability.
