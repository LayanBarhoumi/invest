..
  Changes should be grouped for readability.

  InVEST model names:
  - Annual Water Yield
  - Carbon Storage and Sequestration
  - Coastal Blue Carbon
  - Coastal Vulnerability
  - Crop Pollination
  - Crop Production
  - DelineateIt
  - Forest Carbon Edge Effects
  - Globio
  - Habitat Quality
  - HRA
  - NDR
  - RouteDEM
  - Scenario Generator
  - Scenic Quality
  - SDR
  - Seasonal Water Yield
  - Urban Cooling
  - Urban Flood Risk
  - Urban Nature Access
  - Urban Stormwater Retention
  - Wave Energy
  - Wind Energy
  - Visitation: Recreation and Tourism

  Workbench fixes/enhancements:
  - Workbench

  Everything else:
  - General

.. :changelog:

Unreleased Changes
------------------
* General
    * Fixed a bug in the CLI where ``invest getspec --json`` failed on
      non-json-serializable objects such as ``pint.Unit``.
      https://github.com/natcap/invest/issues/1280
<<<<<<< HEAD
    * A new directory at `./doc/decision-records` has been created for
      "Architecture/Any Decision Records", which will serve as a record of
      nontrivial decisions that were made to InVEST and why.  This is
      intended for reference by our science and software teams, and also by
      the community at large when inquiring about a nontrivial change.
      https://github.com/natcap/invest/issues/1079
=======
    * Updated the package installation instructions in the API docs for clarity
      and also to highlight the ease of installation through ``conda-forge``.
      https://github.com/natcap/invest/issues/1256
>>>>>>> 061b25bf
* Workbench
    * Fixed a bug where sampledata downloads failed silently (and progress bar
      became innacurate) if the Workbench did not have write permission to
      the download location. https://github.com/natcap/invest/issues/1070
* HRA
    * Fixed a bug in HRA where the model would error when all exposure and
      consequence criteria were skipped for a single habitat. The model now
      correctly handles this case. https://github.com/natcap/invest/issues/1250
    * Tables in the .xls format are no longer supported. This format was
      deprecated by ``pandas``. (`#1271 <https://github.com/natcap/invest/issues/1271>`_)
* Pollination
    * Several exceptions have been tidied up so that only fieldnames are
      printed instead of the python data structures representing the whole
      table.  https://github.com/natcap/invest/issues/1283
* RouteDEM
    * RouteDEM now allows the user to calculate Strahler Stream Orders, which
      will be written to a new vector in the user's workspace. This stream
      order vector is dependent on the user's Threshold Flow Accumulation value
      and is only available for the D8 routing model.
      https://github.com/natcap/invest/issues/884
    * RouteDEM now allows the user to create a vector of subwatersheds, which
      are written to a new vector in the user's workspace.  This vector is
      dependent on the calculation of Strahler Stream Orders and is only
      available for the D8 routing model. https://github.com/natcap/invest/issues/349
* Scenic Quality
    * The Scenic Quality model will now raise an error when it encounters a
      geometry that is not a simple Point.  This is in line with the user's
      guide chapter.  https://github.com/natcap/invest/issues/1245
    * The Scenic Quality model now supports both uppercase and lowercase
      fieldnames. Leading and trailing spaces are now also stripped for the
      user's convenience. https://github.com/natcap/invest/issues/1276
* SDR
    * Fixed an issue with sediment deposition progress logging that was
      causing the "percent complete" indicator to not progress linearly.
      https://github.com/natcap/invest/issues/1262

3.13.0 (2023-03-17)
-------------------
* General
    * During builds of the InVEST documentation, the packages
      ``sphinx-rtd-theme`` and ``sphinx-reredirects`` will be pulled from
      conda-forge instead of PyPI.
      (`#1151 <https://github.com/natcap/invest/issues/1151>`_)
    * The ``invest`` command-line-interface no longer opens a graphical
      interface to InVEST. (`#755 <https://github.com/natcap/invest/issues/755>`_)
    * The classic InVEST user-interface has been removed in favor of the Workbench.
    * Replace the ``ARGS_SPEC`` with ``MODEL_SPEC`` which describes all model
      outputs as well as inputs in a structured format
      (`#596 <https://github.com/natcap/invest/issues/596>`_)
* Workbench
    * Added tooltips to the model tabs so that they can be identified even when
      several tabs are open (`#1071 <https://github.com/natcap/invest/issues/1088>`_)
    * Options' display names will now be shown in dropdown menus
      (`#1217 <https://github.com/natcap/invest/issues/1217>`_)
    * Represent boolean inputs with a toggle switch rather than radio buttons.
    * Includes local versions of the User Guide in English, Spanish, & Chinese.
      https://github.com/natcap/invest/issues/851
* DelineateIt
    * DelineateIt now uses ``pygeoprocessing.routing.extract_streams_d8`` for D8
      stream thresholding. https://github.com/natcap/invest/issues/1143
* Habitat Quality
    * The model now uses an euclidean distance implementation for decaying
      threat rasters both linearly and exponentially. Since InVEST 3.3.0 a
      convolution implementation has been used, which reflected how
      the density of a threat or surrounding threat pixels could have an
      even greater, cumulative impact and degradation over space. However, this
      was never properly documented in the User's Guide and is not the approach
      taken in the publication. The convolution implementation also produced
      degradation and quality outputs that were difficult to interpret.
    * There should be a noticeable runtime improvement from calculating
      euclidean distances vs convolutions.
* HRA
    * Fixed an issue where a cryptic exception was being thrown if the criteria
      table's sections were not spelled exactly as expected.  There is now a
      much more readable error if a section is obviously missing.  Leading and
      trailing whitespace is also now removed from all string fields in the
      criteria table, which should also help reduce the chance of errors.
      https://github.com/natcap/invest/issues/1191
* GLOBIO
    * Deprecated the GLOBIO model
      (`#1131 <https://github.com/natcap/invest/issues/1131>`_)
* RouteDEM
    * RouteDEM now uses ``pygeoprocessing.routing.extract_streams_d8`` for D8
      stream thresholding. https://github.com/natcap/invest/issues/1143
* Scenic Quality
    * Any points over nodata (and therefore excluded from the viewshed
      analysis) will now correctly have their FID reported in the logging.
      https://github.com/natcap/invest/issues/1188
    * Clarifying where the visual quality calculations' disk-based sorting
      cache should be located, which addresses an interesting crash experienced
      by some users on Windows. https://github.com/natcap/invest/issues/1189
* SDR
    * The ``ws_id`` field is no longer a required field in the watershed vector.
      https://github.com/natcap/invest/issues/1201
* Seasonal Water Yield
    * If a soil group raster contains any pixels that are not in the set of
      allowed soil groups (anything other than 1, 2, 3 or 4), a human readable
      exception will now be raised. https://github.com/natcap/invest/issues/1193
* Urban Nature Access
    * Added the Urban Nature Access model to InVEST. The model for urban
      nature access provides a measure of both the supply of urban nature
      and the demand for nature by the urban population, ultimately
      calculating the balance between supply and demand. See the corresponding
      User's Guide chapter for documentation.
* Visitation: Recreation and Tourism
    * Fixed a ``FutureWarning`` when reading in CSVs. This fix does not
      otherwise affect model behavior. https://github.com/natcap/invest/issues/1202


3.12.1 (2022-12-16)
-------------------
* General
    * Fixed a possible path traversal vulnerability when working with datastack
      archives.  This patches CVE-2007-4559, reported to us by Trellix.
      https://github.com/natcap/invest/issues/1113
    * Added Spanish and Chinese translations of user-facing text and an interface
      to switch languages in the workbench UI.
    * Updating descriptions for LULC about text and biophysical table for
      clarity in model specs. https://github.com/natcap/invest/issues/1077
* Workbench
    * Fixed a bug where the Workbench would become unresponsive during an
      InVEST model run if the model emitted a very high volume of log messages.
    * Fixed a bug where the Workbench could crash if there was too much
      standard error emitted from an invest model.
    * Added a new "Save as" dialog window to handle different save options, and
      allow the option to use relative paths in a JSON datastack
      (`#1088 <https://github.com/natcap/invest/issues/1088>`_)
    * Fixed a bug where uncaught exceptions in the React tree would result in
      a blank browser window.
      (`#1119 <https://github.com/natcap/invest/issues/1119>`_)
* Habitat Quality
    * All spatial inputs including the access vector and threat rasters are
      now reprojected to the ``lulc_cur_path`` raster. This fixes a bug where
      rasters with a different SRS would appear to not intersect the
      ``lulc_cur_path`` even if they did. (https://github.com/natcap/invest/issues/1093)
    * Paths in the threats table may now be either absolute or relative to the
      threats table.
* HRA
    * Fixed a regression relative to InVEST 3.9.0 outputs where spatial
      criteria vectors were being rasterized with the ``ALL_TOUCHED=TRUE``
      flag, leading to a perceived buffering of spatial criteria in certain
      cases.  In InVEST 3.9.0, these were rasterized with ``ALL_TOUCHED=FALSE``.
      https://github.com/natcap/invest/issues/1120
    * Fixed an issue with the results table, ``SUMMARY_STATISTICS.csv`` where
      the percentages of high, medium and low risk classifications were not
      correctly reported.
    * Added a column to the ``SUMMARY_STATISTICS.csv`` output table to also
      report the percentage of pixels within each subregion that have no risk
      classification (a risk classification of 0).
* Urban Stormwater Retention
    * Added validation to check that the input soil groups raster has an
      integer data type
* Urban Cooling
    * Updated the text for the ``building_intensity`` column in the biophysical
      table to clarify that the values of this column should be normalized
      relative to one another to be between 0 and 1.



3.12.0 (2022-08-31)
-------------------
* General
    * Update python packaging settings to exclude a few config files and the
      workbench from source distributions and wheels
    * Updating SDR test values due to an update in GDAL's mode resampling
      algorithm. See https://github.com/natcap/invest/issues/905
    * Updated our ``scipy`` requirement to fix a bug where invest crashed
      if a Windows user had a non-Latin character in their Windows username.
* Workbench
    * Fixed a bug where some model runs would not generate a new item
      in the list of recent runs.
    * Enhanced model input forms so that text boxes always show the
      rightmost end of the filepath when they overflow the box.
* Coastal Blue Carbon
    * Fixed a bug where using unaligned rasters in the preprocessor would cause
      an error.  The preprocessor will now correctly align input landcover
      rasters and determine transitions from the aligned rasters.
* Habitat Quality
    * Removed a warning about an undefined nodata value in threat rasters
      because it is okay for a threat raster to have an undefined nodata value.
* HRA
    * Fixed an issue with risk calculations where risk values would be much
      lower than they should be.  Risk values are now correctly calculated.
    * Fixed an issue with risk reclassifications where most pixels would end up
      classified as medium risk.
    * Added an input field to the model to indicate the number of overlapping
      stressors to use in risk reclassification calculations.  This input
      affects the numerical boundaries between high, medium and low risk
      classifications.
    * Various improvements to the model have resulted in a modest (~33%)
      speedup in runtime.
* Coastal Vulnerability
    * Fixed a bug where redundant vertices in the landmass polygon could
      raise an error during shore point creation.
* NDR
    * Added parameters to the sample data to support nitrogen calculations.
    * Effective retention calculations have been reworked so that the source
      code more closely matches the mathematical definition in the NDR User's
      Guide.  There should be no difference in outputs.
* SDR
    * We have made a significant update to the SDR model's outputs described
      here: https://github.com/natcap/peps/blob/main/pep-0010.md.

        * Legacy outputs ``sed_retention_index.tif`` and ``sed_retention.tif``
          have been removed from the model.
        * Two new output rasters have been added, specifically
            * ``avoided_export.tif``, indicating vegetation's contribution to
              reducing erosion on a pixel, as well as trapping of sediment
              originating upslope of the pixel, so that neither of these
              proceed downslope to enter a stream.
            * ``avoided_erosion.tif``, vegetation’s contribution to reducing
              erosion from a pixel.
        * The summary watersheds vector no longer includes the ``sed_retent``
          field and two fields have been added:

            * ``avoid_exp`` representing the sum of avoided export in the
              watershed.
            * ``avoid_eros`` representing the sum of avoided erosion in the
              watershed.
        * Sediment deposition, ``sed_deposition.tif``, has been clarified to
          indicate the sediment that erodes from a pixel goes into the next
          downstream pixel(s) where it is either trapped or exported.  This
          update removes a form of double-counting.
* Urban Flood Risk
    * Validation of the curve number table will now catch missing ``CN_*``
      columns and warn the user about the missing column.


3.11.0 (2022-05-24)
-------------------
* General
    * InVEST Workbench released! A new desktop interface for InVEST models.
    * Add support for python 3.10, and drop support for python 3.7.
    * Fixed a bug where the model window would fail to open when using the
      ``natcap.invest`` package with python 3.9.0 - 3.9.3.
    * ``spec_utils.ETO`` has been renamed to ``spec_utils.ET0`` (with a zero).
    * Updating the ``pyinstaller`` requirement to ``>=4.10`` to support the new
      ``universal2`` wheel architecture offered by ``scipy>=1.8.0``.
    * Now removing leading / trailing whitespaces from table input values as
      well as columns in most InVEST models.
    * Fixing a small bug where drag-and-drop events in the Qt UI were not being
      handled correctly and were being ignored by the UI.
    * Expose taskgraph logging level for the cli with
      ``--taskgraph-log-level``.
    * Fixed bug in validation of ``results_suffix`` so that special characters
      like path separators, etc, are not allowed.
    * Fixed a bug in validation where a warning about non-overlapping spatial
      layers was missing info about the offending bounding boxes.
    * Fixed an issue with usage logging that caused SSL errors to appear in the
      Qt interface logging window.
* Annual Water Yield
    * Fixed a bug where the model would error when the watersheds/subwatersheds
      input was in geopackage format.
* Crop Production
    * Fixed a bug in both crop production models where the model would error if
      an observed yield raster had no nodata value.
* Coastal Vulnerability
    * Fixed a bug that would cause an error if the user's bathymetry layer did
      not have a defined nodata value.  The user's bathymetry layer should now
      be correctly preprocessed with or without a nodata value.
* DelineateIt
    * Watersheds delineated with this tool will now always have a ``ws_id``
      column containing integer watershed IDs for easier use within the routed
      InVEST models.  Existing ``ws_id`` field values in the outlets vector
      will be overwritten if they are present.
* RouteDEM
    * Rename the arg ``calculate_downstream_distance`` to
      ``calculate_downslope_distance``. This is meant to clarify that it
      applies to pixels that are not part of a stream.
* SDR
    * Fixed an issue with SDR where ``f.tif`` might not be recalculated if the
      file is modified or deleted after execution.
    * Fixed an issue in ``sed_deposition.tif`` and ``f.tif`` where pixel values
      could have very small, negative values for ``r_i`` and ``f_i``.  These
      values are now clamped to 0.
    * Added basic type-checking for the ``lucode`` column of the biophysical
      table. This avoids cryptic numpy errors later in runtime.
* Seasonal Water Yield
    * Added an output to the model representing total annual precipitation.
    * Fixed an issue with the documentation for ET0 and Precip directories,
      where a module-specific informational string was being overridden by a
      default value.

3.10.2 (2022-02-08)
-------------------
* General
    * The minimum ``setuptools_scm`` version has been increased to 6.4.0 in
      order to bypass calling ``setup.py`` for version information.  The
      version of this project can now be retrieved by calling ``python -m
      setuptools_scm`` from the project root.
    * Fixed an issue where datastack archives would not include any spatial
      datasets that were linked to in CSV files.  This now works for all models
      except HRA.  If an HRA datastack archive is requested,
      ``NotImplementedError`` will be raised.  A fix for HRA is pending.
    * Pinned ``numpy`` versions in ``pyproject.toml`` to the lowest compatible
      version for each supported python version. This prevents issues when
      ``natcap.invest`` is used in an environment with a lower numpy version
      than it was built with (https://github.com/cython/cython/issues/4452).
* DelineateIt
    * When snapping points to streams, if a point is equally near to more than
      one stream pixel, it will now snap to the stream pixel with a higher
      flow accumulation value. Before, it would snap to the stream pixel
      encountered first in the raster (though this was not guaranteed).
* GLOBIO
    * Gaussian decay kernels are now always tiled, which should result in a
      minor improvement in model runtime when large decay distances are used.
* Habitat Quality:
    * Linear decay kernels are now always tiled, which should result in a minor
      improvement in model runtime, particularly with large decay distances.
* HRA
    * Fixed a bug with how a pandas dataframe was instantiated. This bug did
      not effect outputs though some might notice less trailing zeros in the
      ``SUMMARY_STATISTICS.csv`` output.
* NDR
    * Changed some model inputs and outputs to clarify that subsurface
      phosphorus is not modeled.

        * Removed the inputs ``subsurface_critical_length_p`` and
          ``subsurface_eff_p``
        * Removed the output ``sub_ndr_p.tif``. The model no longer calculates
          subsurface NDR for phosphorus.
        * Removed the output ``sub_load_p.tif``. All pixels in this raster were
          always 0, because the model assumed no subsurface phosphorus movement.
        * Renamed the output ``p_export.tif`` to ``p_surface_export.tif`` to
          clarify that it only models the surface export of phosphorus.
        * Renamed the output ``n_export.tif`` to ``n_total_export.tif`` to
          clarify that it is the total of surface and subsurface nitrogen export.
        * Added the new outputs ``n_surface_export.tif`` and
          ``n_subsurface_export.tif``, showing the surface and subsurface
          components of the total nitrogen export.
        * The aggregate vector output ``watershed_results_ndr.shp`` was changed to
          a geopackage ``watershed_results_ndr.gpkg``.
        * The aggregate vector fields were given more descriptive names, and
          updated corresponding to the changed raster outputs:

            * ``surf_p_ld`` was renamed to ``p_surface_load``
            * ``surf_n_ld`` was renamed to ``n_surface_load``
            * ``p_exp_tot`` was renamed to ``p_surface_export``
            * ``sub_n_ld`` was renamed to ``n_subsurface_load``
            * ``n_exp_tot`` was renamed to ``n_total_export``
            * Added a new field ``n_surface_export``, representing the sum of
              ``n_surface_export.tif``
            * Added a new field ``n_subsurface_export``, representing the sum
              of ``n_subsurface_export.tif``
            * Removed the field ``sub_p_ld``, since ``sub_load_p.tif`` was removed.
* Wind Energy
    * Fixed a bug where distance was masking by pixel distance instead of
      euclidean distance.
    * Renamed the foundation cost label and help info to reflect it is no
      longer measured in Millions of US dollars.
    * Fixed a bug where running valuation with TaskGraph in asynchronous mode
      would cause the model to error.

3.10.1 (2022-01-06)
-------------------
* Urban Stormwater Retention
    * Fixed a bug where this model's sample data was not available via the
      Windows installer.


3.10.0 (2022-01-04)
-------------------
* General
    * Add a ``--language`` argument to the command-line interface, which will
      translate model names, specs, and validation messages.
    * Accept a ``language`` query parameter at the UI server endpoints, which
      will translate model names, specs, and validation messages.
    * Added ``invest serve`` entry-point to the CLI. This launches a Flask app
      and server on the localhost, to support the workbench.
    * Major updates to each model's ``ARGS_SPEC`` (and some related validation)
      to facilitate re-use & display in the Workbench and User's Guide.
    * Standardized and de-duplicated text in ``ARGS_SPEC`` ``about`` and
      ``name`` strings.
    * Update to FontAwesome 5 icons in the QT interface.
    * In response to the deprecation of ``setup.py``-based commands in Python
      3.10, the recommended way to build python distributions of
      ``natcap.invest`` is now with the ``build`` package, and installation
      should be done via ``pip``.  The ``README`` has been updated to reflect
      this change, and this should only be noticeable for those installing
      ``natcap.invest`` from source.
    * A bug has been fixed in ``make install`` so that now the current version
      of ``natcap.invest`` is built and installed.  The former (buggy) version
      of ``make install`` would install whatever the latest version was in your
      ``dist`` folder.
    * Updating the ``taskgraph`` requirement to ``0.11.0`` to resolve an issue
      where modifying a file within a roughly 2-second window would fool
      ``taskgraph`` into believing that the file had not been modified.
    * Fixed a bug where some input rasters with NaN nodata values would go
      undetected as nodata and yield unexpected behavior.
* Annual Water Yield
    * Renamed the Windows start menu shortcut from "Water Yield" to
      "Annual Water Yield".
* Coastal Vulnerability
    * Fixed bug where shore points were created on interior landmass holes
      (i.e. lakes).
    * Added feature to accept raster (in addition to vector) habitat layers.
    * Changed one intermediate output (geomorphology) from SHP to GPKG.
    * Fixed bug where output vectors had coordinates with an unnecessary
      z-dimension. Output vectors now have 2D geometry.
* Crop Pollination
    * Renamed the Windows start menu shortcut from "Pollination" to
      "Crop Pollination".
* Fisheries and Fisheries HST
    * The Fisheries models were deprecated due to lack of use,
      lack of scientific support staff, and maintenance costs.
* Finfish
    * The Finfish model was deprecated due to lack of use,
      lack of scientific support staff, and maintenance costs.
* Habitat Quality
    * Changed how Habitat Rarity outputs are calculated to be less confusing.
      Values now represent a 0 to 1 index where before there could be
      negative values. Now values of 0 indicate current/future LULC not
      represented in baseline LULC; values 0 to 0.5 indicate more
      abundance in current/future LULC and therefore less rarity; values
      of 0.5 indicate same abundance between baseline and current/future
      LULC; values 0.5 to 1 indicate less abundance in current/future LULC
      and therefore higher rarity.
* NDR
    * Added a new raster to the model's workspace,
      ``intermediate_outputs/what_drains_to_stream[suffix].tif``.  This raster
      has pixel values of 1 where DEM pixels flow to an identified stream, and
      0 where they do not.
* Scenario Generator
    * Changed an args key from ``replacment_lucode`` to ``replacement_lucode``.
* Scenic Quality
    * Simplify the ``valuation_function`` arg options. The options are now:
      ``linear``, ``logarithmic``, ``exponential``. The names displayed in the
      UI dropdown will stay the same as before. Datastacks or scripts will need
      to be updated to use the new option values.
    * Renamed the model title from
      "Unobstructed Views: Scenic Quality Provision" to "Scenic Quality".
* SDR
    * Added a new raster to the model's workspace,
      ``intermediate_outputs/what_drains_to_stream[suffix].tif``.  This raster
      has pixel values of 1 where DEM pixels flow to an identified stream, and
      0 where they do not.
* Urban Flood Risk:
    * Fixed broken documentation link in the user interface.
* Urban Stormwater Retention
    * Added this new model
* Visitation: Recreation and Tourism
    * Renamed the Windows start menu shortcut from "Recreation" to
      "Visitation: Recreation and Tourism".
* Wave Energy
    * Rename the ``analysis_area_path`` arg to ``analysis_area``, since it is
      not a path but an option string.
    * Simplify the ``analysis_area`` arg options. The options are now:
      ``westcoast``, ``eastcoast``, ``northsea4``, ``northsea10``,
      ``australia``, ``global``. The names displayed in the UI dropdown will
      stay the same as before. Datastacks and scripts will need to be updated
      to use the new option values.
* Wind Energy
    * No model inputs or outputs are measured in "millions of" currency units
      any more. Specifically:
    * The ``mw_coef_ac`` and ``mw_coef_dc`` values in the Global Wind Energy
      Parameters table were in millions of currency units per MW; now they
      should be provided in currency units per MW.
    * The ``infield_cable_cost``, ``cable_coef_ac``, and ``cable_coef_dc``
      values in the Global Wind Energy Parameters table were in millions of
      currency units per km; now they should be provided in currency units per km.
    * The ``turbine_cost`` value in the Turbine Parameters table was in
      millions of currency units; now it should be provided in currency units.
    * The ``foundation_cost`` parameter was in millions of currency units; now
      it should be provided in currency units.
    * The NPV output, formerly ``npv_US_millions.tif``, is now ``npv.tif``.
      It is now in currency units, not millions of currency units.

3.9.2 (2021-10-29)
------------------
* General:
    * Improving our binary build by including a data file needed for the
      ``charset-normalizer`` python package.  This eliminates a warning that
      was printed to stdout on Windows.
    * The Annual Water Yield model name is now standardized throughout InVEST.
      This model has been known in different contexts as Hydropower, Hydropower
      Water Yield, or Annual Water Yield. This name was chosen to emphasize
      that the model can be used for purposes other than hydropower (though the
      valuation component is hydropower-specific) and to highlight its
      difference from the Seasonal Water Yield model. The corresponding python
      module, formerly ``natcap.invest.hydropower.hydropower_water_yield``, is
      now ``natcap.invest.annual_water_yield``.
    * Minor changes to some other models' display names.
    * Update and expand on the instructions in the API docs for installing
      the ``natcap.invest`` package.
    * The InVEST binaries on Windows now no longer inspect the ``%PATH%``
      when looking for GDAL DLLs.  This fixes an issue where InVEST would not
      launch on computers where the ``%PATH%`` either contained other
      environment variables or was malformed.
    * invest processes announce their logfile path at a very high logging level
      that cannot be filtered out by the user.
    * JSON sample data parameter sets are now included in the complete sample
      data archives.
* Seasonal Water Yield
    * Fixed a bug in validation where providing the monthly alpha table would
      cause a "Spatial file <monthly alpha table> has no projection" error.
      The montly alpha table was mistakenly being validated as a spatial file.
* Crop Production Regression
    * Corrected a misspelled column name. The fertilization rate table column
      must now be named ``phosphorus_rate``, not ``phosphorous_rate``.
* Habitat Quality
    * Fixed a bug where optional input Allow Accessibility to Threats could
      not be passed as an empty string argument. Now handles falsey values.
* Urban Flood Risk
    * Fixed a bug where lucodes present in the LULC raster but missing from
      the biophysical table would either raise a cryptic IndexError or silently
      apply invalid curve numbers. Now a helpful ValueError is raised.

3.9.1 (2021-09-22)
------------------
* General:
    * Added error-handling for when ``pandas`` fails to decode a non-utf8
      encoded CSV.
    * Moved the sample data JSON files out of the root sample_data folder and
      into their respective model folders.
    * Updated documentation on installing InVEST from source.
    * Restructured API reference docs and removed outdated and redundant pages.
    * Include logger name in the logging format. This is helpful for the cython
      modules, which can't log module, function, or line number info.
    * Fixed a bug in makefile that prevented ``make env`` from working properly.
    * Fixed an issue with the InVEST application launching on Mac OS X 11
      "Big Sur".  When launching the InVEST ``.app`` bundle, the environment
      variable ``QT_MAC_WANTS_LAYER`` is defined.  If running InVEST through
      python, this environment variable may need to be defined by hand like
      so: ``QT_MAC_WANTS_LAYER=1 python -m natcap.invest``.  A warning will
      be raised if this environment variable is not present on mac.
    * Fixing an issue on Mac OS X where saving the InVEST application to a
      filepath containing spaces would prevent the application from launching.
    * Fixed an issue on Mac OS when certain models would loop indefinitely and
      never complete.  This was addressed by bumping the ``taskgraph``
      requirement version to ``0.10.3``
    * Allow Windows users to install for all users or current user. This allows
      non-admin users to install InVEST locally.
    * Fixed a bug where saving a datastack parameter set with relative paths
      would not convert Windows separators to linux style.
    * Provide a better validation error message when an overview '.ovr' file
      is input instead of a valid raster.
    * Removed internal references to ``TaskGraph``
      ``copy_duplicate_artifact`` calls in anticipation from that feature
      being removed from ``TaskGraph``. User facing changes include
      slightly faster initial runtimes for the Coastal Vulnerability,
      Coastal Blue Carbon, SDR, DelineateIt, and Seasonal Water Yield models.
      These models will no longer attempt to copy intermediate artifacts that
      could have been computed by previous runs.
    * Validation now returns a more helpful message when a spatial input has
      no projection defined.
    * Updated to pygeoprocessing 2.3.2
    * Added support for GDAL 3.3.1 and above
    * Added some logging to ``natcap.invest.utils._log_gdal_errors`` to aid in
      debugging some hard-to-reproduce GDAL logging errors that occasionally
      cause InVEST models to crash.  If GDAL calls ``_log_gdal_errors`` with an
      incorrect set of arguments, this is now logged.
    * Improved the reliability and consistency of log messages across the
      various ways that InVEST models can be run.  Running InVEST in
      ``--headless`` mode, for example, will now have the same logging behavior,
      including with exceptions, as the UI would produce.
    * The default log level for the CLI has been lowered from
      ``logging.CRITICAL`` to ``logging.ERROR``.  This ensures that exceptions
      should always be written to the correct logging streams.
* Carbon
    * Fixed a bug where, if rate change and discount rate were set to 0, the
      valuation results were in $/year rather than $, too small by a factor of
      ``lulc_fut_year - lulc_cur_year``.
    * Improved UI to indicate that Calendar Year inputs are only required for
      valuation, not also for sequestration.
    * Increasing the precision of ``numpy.sum`` from Float32 to Float64 when
      aggregating raster values for the HTML report.
* DelineateIt:
    * The DelineateIt UI has been updated so that the point-snapping options
      will always be interactive.
    * DelineateIt's point-snapping routine has been updated to snap
      ``MULTIPOINT`` geometries with 1 component point as well as primitive
      ``POINT`` geometries.  All other geometric types will not be snapped.
      When a geometry cannot be snapped, a log message is now recorded with the
      feature ID, the geometry type and the number of component geometries.
      Features with empty geometries are now also skipped.
* Fisheries Habitat Scenario Tool
    * Fixed divide-by-zero bug that was causing a RuntimeWarning in the logs.
      This bug did not affect the output.
* HRA
    * Fixed bugs that allowed zeros in DQ & Weight columns of criteria
      table to raise DivideByZero errors.
* NDR
    * Fixed a bug that allowed SDR to be calculated in areas that don't drain
      to any stream. Now all outputs that depend on distance to stream (
      ``d_dn``, ``dist_to_channel``, ``ic``, ``ndr_n``, ``ndr_p``,
      ``sub_ndr_n``, ``sub_ndr_p``, ``n_export``, ``p_export``) are only
      defined for pixels that drain to a stream. They have nodata everywhere
      else.
* Pollination
    * Updated so that the ``total_pollinator_abundance_[season].tif`` outputs
      are always created. Before, they weren't created if a farm vector was
      not supplied, even though they are independent.
* Recreation
    * Fixed some incorrectly formatted log and error messages
* Seasonal Water Yield
    * Fixed a bug where ``qf.tif`` outputs weren't properly masking nodata
      values and could show negative numbers.
* SDR
    * Fixed a bug in validation that did not warn against different coordinate
      systems (all SDR inputs must share a common coordinate system).
    * Fixed a bug that was incorrectly using a factor of 0.0986 rather than
      0.0896. This would have a minor effect on end-user results.
    * Changed how SDR thresholds its L factor to allow direct thresholding
      rather than based off of upstream area. Exposed this parameter as
      ``l_max`` in the ``args`` input and in the user interface.
    * Fixed a bug that allowed SDR to be calculated in areas that don't drain
      to any stream. Now all outputs that depend on distance to stream (
      ``d_dn``, ``d_dn_bare``, ``ic``, ``ic_bare``, ``sdr``, ``sdr_bare``,
      ``e_prime``, ``sed_retention``, ``sed_retention_index``,
      ``sed_deposition``, ``sed_export``) are only defined for pixels that
      drain to a stream. They have nodata everywhere else.
* Urban Flood Risk
    * Fixed a bug where a String ``Type`` column in the infrastructure vector
      would cause the aggregation step of the model to crash, even with the
      correct integer value in the column.
* Wind Energy
    * Raising ValueError when AOI does not intersect Wind Data points.

3.9.0 (2020-12-11)
------------------
* General:
    * Deprecating GDAL 2 and adding support for GDAL 3.
    * Adding function in utils.py to handle InVEST coordindate transformations.
    * Making InVEST compatible with Pygeoprocessing 2.0 by updating:
        * ``convolve_2d()`` keyword ``ignore_nodata`` to
          ``ignore_nodata_and_edges``.
        * ``get_raster_info()`` / ``get_vector_info()`` keyword ``projection``
          to ``projection_wkt``.
    * Improve consistency and context for error messages related to raster
      reclassification across models by using ``utils.reclassify_raster``.
    * Fixed bug that was causing a TypeError when certain input rasters had an
      undefined nodata value. Undefined nodata values should now work
      everywhere.
    * Include logging in python script generated from
      "Save to python script..." in the "Development" menu. Now logging
      messages from the model execution will show up when you run the script.
    * InVEST is now a 64-bit binary built against Python 3.7.
    * Adding Python 3.8 support for InVEST testing.
    * Add warning message to installer for 32-bit computers about installing
      64-bit software.
    * Stop running validation extra times when model inputs autofill, saving
      a small but noticeable amount of time in launching a model.
    * The number of files included in the python source distribution has been
      reduced to just those needed to install the python package and run tests.
    * Code-sign the macOS distribution, and switch to a DMG distribution format.
    * No longer include the HTML docs or HISTORY.rst in the macOS distribution.
    * Bumped the ``shapely`` requirements to ``>=1.7.1`` to address a library
      import issue on Mac OS Big Sur.
    * Fixing model local documentation links for Windows and Mac binaries.
    * The InVEST binary builds now launch on Mac OS 11 "Big Sur".  This was
      addressed by defining the ``QT_MAC_WANTS_LAYER`` environment variable.
    * Fixed the alphabetical ordering of Windows Start Menu shortcuts.
* Annual Water Yield:
    * Fixing bug that limited ``rsupply`` result when ``wyield_mn`` or
      ``consump_mn`` was 0.
* Coastal Blue Carbon
    * Refactor of Coastal Blue Carbon that implements TaskGraph for task
      management across the model and fixes a wide range of issues with the model
      that were returning incorrect results in all cases.
    * Corrected an issue with the model where available memory would be exhausted
      on a large number of timesteps.
    * In addition to the ``execute`` entrypoint, another entrypoint,
      ``execute_transition_analysis`` has been added that allows access to the
      transition analysis timeseries loop at a lower level.  This will enable
      users comfortable with python to provide spatially-explicit maps of
      accumulation rates, half lives and other parameters that can only be
      provided via tables to ``execute``.
    * Snapshot years and rasters, including the baseline year/raster, are now all
      provided via a table mapping snapshot years to the path to a raster on
      disk.  The baseline year is the earliest year of these.
    * The model's "initial" and "lulc lookup" and "transient" tables have been
      combined into a single "biophysical" table, indexed by LULC code/LULC class
      name, that includes all of the columns from all of these former tables.
    * The "analysis year" is now a required input that must be >= the final
      snapshot year in the snapshots CSV.
    * Litter can now accumulate at an annual rate if desired.
    * The model now produces many more files, which allows for greater
      flexibility in post-processing of model outputs.
* Coastal Vulnerability
    * 'shore_points_missing_geomorphology.gpkg' output file name now includes
      the suffix if any, and its one layer now is renamed from
      'missing_geomorphology' to be the same as the file name
      (including suffix).
    * Fixed a memory bug that occurred during shore point interpolation when
      dealing with very large landmass vectors.
* Delineateit
    * The layer in the 'preprocessed_geometries.gpkg' output is renamed from
      'verified_geometries' to be the same as the file name (including suffix).
    * The layer in the 'snapped_outlets.gpkg' output is renamed from
      'snapped' to be the same as the file name (including suffix).
    * The layer in the 'watersheds.gpkg' output has been renamed from
      'watersheds' to match the name of the vector file (including the suffix).
    * Added pour point detection option as an alternative to providing an
      outlet features vector.
* Finfish
    * Fixed a bug where the suffix input was not being used for output paths.
* Forest Carbon Edge Effect
    * Fixed a broken link to the local User's Guide
    * Fixed bug that was causing overflow errors to appear in the logs when
      running with the sample data.
    * Mask out nodata areas of the carbon map output. Now there should be no
      output data outside of the input LULC rasater area.
* GLOBIO
    * Fixing a bug with how the ``msa`` results were masked and operated on
      that could cause bad results in the ``msa`` outputs.
* Habitat Quality:
    * Refactor of Habitat Quality that implements TaskGraph
    * Threat files are now indicated in the Threat Table csv input under
      required columns: ``BASE_PATH``, ``CUR_PATH``, ``FUT_PATH``.
    * Threat and Sensitivity column names are now case-insensitive.
    * Sensitivity threat columns now match threat names from Threat Table
      exactly, without the need for ``L_``. ``L_`` prefix is deprecated.
    * Threat raster input folder has been removed.
    * Validation enhancements that check whether threat raster paths are valid.
    * HQ update to User's Guide.
    * Changing sample data to reflect Threat Table csv input changes and
      bumping revision.
    * More comprehensive testing for Habitat Quality and validation.
    * Checking if Threat raster values are between 0 and 1 range, raising
      ValueError if not. No longer snapping values less than 0 to 0 and greater
      than 1 to 1.
    * Fixing bug that was setting Threat raster values to 1 even if they were
      floats between 0 and 1.
    * Updating how threats are decayed across distance. Before, nodata edges
      were ignored causing values on the edges to maintain a higher threat
      value. Now, the decay does not ignore those nodata edges causing values
      on the edges to decay more quickly. The area of study should have
      adequate boundaries to account for these edge effects.
    * Update default half saturation value for sample data to 0.05 from 0.1.
* Seasonal Water Yield
    * Fixed a bug where precip or eto rasters of ``GDT_Float64`` with values
      greater than 32-bit would overflow to ``-inf``.
* SDR:
    * Fixing an issue where the LS factor should be capped to an upstream area
      of 333^2 m^2. In previous versions the LS factor was erroneously capped
      to "333" leading to high export spikes in some pixels.
    * Fixed an issue where sediment deposition progress logging was not
      progressing linearly.
    * Fixed a task dependency bug that in rare cases could cause failure.
* Urban Cooling
    * Split energy savings valuation and work productivity valuation into
      separate UI options.
* Urban Flood Risk
    * Changed output field names ``aff.bld`` and ``serv.blt`` to ``aff_bld``
      and ``serv_blt`` respectively to fix an issue where ArcGIS would not
      display properly.

3.8.9 (2020-09-15)
------------------
* Hydropower
    * Fixed bug that prevented validation from ever passing for this model.
      Validation will allow extra keys in addition to those in the ARGS_SPEC.
* Urban Flood Mitigation
    * Fixed incorrect calculation of total quickflow volume.

3.8.8 (2020-09-04)
------------------
* Coastal Vulnerability
    * Improved handling of invalid AOI geometries to avoid crashing and instead
      fix the geometry when possible and skip it otherwise.
    * Added validation check that shows a warning if the SLR vector is not
      a point or multipoint geometry.
* Urban Cooling
    * Energy units are now (correctly) expressed in kWh.  They were previously
      (incorrectly) expressed in kW.
    * Energy savings calculations now require that consumption is in units of
      kWh/degree C/m^2 for each building class.
    * Fixing an issue where blank values of the Cooling Coefficient weights
      (shade, albedo, ETI) would raise an error.  Now, a default value for the
      coefficient is assumed if any single value is left blank.
* HRA
    * Raise ValueError if habitat or stressor inputs are not projected.
    * Make sample data rating filepaths work on Mac. If not on Windows and a rating
      filepath isn't found, try replacing all backslashes with forward slashes.
* Seasonal Water Yield
    * Updated output file name from aggregated_results.shp to aggregated_results_swy.shp
      for consistency with NDR and SDR
* Datastack
    * Saved datastack archives now use helpful identifying names for spatial input folders
* Validation
    * Fixed bug that caused fields activated by a checkbox to make validation fail,
      even when the checkbox was unchecked.
* General
    * Input table column headers are now insensitive to leading/trailing whitespace in
      most places.
    * Modified the script that produces a conda environment file from InVEST's python
      requirements file so that it includes the ``conda-forge`` channel in the file
      itself.
* Recreation
    * Validate values in the type column of predictor tables early in execution. Raise
      a ValueError if a type value isn't valid (leading/trailing whitespace is okay).
* Validation
    * Set a 5-second timeout on validation functions that access a file. This will raise
      a warning and prevent validation from slowing down the UI too much.

3.8.7 (2020-07-17)
------------------
* General
    * Fixed an issue where some users would be unable to launch InVEST binaries
      on Windows.  This crash was due to a configuration issue in
      ``PySide2==5.15.0`` that will be fixed in a future release of PySide2.
* GLOBIO
    * Fix a bug that mishandled combining infrastructure data when only one
      infrastructure data was present.
* Urban Flood Risk
    * The output vector ``flood_risk_service.shp`` now includes a field,
      ``flood_vol`` that is the sum of the modeled flood volume (from
      ``Q_m3.tif``) within the AOI.
    * Fieldnames in ``flood_risk_service.shp`` have been updated to more
      closely match the variables they match as documented in the User's Guide
      chapter.  Specifically, ``serv_bld`` is now ``serv.blt`` and ``aff_bld``
      is now ``aff.bld``.
    * ``Q_mm.tif`` has been moved from the intermediate directory into the
      workspace.
    * Fixed a bug in the flood volume (``Q_m3.tif``) calculations that was
      producing incorrect values in all cases.
    * Fixed a bug where input rasters with nodata values of 0 were not handled
      properly.

3.8.6 (2020-07-03)
------------------
* Crop Production
    * Fixed critical bug in crop regression that caused incorrect yields in
      all cases.

3.8.5 (2020-06-26)
------------------
* General
    * Fix bug in ``utils.build_lookup_from_csv`` that was allowing
      ``key_field`` to be non unique and overwriting values.
    * Fix bug in ``utils.build_lookup_from_csv`` where trailing commas caused
      returned values to be malformed.
    * Add optional argument ``column_list`` to ``utils.build_lookup_from_csv``
      that takes a list of column names and only returns those in the
      dictionary.
    * Remove ``warn_if_missing`` argument from ``utils.build_lookup_from_csv``
      and warning by default.
* Scenic Quality
    * Fixing an issue in Scenic Quality where the creation of the weighted sum
      of visibility rasters could cause "Too Many Open Files" errors and/or
      ``MemoryError`` when the model is run with many viewpoints.
    * Progress logging has been added to several loops that may take a longer
      time when the model is run with thousands of points at a time.
    * A major part of the model's execution was optimized for speed,
      particularly when the model is run with many, many points.
* SDR:
    * Removed the unused parameter ``args['target_pixel_size']`` from the SDR
      ``execute`` docstring.
* Urban Flood Risk Mitigation
    * Fixed an issue where the output vector ``flood_risk_service.shp`` would
      only be created when the built infrastructure vector was provided.  Now,
      the ``flood_risk_service.shp`` vector is always created, but the fields
      created differ depending on whether the built infrastructure input is
      present during the model run.
    * Fixed an issue where the model would crash if an infrastructure geometry
      were invalid or absent.  Such features are now skipped.

3.8.4 (2020-06-05)
------------------
* General:
    * Advanced the ``Taskgraph`` version requirement to fix a bug where workspace
      directories created by InVEST versions <=3.8.0 could not be re-used by more
      recent InVEST versions.
* NDR:
    * The Start Menu shortcut on Windows and launcher label on Mac now have
      consistent labels for NDR: "NDR: Nutrient Delivery Ratio".
* SDR:
    * The Start Menu shortcut on Windows and launcher label on Mac now have
      consistent labels for SDR: "SDR: Sediment Delivery Ratio".

3.8.3 (2020-05-29)
------------------
* SDR
    * SDR's compiled core now defines its own ``SQRT2`` instead of relying on an
      available standard C library definition. This new definition helps to avoid
      some compiler issues on Windows.

3.8.2 (2020-05-15)
------------------
* InVEST's CSV encoding requirements are now described in the validation
  error message displayed when a CSV cannot be opened.

3.8.1 (2020-05-08)
------------------
* Fixed a compilation issue on Mac OS X Catalina.
* Fixed an issue with NDR's raster normalization function so that Float64
  nodata values are now correctly cast to Float32.  This issue was affecting
  the summary vector, where the ``surf_n``, ``sub_n`` and ``n_export_tot``
  columns would contain values of ``-inf``.
* Fixed minor bug in Coastal Vulnerability shore point creation. Also added a
  check to fail fast when zero shore points are found within the AOI.
* The Finfish Aquaculture model no longer generates histograms for
  uncertainty analysis due to issues with matplotlib that make InVEST
  unstable. See https://github.com/natcap/invest/issues/87 for more.
* Corrected the Urban Cooling Model's help text for the "Cooling Capacity
  Calculation Method" in the User Interface.
* Fixing an issue with SDR's ``LS`` calculations.  The ``x`` term is now
  the weighted mean of proportional flow from the current pixel into its
  neighbors.  Note that for ease of debugging, this has been implemented as a
  separate raster and is now included in ``RKLS`` calculations instead of in
  the ``LS`` calculations.
* Fixed a bug in validation where checking for spatial overlap would be skipped
  entirely in cases where optional model arguments were not used.
* Bumping the ``psutil`` dependency requirement to ``psutil>=5.6.6`` to address
  a double-free vulnerability documented in CVE-2019-18874.
* Adding a GitHub Actions workflow for building python wheels for Mac and Windows
  as well as a source distribution.
* Updating links in ``setup.py``, ``README.rst`` and ``README_PYTHON.rst`` to
  refer to the repository's new home on github.
* Binary builds for Windows and Mac OS X have been moved to GitHub Actions from
  AppVeyor.  All AppVeyor-specific configuration has been removed.
* Fixing an issue with the InVEST Makefile where ``make deploy`` was
  attempting to synchronize nonexistent sample data zipfiles with a storage
  bucket on GCP.  Sample data zipfiles are only built on Windows, and so
  ``make deploy`` will only attempt to upload them when running on Windows.
* Fixed a bug in CLI logging where logfiles created by the CLI were
  incompatible with the ``natcap.invest.datastack`` operation that
  allows the UI to load model arguments from logfiles.
* Added error-handling in Urban Flood Risk Mitigation to tell users to
  "Check that the Soil Group raster does not contain values other than
  (1, 2, 3, 4)" when a ``ValueError`` is raised from ``_lu_to_cn_op``.
* Updated the ``Makefile`` to use the new git location of the InVEST User's
  Guide repository at https://github.com/natcap/invest.users-guide
* Automated tests are now configured to use Github Actions for 32- and 64-bit
  build targets for Python 3.6 and 3.7 on Windows.  We are still using
  AppVeyor for our binary builds for the time being.
* Makefile has been updated to fetch the version string from ``git`` rather
  than ``hg``.  A mercurial client is still needed in order to clone the
  InVEST User's Guide.
* Removing Python 2 compatibility code such as ``future``, ``pyqt4``,
  ``basestring``, ``unicode``, ``six``, unicode casting, etc...
* Update api-docs conf file to mock sdr.sdr_core and to use updated unittest
  mock

3.8.0 (2020-02-07)
------------------
* Created a sub-directory for the sample data in the installation directory.
* Fixed minor bug in HRA that was duplicating the ``results_suffix`` in some
  output filenames.
* Updated the DelineateIt UI to improve the language around what the model
  should do when it encounters invalid geometry.  The default is now
  that it should skip invalid geometry.
* Updating how threat rasters are handled in Habitat Quality to address a few
  related and common usability issues for the model.  First, threat
  rasters are now aligned to the LULC instead of the intersection of the whole
  stack.  This means that the model now handles threat inputs that do not all
  completely overlap the LULC (they must all still be in the same projection).
  Second, nodata values in threat rasters are converted to a threat value of 0.
  Any threat pixel values other than 0 or nodata are interpreted as a threat
  value of 1.
* Updating the ``psutil`` requirement to avoid a possible import issue when
  building binaries under WINE.  Any version of ``psutil`` should work
  except for ``5.6.0``.
* InVEST sample data was re-organized to simply have one folder per model.
  New datastacks were added for SDR, NDR, Seasonal Water Yield,
  Annual Water Yield, DelineateIt, and Coastal Vulnerability.
* Fixed an issue with NDR where the model was not properly checking for the
  bounds of the raster, which could in some cases lead to exceptions being
  printed to the command-line.  The model now correctly checks for these
  raster boundaries.
* Habitat Risk Assessment model supports points and lines -- in addition to
  previously supported polygons and rasters -- for habitats or stressors.
* Updated raster percentile algorithms in Scenic Quality and Wave Energy
  models to use a more efficient and reliable raster percentile function
  from pygeoprocessing.
* InVEST is now compatible with pygeoprocessing 1.9.1.
* All InVEST models now have an ``ARGS_SPEC`` object that contains metadata
  about the model and describes the model's arguments.  Validation has been
  reimplemented across all models to use these ``ARGS_SPEC`` objects.
* The results suffix key for the Wave Energy and Wind Energy models has been
  renamed ``results_suffix`` (was previously ``suffix``).  This is for
  consistency across InVEST models.
* Speed and memory optimization of raster processing in the Recreation model.
* Removed a constraint in Coastal Vulnerability so the AOI polygon no longer
  needs to intersect the continental shelf contour line. So the AOI can now be
  used exclusively to delineate the coastal area of interest.
* Improved how Coastal Vulnerability calculates local wind-driven waves.
  This requires a new bathymetry raster input and implements equation 10
  of the User Guide. Also minor updates to fields in intermediate outputs,
  notably a 'shore_id' field is now the unique ID for joining tables and
  FIDs are no longer used.
* Added a status message to the UI if a datastack file fails to load,
  instead of staying silent.
* Correcting an issue with repository fetching in the InVEST ``Makefile``.
  Managed repositories will now be fetched and updated to the expected revision
  even if the repository already exists.
* Fixed the duplicate ``results_suffix`` input in Wave Energy UI.
* Added a human-friendly message on NDR model ``KeyError``.
* Adding a check to Annual Water Yield to ensure that the ``LULC_veg`` column
  has correct values.
* Improved how Seasonal Water Yield handles nodata values when processing
  floating-point precipitation and quickflow rasters.
* Add SDR feature to model sediment deposition across the landscape.
* Fixed an issue that would cause an exception if SDR landcover map was masked
  out if the original landcover map had no-nodata value defined.
* Fixed an issue in the SDR model that could cause reported result vector
  values to not correspond with known input vectors if the input watershed
  vector was not an ESRI Shapefile.
* Fixed issue in Seasonal Water Yield model that would cause an unhandled
  exception when input rasters had areas of a valid DEM but nodata in other
  input layers that overlap that dem.
* Fixed an issue in the NDR model that would cause an exception if the critical
  length of a landcover field was set to 0.
* Implemented PEP518-compatible build system definition in the file
  ``pyproject.toml``.  This should make it easier to install ``natcap.invest``
  from a source distribution.
* Fixed a ``TypeError`` issue in Seasonal Water Yield that would occur when
  the Land-Use/Land-Cover raster did not have a defined nodata value.  This
  case is now handled correctly.
* The binary build process for InVEST on Windows (which includes binaries
  based on PyInstaller and an NSIS Installer package) has been migrated
  to 32-bit Python 3.7.  The build itself is taking place on AppVeyor, and
  the configuration for this is contained within ``appveyor.yml``.
  Various python scripts involved in the distribution and release processes
  have been updated for compatibility with python 3.7 as a part of this
  migration.
* Fixed an ``IndexError`` issue in Wave Energy encountered in runs using
  the global wave energy dataset.  This error was the result of an incorrect
  spatial query of points and resulted in some wave energy points being
  double-counted.
* Fixed taskgraph-related issues with Habitat Risk Assessment where
  1) asynchronous mode was failing due to missing task dependencies and
  2) avoided recomputation was confounded by two tasks modifying the same files.
* Fixed an issue with Habitat Quality where the model was incorrectly
  expecting the sensitivity table to have a landcover code of 0.
* The InVEST CLI has been completely rebuilt to divide
  functionality into various topic-specific subcommands.  The various internal
  consumers of this API have been updated accordingly.  ``invest --help`` will
  contain details of the new interface.
* Updated the InVEST Launcher to list the human-readable model names rather
  than the internal model identifiers.
* Updated Coastal Vulnerability Model with significant speedups including
  ~40x speedup for geomorphology process and ~3x speedup for wind exposure process.
  Also saving an intermediate vector with wave energy values and a geomorphology
  vector with points that were assigned the ``geomorphology_fill_value``.
* Updated trove classifiers to indicate support for python versions 2.7, 3.6
  and 3.7.
* Updated all InVEST models to be compatible with a Python 2.7 or a Python 3.6
  environment. Also tested all models against GDAL versions 2.2.4 and 2.4.1.
* Fixed an issue with Habitat Quality where convolutions over threat rasters
  were not excluding nodata values, leading to incorrect outputs.  Nodata values
  are now handled correctly and excluded from the convolution entirely.
* Updated the subpackage ``natcap.invest.ui`` to work with python 3.6 and later
  and also to support the PySide2 bindings to Qt5.
* InVEST Coastal Blue Carbon model now writes out a net present value
  raster for the year of the current landcover, each transition year,
  and the final analysis year (if provided).
* Correcting an issue with InVEST Coastal Blue Carbon where incorrect
  configuration of a nodata value would result in ``-inf`` values in
  output rasters.  Now, any values without a defined reclassification
  rule that make it past validation will be written out as nodata.
* DelineateIt has been reimplemented using the latest version of
  pygeoprocessing (and the watershed delineation routine it provides) and now
  uses ``taskgraph`` for avoiding unnecessary recomputation.
* Fixed a bug in Recreation Model that was causing server-side code
  to execute twice for every client-side call.
* Fixed a bug in Recreation model that did not apply ``results_suffix`` to
  the monthly_table.csv output.
* Various fixes in Coastal Vulnerability Model. CSV output files now
  have FID column for joining to vector outputs. ``results_suffix`` can be
  used without triggering task re-execution. Raster processing maintains original
  resolution of the input raster so long as it is projected. Otherwise resamples
  to ``model_resolution``.
* Fixed a bug in Coastal Vulnerability model's task graph that sometimes
  caused an early task to re-execute when it should be deemed pre-calculated.
* Fixed a bug in the pollination model that would cause outputs to be all 0
  rasters if all the ``relative_abundance`` fields in the guild table were
  integers.
* Fixed a file cache flushing issue observed on Debian in
  ``utils.exponential_decay_kernel_raster`` that would cause an exponential
  kernel raster to contain random values rather than expected value.
* Added a new InVEST model: Urban Flood Risk Mitigation.
* Fixed an issue in the SDR model that would cause an unhandled exception
  if either the erosivity or erodibility raster had an undefined nodata value.
* Added a new InVEST model: Urban Cooling Model.

3.7.0 (2019-05-09)
------------------
* Refactoring Coastal Vulnerability (CV) model. CV now uses TaskGraph and
  Pygeoprocessing >=1.6.1. The model is now largely vector-based instead of
  raster-based. Fewer input datasets are required for the same functionality.
  Runtime in sycnhronous mode is similar to previous versions, but runtime can
  be reduced with multiprocessing. CV also supports avoided recomputation for
  successive runs in the same workspace, even if a different file suffix is
  used. Output vector files are in CSV and geopackage formats.
* Model User Interface 'Report an Issue' link points to our new
  community.naturalcapitalproject.org
* Correcting an issue with the Coastal Blue Carbon preprocessor where
  using misaligned landcover rasters would cause an exception to be raised.
* Correcting an issue with RouteDEM where runs of the tool with Flow Direction
  enabled would cause the tool to crash if ``n_workers > 0``.
* Correcting an issue with Habitat Quality's error checking where nodata values
  in landcover rasters were not being taken into account.
* Valuation is now an optional component of the InVEST Scenic Quality model.
* Fixing a bug in the percentiles algorithm used by Scenic Quality that
  would result in incorrect visual quality outputs.
* Carbon Model and Crop Production models no longer crash if user-input
  rasters do not have a nodata value defined. In this case these models
  treat all pixel values as valid data.
* Adding bitbucket pipelines and AppVeyor build configurations.
* Refactoring Recreation Model client to use taskgraph and the latest
  pygeoprocessing. Avoided re-computation from taskgraph means that
  successive model runs with the same AOI and gridding option can re-use PUD
  results and avoid server communication entirely. Successive runs with the
  same predictor data will re-use intermediate geoprocessing results.
  Multiprocessing offered by taskgraph means server-side PUD calculations
  and client-side predictor data processing can happen in parallel. Some
  output filenames have changed.
* Upgrading to SDR to use new PyGeoprocessing multiflow routing, DEM pit
  filling, contiguous stream extraction, and TaskGraph integration. This
  also includes a new TaskGraph feature that avoids recomputation by copying
  results from previous runs so long as the expected result would be
  identical. To use this feature, users must execute successive runs of SDR
  in the same workspace but use a different file suffix. This is useful when
  users need to do a parameter study or run scenarios with otherwise minor
  changes to inputs.
* Refactoring Habitat Risk Assessment (HRA) Model to use TaskGraph >= 0.8.2 and
  Pygeoprocessing >= 1.6.1. The HRA Proprocessor is removed and its previous
  functionality was simplified and merged into the HRA model itself.
  The model will no longer generate HTML plots and tables.
* Adding a software update notification button, dialog, and a link to the
  download page on the User Interface when a new InVEST version is available.
* Migrating the subversion sample and test data repositories to Git LFS
  repositories on BitBucket. Update the repository URL and fetch commands on
  Makefile accordingly.
* Fixing a bug in Habitat Quality UI where the absence of the required
  half_saturation_constant variable did not raise an exception.
* Adding encoding='utf-8-sig' to pandas.read_csv() to support
  utils.build_lookup_from_csv() to read CSV files encoded with UTF-8 BOM
  (byte-order mark) properly.

3.6.0 (2019-01-30)
------------------
* Correcting an issue with the InVEST Carbon Storage and Sequestration model
  where filepaths containing non-ASCII characters would cause the model's
  report generation to crash.  The output report is now a UTF-8 document.
* Refactoring RouteDEM to use taskgraph and the latest pygeoprocessing
  (``>=1.5.0``).  RouteDEM now fills hydrological sinks and users have the
  option to use either of the D8 or Multiple Flow Direction (MFD) routing
  algorithms.
* Adding a new input to the InVEST Settings window to allow users to customize
  the value that should be used for the ``n_workers`` parameter in
  taskgraph-enabled models.  This change involves removing the "Number of
  Parallel Workers" input from the model inputs pane for some models in
  favor of this new location.  The default value for this setting is ``-1``,
  indicating synchronous (non-threaded, non-multiprocessing) execution of
  tasks.
* Removing Scenario Generator: Rule-based model.
* Fixing a bug in Hydropower model where watershed aggregations would be incorrect
  if a watershed is partially covering nodata raster values. Nodata values are now
  ignored in zonal statistics. Numerical results change very slightly in the
  case where a watershed only includes a few nodata pixels.
* Adding TaskGraph functionality to GLOBIO model.
* Adding some TaskGraph functionality to Scenario Generator: Proximity.
* Fixing an issue with the InVEST Fisheries model that would prevent the model
  from batch-processing a directory of population tables.  The model will now
  process these files as expected.
* Reimplementing Crop Production models using taskgraph.
* Fixing an issue with Crop Production Regression's result_table.csv where the
  'production_modeled' and '<nutrient>_modeled' values calculated for each crop
  were done so using the same crop raster (e.g. wheat, soybean, and barley values
  were all based on soybean data).
* Hydropower subwatershed results now include all the same metrics as the
  watershed results, with the exception of economic valuation metrics.
* Reimplementing the Hydropower model using taskgraph.
* Reimplementing the Carbon model using taskgraph.
* Fixing an issue with Coastal Blue Carbon validation to allow column names to
  ignore case.
* Updating core carbon forest edge regression data coefficient to drop
  impossible negative coefficients.
* Fixing an issue with the Scenario Generator: Proximity model that would
  raise an exception if no AOI were passed in even though the AOI is optional.
* Removing Overlap Analysis and Overlap Analysis: Management Zones.
* Removing Habitat Suitability.
* Added comprehensive error checking to hydropower model to test for the VERY
  common errors of missing biophysical, demand, and valuation coefficients in
  their respective tables.
* Fixing an issue with Hydropower Water Yield ("Annual Water Yield") where
  valuation would never be triggered when running the model through the User
  Interface. And a related issue where the model would crash if a valuation table
  was provided but a demand table was not. The UI no longer validates that config.
* Fixing an issue with how logging is captured when a model is run through the
  InVEST User Interface.  Now, logging from any thread started by the executor
  thread will be written to the log file, which we expect to aid in debugging.
* Fixing an issue with Scenic Quality where viewpoints outside of the AOI
  were not being properly excluded.  Viewpoints are now excluded correctly.
* The crop production model has been refactored to drop the "aggregate ID"
  concept when summarizing results across an aggregate polygon. The model now
  uses the polygon FIDs internally and externally when producing the result
  summary table.
* Correcting the rating instructions in the criteria rating instructions on how
  the data quality (DQ) and weight should be rated in the HRA Preprocessor.
  A DQ score of 1 should represent better data quality whereas the score of 3 is
  worse data quality. A weight score of 1 is more important, whereas that of 3
  is less important.
* Fixing a case where a zero discount rate and rate of change in the carbon
  model would cause a divide by zero error.

3.5.0 (2018-08-14)
------------------
* Bumped pygeoprocessing requirement to ``pygeoprocessing>=1.2.3``.
* Bumped taskgraph requirement to ``taskgraph>=0.6.1``.
* Reimplemented the InVEST Scenic Quality model.  This new version removes the
  'population' and 'overlap' postprocessing steps, updates the available
  valuation functions and greatly improves the runtime and memory-efficiency of
  the model.  See the InVEST User's Guide chapter for more information.
* Updated Recreation server's database to include metadata from photos taken
  from 2005-2017 (previous range was 2005-2014). The new range is reflected
  in the UI.
* Fixed an issue with the InVEST binary build where binaries on Windows would
  crash with an error saying Python27.dll could not be loaded.
* Fixed an issue in the Rule-Based Scenario Generator UI where vector column
  names from override and constraint layers were not being loaded.  This bug
  caused the field 'UNKNOWN' to be passed to the model, causing an error.
* Fixed an issue with the InVEST UI (all models), where attempting to
  drag-and-drop a directory onto a model input would cause the application to
  crash.
* Coastal Vulnerability UI now specifies a number of reasonable defaults for
  some numeric inputs.
* Fixed an issue with the Fisheries UI where alpha and beta parameter inputs
  were incorrectly disabled for the Ricker recruitment function.
* InVEST now uses a Makefile to automate the build processes.  GNU Make is
  required to use the Makefile.  See ``README.rst`` for instructions on
  building InVEST.  This replaces the old ``pavement.py`` build entrypoint,
  which has been removed.
* Fixed an issue with the InVEST UI (all models), where attempting to
  drag-and-drop a directory onto a model input would cause the application to
  crash.
* Fixed an issue with Forest Carbon Edge Effect where the UI layer was always
  causing the model to run with only the aboveground carbon pool
* Added functionality to the InVEST UI so that ``Dropdown`` inputs can now map
  dropdown values to different output values.
* Fixed an issue in the Crop Production Percentile model that would treat the
  optional AOI vector field as a filename and crash on a run if it were empty.
* Fixing an issue in the Pollination Model that would cause occasional crashes
  due to a missing dependent task; it had previously been patched by setting
  taskgraph to operate in single thread mode. This restores multithreading
  in the pollination model.
* Fixed an issue in the water yield / hydropower model that would skip
  calculation of water demand tables when "water scarcity" was enabled.
* Fixed an issue in the model data of the crop production model where some
  crops were using incorrect climate bin rasters. Since the error was in the
  data and not the code, users will need to download the most recent version
  of InVEST's crop model data during the installation step to get the fix.

3.4.4 (2018-03-26)
------------------
* InVEST now requires GDAL 2.0.0 and has been tested up to GDAL 2.2.3. Any API users of InVEST will need to use GDAL version >= 2.0. When upgrading GDAL we noticed slight numerical differences in our test suite in both numerical raster differences, geometry transforms, and occasionally a single pixel difference when using `gdal.RasterizeLayer`. Each of these differences in the InVEST test suite is within a reasonable numerical tolerance and we have updated our regression test suite appropriately. Users comparing runs between previous versions of InVEST may also notice reasonable numerical differences between runs.
* Added a UI keyboard shortcut for showing documentation. On Mac OSX, this will be Command-?. On Windows, GNOME and KDE, this will be F1.
* Patching an issue in NDR that was using the nitrogen subsurface retention efficiency for both nitrogen and phosphorous.
* Fixed an issue with the Seasonal Water Yield model that incorrectly required a rain events table when the climate zone mode was in use.
* Fixed a broken link to local and online user documentation from the Seasonal Water Yield model from the model's user interface.

3.4.3 (2018-03-26)
------------------
* Fixed a critical issue in the carbon model UI that would incorrectly state the user needed a "REDD Priority Raster" when none was required.
* Fixed an issue in annual water yield model that required subwatersheds even though it is an optional field.
* Fixed an issue in wind energy UI that was incorrectly validating most of the inputs.

3.4.2 (2017-12-15)
------------------
* Fixed a cross-platform issue with the UI where logfiles could not be dropped onto UI windows.
* Model arguments loaded from logfiles are now cast to their correct literal value.  This addresses an issue where some models containing boolean inputs could not have their parameters loaded from logfiles.
* Fixed an issue where the Pollination Model's UI required a farm polygon. It should have been optional and now it is.
* Fixing an issue with the documentation and forums links on the InVEST model windows.  The links now correctly link to the documentation page or forums as needed.
* Fixing an issue with the ``FileSystemRunDialog`` where pressing the 'X' button in the corner of the window would close the window, but not reset its state.  The window's state is now reset whenever the window is closed (and the window cannot be closed when the model is running)

3.4.1 (2017-12-11)
------------------
* In the Coastal Blue Carbon model, the ``interest_rate`` parameter has been renamed to ``inflation_rate``.
* Fixed issues with sample parameter sets for InVEST Habitat Quality, Habitat Risk Assessment, Coastal Blue Carbon, and Coastal Blue Carbon Preprocessors.  All sample parameter sets now have the correct paths to the model's input files, and correctly note the name of the model that they apply to.
* Added better error checking to the SDR model for missing `ws_id` and invalid `ws_id` values such as `None` or some non-integer value. Also added tests for the `SDR` validation module.

3.4.0 (2017-12-03)
------------------
* Fixed an issue with most InVEST models where the suffix was not being reflected in the output filenames.  This was due to a bug in the InVEST UI, where the suffix args key was assumed to be ``'suffix'``.  Instances of ``InVESTModel`` now accept a keyword argument to defined the suffix args key.
* Fixed an issue/bug in Seasonal Water Yield that would occur when a user provided a datastack that had nodata values overlapping with valid DEM locations. Previously this would generate an NaN for various biophysical values at that pixel and cascade it downslope. Now any question of nodata on a valid DEM pixel is treated as "0". This will make serious visual artifacts on the output, but should help users pinpoint the source of bad data rather than crash.
* Refactored all but routing components of SDR to use PyGeoprocessing 0.5.0 and laid a consistent raster floating point type of 'float32'. This will cause numerically insignificant differences between older versions of SDR and this one. But differences are well within the tolerance of the overall error of the model and expected error rate of data. Advantages are smaller disk footprint per run, cleaner and more maintainable design, and a slight performance increase.
* Bug fixed in SDR that would align the output raster stack to match with the landcover pixel stack even though the rest of the rasters are scaled and clipped to the DEM.
* When loading parameters from a datastack, parameter set or logfile, the UI will check that the model that created the file being loaded matches the name of the model that is currently running.  If there is a mismatch, a dialog is presented for the user to confirm or cancel the loading of parameters. Logfiles from IUI (which do not have clearly-recorded modelname or InVEST version information) can still have their arguments parsed, but the resulting model name and InVEST version will be set to ``"UNKNOWN"``.
* Data Stack files (``*.invest.json``, ``*.invest.tar.gz``) can now be dragged and dropped on an InVEST model window, which will prompt the UI to load that parameter set.
* Spatial inputs to Coastal Blue Carbon are now aligned as part of the model. This resolves a longstanding issue with the model where inputs would need to perfectly overlap (even down to pixel indices), or else the model would yield strange results.
* The InVEST UI now contains a submenu for opening a recently-opened datastack.  This submenu is automatically populated with the 10 most recently-opened datastacks for the current model.
* Removed vendored ``natcap.invest.dbfpy`` subpackage.
* Removed deprecated ``natcap.invest.fileio`` module.
* Removed ``natcap.invest.iui`` UI subpackage in favor of a new UI framework found at ``natcap.invest.ui``. This new UI features a greatly improved API, good test coverage, support for Qt4 and Qt5, and includes updates to all InVEST models to support validation of model arguments from a python script, independent of the UI.
* Updated core model of seasonal water yield to allow for negative `L_avail`.
* Updated RouteDEM to allow for file suffixes, finer control over what DEM routing algorithms to run, and removal of the multiple stepped stream threshold classification.
* Redesign/refactor of pollination model. Long term bugs in the model are resolved, managed pollinators added, and many simplifications to the end user's experience.  The updated user's guide chapter is available here: http://data.naturalcapitalproject.org/nightly-build/invest-users-guide/html/croppollination.html
* Scenario Generator - Rule Based now has an optional input to define a seed.
  This input is used to seed the random shuffling of parcels that have equal
  priorities.
* InVEST on mac is now distributed as a single application bundle, allowing InVEST to run as expected on mac OSX Sierra.  Individual models are selected and launched from a new launcher window.
* The InVEST CLI now has a GUI model launcher:  ``$ invest launcher``
* Updated the Coastal Blue Carbon model to improve handling of blank lines in input CSV tables and improve memory efficiency of the current implementation.
* Improved the readability of a cryptic error message in Coastal Vulnerability that is normally raised when the depth threshold is too high or the exposure proportion is too low to detect any shoreline segments.
* Adding InVEST HTML documentation to the Mac disk image distribution.
* Upgrading dependency of PyGeoprocessing to 0.3.3.  This fixes a memory leak associated with any model that aggregates rasters over complicated overlapping polygons.
* Adding sample data to Blue Carbon model that were missing.
* Deprecating the InVEST Marine Water Quality model.  This also removes InVEST's dependancy on the pyamg package which has been removed from REQUIREMENTS.TXT.
* Deprecating the ArcGIS-based Coastal Protection model and ArcGIS-based data-preprocessing scripts.  The toolbox and scripts may still be found at https://bitbucket.org/natcap/invest.arcgis.
* Fixing an issue in the carbon edge effect model that caused output values in the shapefile to be rounded to the nearest integer.
* Fixing issue in SDR model that would occasionally cause users to see errors about field widths in the output shapefile generation.
* Updated the erodibility sample raster that ships with InVEST for the SDR model.  The old version was in US units, in this version we convert to SI units as the model requires, and clipped the raster to the extents of the other stack to save disk space.

3.3.3 (2017-02-06)
------------------
* Fixed an issue in the UI where the carbon model wouldn't accept negative numbers in the price increase of carbon.
* RouteDEM no longer produces a "tiled_dem.tif" file since that functionality is being deprecated in PyGeoprocessing.
* Fixing an issue in SDR where the optional drainage layer would not be used in most of the SDR biophysical calculations.
* Refactoring so water yield pixels with Kc and et0 equal to be 0 now yields a 0.0 value of water yield on that pixel rather than nodata.
* Light optimization refactor of wind energy model that improves runtimes in some cases by a factor of 2-3.
* Performance optimizations to HRA that improve runtimes by approximately 30%.
* Fixed a broken UI link to Seasonal Water Yield's user's guide.
* Fixed an issue with DelineateIT that caused ArcGIS users to see both the watershed and inverse watershed polygons when viewing the output of the tool.
* Upgrading dependency to PyGeoprocessing 0.3.2.
* Fixed an issue with SDR that caused the LS factor to be an order of magnitue too high in areas where the slope was greater than 9%.  In our sample case this caused sediment export estimates to be about 6% too high, but in cases where analyses are run over steep slopes the error would have been greater.
* ``paver check`` now warns if the ``PYTHONHOME`` environment variable is set.
* API docs now correctly reflect installation steps needed for python development headers on linux.
* Fixed a side effect in the InVEST user interface that would cause ``tempfile.tempdir`` to be set and then not be reset after a model run is finished.
* The InVEST user interface will now record GDAL/OGR log messages in the log messages window and in the logfile written to the workspace.
* Updated branding and usability of the InVEST installer for Windows, and the Mac Disk Image (.dmg).


3.3.2 (2016-10-17)
------------------
* Partial test coverage for HRA model.
* Full test coverage for Overlap Analysis model.
* Full test coverage for Finfish Aquaculture.
* Full test coverage for DelineateIT.
* Full test coverage for RouteDEM.
* Fixed an issue in Habitat Quality where an error in the sample table or malformed threat raster names would display a confusing message to the user.
* Full test coverage for scenario generator proximity model.
* Patching an issue in seasonal water yield that causes an int overflow error if the user provides a floating point landcover map and the nodata value is outside of the range of an int64.
* Full test coverage for the fisheries model.
* Patched an issue that would cause the Seasonal Water Edge model to crash when the curve number was 100.
* Patching a critical issue with forest carbon edge that would give incorrect results for edge distance effects.
* Patching a minor issue with forest carbon edge that would cause the model to crash if only one  interpolation point were selected.
* Full test coverage for pollination model.
* Removed "farms aggregation" functionality from the InVEST pollination model.
* Full test coverage for the marine water quality model.
* Full test coverage for GLOBIO model.
* Full test coverage for carbon forest edge model.
* Upgraded SciPy dependancy to 0.16.1.
* Patched bug in NDR that would cause a phosphorus density to be reported per pixel rather than total amount of phosporous in a pixel.
* Corrected an issue with the uses of buffers in the euclidean risk function of Habitat Risk Assessment.  (issue #3564)
* Complete code coverage tests for Habitat Quality model.
* Corrected an issue with the ``Fisheries_Inputs.csv`` sample table used by Overlap Analysis.  (issue #3548)
* Major modifications to Terrestrial Carbon model to include removing the harvested wood product pool, uncertainty analysis, and updated efficient raster calculations for performance.
* Fixed an issue in GLOBIO that would cause model runs to crash if the AOI marked as optional was not present.
* Removed the deprecated and incomplete Nearshore Wave and Erosion model (``natcap.invest.nearshore_wave_and_erosion``).
* Removed the deprecated Timber model (``natcap.invest.timber``).
* Fixed an issue where seasonal water yield would raise a divide by zero error if a watershed polygon didn't cover a valid data region.  Now sets aggregation quantity to zero and reports a warning in the log.
* ``natcap.invest.utils.build_file_registry`` now raises a ``ValueError`` if a path is not a string or list of strings.
* Fixed issues in NDR that would indicate invalid values were being processed during runtimes by skipping the invalid calculations in the first place rather than calculating them and discarding after the fact.
* Complete code coverage tests for NDR model.
* Minor (~10% speedup) performance improvements to NDR.
* Added functionality to recreation model so that the `monthly_table.csv` file now receives a file suffix if one is provided by the user.
* Fixed an issue in SDR where the m exponent was calculated incorrectly in many situations resulting in an error of about 1% in total export.
* Fixed an issue in SDR that reported runtime overflow errors during normal processing even though the model completed without other errors.

3.3.1 (2016-06-13)
------------------
* Refactored API documentation for readability, organization by relevant topics, and to allow docs to build on `invest.readthedocs.io <http://invest.readthedocs.io>`_,
* Installation of ``natcap.invest`` now requires ``natcap.versioner``.  If this is not available on the system at runtime, setuptools will make it available at runtime.
* InVEST Windows installer now includes HISTORY.rst as the changelog instead of the old ``InVEST_Updates_<version>`` files.
* Habitat suitability model is generalized and released as an API only accessible model.  It can be found at ``natcap.invest.habitat_suitability.execute``.  This model replaces the oyster habitat suitability model.
    * The refactor of this model requires an upgrade to ``numpy >= 1.11.0``.
* Fixed a crash in the InVEST CLI where calling ``invest`` without a parameter would raise an exception on linux-based systems.  (Issue `#3528 <https://bitbucket.org/natcap/invest/issues/3515>`_)
* Patched an issue in Seasonal Water Yield model where a nodata value in the landcover map that was equal to ``MAX_INT`` would cause an overflow error/crash.
* InVEST NSIS installer will now optionally install the Microsoft Visual C++ 2008 redistributable on Windows 7 or earlier.  This addresses a known issue on Windows 7 systems when importing GDAL binaries (Issue `#3515 <https://bitbucket.org/natcap/invest/issues/3515>`_).  Users opting to install this redistributable agree to abide by the terms and conditions therein.
* Removed the deprecated subpackage ``natcap.invest.optimization``.
* Updated the InVEST license to legally define the Natural Capital Project.
* Corrected an issue in Coastal Vulnerability where an output shapefile was being recreated for each row, and where field values were not being stored correctly.
* Updated Scenario Generator model to add basic testing, file registry support, PEP8 and PEP257 compliance, and to fix several bugs.
* Updated Crop Production model to add a simplified UI, faster runtime, and more testing.

3.3.0 (2016-03-14)
------------------
* Refactored Wind Energy model to use a CSV input for wind data instead of a Binary file.
* Redesigned InVEST recreation model for a single input streamlined interface, advanced analytics, and refactored outputs.  While the model is still based on "photo user days" old model runs are not backward compatable with the new model or interface. See the Recreation Model user's guide chapter for details.
    * The refactor of this model requires an upgrade to ``GDAL >=1.11.0 <2.0`` and ``numpy >= 1.10.2``.
* Removed nutrient retention (water purification) model from InVEST suite and replaced it with the nutrient delivery ratio (NDR) model.  NDR has been available in development relseases, but has now officially been added to the set of Windows Start Menu models and the "under development" tag in its users guide has been removed.  See the InVEST user's guide for details between the differences and advantages of NDR over the old nutrient model.
* Modified NDR by adding a required "Runoff Proxy" raster to the inputs.  This allows the model to vary the relative intensity of nutrient runoff based on varying precipitation variability.
* Fixed a bug in the Area Change rule of the Rule-Based Scenario Generator, where units were being converted incorrectly. (Issue `#3472 <https://bitbucket.org/natcap/invest/issues/3472>`_) Thanks to Fosco Vesely for this fix.
* InVEST Seasonal Water Yield model released.
* InVEST Forest Carbon Edge Effect model released.
* InVEST Scenario Generator: Proximity Based model released and renamed the previous "Scenario Generator" to "Scenario Generator: Rule Based".
* Implemented a blockwise exponential decay kernel generation function, which is now used in the Pollination and Habitat Quality models.
* GLOBIO now uses an intensification parameter and not a map to average all agriculture across the GLOBIO 8 and 9 classes.
* GLOBIO outputs modified so core outputs are in workspace and intermediate outputs are in a subdirectory called 'intermediate_outputs'.
* Fixed a crash with the NDR model that could occur if the DEM and landcover maps were different resolutions.
* Refactored all the InVEST model user interfaces so that Workspace defaults to the user's home "Documents" directory.
* Fixed an HRA bug where stessors with a buffer of zero were being buffered by 1 pixel
* HRA enhancement which creates a common raster to burn all input shapefiles onto, ensuring consistent alignment.
* Fixed an issue in SDR model where a landcover map that was smaller than the DEM would create extraneous "0" valued cells.
* New HRA feature which allows for "NA" values to be entered into the "Ratings" column for a habitat / stressor pair in the Criteria Ratings CSV. If ALL ratings are set to NA, the habitat / stressor will be treated as having no interaction. This means in the model, that there will be no overlap between the two sources. All rows parameters with an NA rating will not be used in calculating results.
* Refactored Coastal Blue Carbon model for greater speed, maintainability and clearer documentation.
* Habitat Quality bug fix when given land cover rasters with different pixel sizes than threat rasters. Model would use the wrong pixel distance for the convolution kernel.
* Light refactor of Timber model. Now using CSV input attribute file instead of DBF file.
* Fixed clipping bug in Wave Energy model that was not properly clipping polygons correctly. Found when using global data.
* Made the following changes / updates to the coastal vulnerability model:
    * Fixed a bug in the model where the geomorphology ranks were not always being used correctly.
    * Removed the HTML summary results output and replaced with a link to a dashboard that helps visualize and interpret CV results.
    * Added a point shapefile output: 'outputs/coastal_exposure.shp' that is a shapefile representation of the corresponding CSV table.
    * The model UI now requires the 'Relief' input. No longer optional.
    * CSV outputs and Shapefile outputs based on rasters now have x, y coorinates of the center of the pixel instead of top left of the pixel.
* Turning setuptools' zip_safe to False for consistency across the Natcap Namespace.
* GLOBIO no longer requires user to specify a keyfield in the AOI.
* New feature to GLOBIO to summarize MSA by AOI.
* New feature to GLOBIO to use a user defined MSA parameter table to do the MSA thresholds for infrastructure, connectivity, and landuse type
* Documentation to the GLOBIO code base including the large docstring for 'execute'.

3.2.0 (2015-05-31)
------------------
InVEST 3.2.0 is a major release with the addition of several experimental models and tools as well as an upgrade to the PyGeoprocessing core:

* Upgrade to PyGeoprocessing v0.3.0a1 for miscelaneous performance improvements to InVEST's core geoprocessing routines.
* An alpha unstable build of the InVEST crop production model is released with partial documentation and sample data.
* A beta build of the InVEST fisheries model is released with documentation and sample data.
* An alpha unstable build of the nutrient delivery ratio (NDR) model is available directly under InVEST's instalation directory at  ``invest-x86/invest_ndr.exe``; eventually this model will replace InVEST's current "Nutrient" model.  It is currently undocumented and unsupported but inputs are similar to that of InVEST's SDR model.
* An alpha unstable build of InVEST's implementation of GLOBIO is available directly under InVEST's instalation directory at ``invest-x86/invest_globio.exe``.  It is currently undocumented but sample data are provided.
* DelinateIT, a watershed delination tool based on PyGeoprocessing's d-infinity flow algorithm is released as a standalone tool in the InVEST repository with documentation and sample data.
* Miscelaneous performance patches and bug fixes.

3.1.3 (2015-04-23)
------------------
InVEST 3.1.3 is a hotfix release patching a memory blocking issue resolved in PyGeoprocessing version 0.2.1.  Users might have experienced slow runtimes on SDR or other routed models.

3.1.2 (2015-04-15)
------------------
InVEST 3.1.2 is a minor release patching issues mostly related to the freshwater routing models and signed GDAL Byte datasets.

* Patching an issue where some projections were not regognized and InVEST reported an UnprojectedError.
* Updates to logging that make it easier to capture logging messages when scripting InVEST.
* Shortened water yield user interface height so it doesn't waste whitespace.
* Update PyGeoprocessing dependency to version 0.2.0.
* Fixed an InVEST wide issue related to bugs stemming from the use of signed byte raster inputs that resulted in nonsensical outputs or KeyErrors.
* Minor performance updates to carbon model.
* Fixed an issue where DEMS with 32 bit ints and INT_MAX as the nodata value nodata value incorrectly treated the nodata value in the raster as a very large DEM value ultimately resulting in rasters that did not drain correctly and empty flow accumulation rasters.
* Fixed an issue where some reservoirs whose edges were clipped to the edge of the watershed created large plateaus with no drain except off the edge of the defined raster.  Added a second pass in the plateau drainage algorithm to test for these cases and drains them to an adjacent nodata area if they occur.
* Fixed an issue in the Fisheries model where the Results Suffix input was invariably initializing to an empty string.
* Fixed an issue in the Blue Carbon model that prevented the report from being generated in the outputs file.

3.1.1 (2015-03-13)
------------------
InVEST 3.1.1 is a major performance and memory bug patch to the InVEST toolsuite.  We recommend all users upgrade to this version.

* Fixed an issue surrounding reports of SDR or Nutrient model outputs of zero values, nodata holes, excessive runtimes, or out of memory errors.  Some of those problems happened to be related to interesting DEMs that would break the flat drainage algorithm we have inside RouteDEM that adjusted the heights of those regions to drain away from higher edges and toward lower edges, and then pass the height adjusted dem to the InVEST model to do all its model specific calculations.  Unfortunately this solution was not amenable to some degenerate DEM cases and we have now adjusted the algorithm to treat each plateau in the DEM as its own separate region that is processed independently from the other regions. This decreases memory use so we never effectively run out of memory at a minor hit to overall runtime.  We also now adjust the flow direction directly instead of adjust the dem itself.  This saves us from having to modify the DEM and potentially get it into a state where a drained plateau would be higher than its original pixel neighbors that used to drain into it.

There are side effects that result in sometimes large changes to un calibrated runs of SDR or nutrient.  These are related to slightly different flow directions across the landscape and a bug fix on the distance to stream calculation.

* InVEST geoprocessing now uses the PyGeoprocessing package (v0.1.4) rather than the built in functionality that used to be in InVEST.  This will not affect end users of InVEST but may be of interest to users who script InVEST calls who want a standalone Python processing package for raster stack math and hydrological routing.  The project is hosted at https://bitbucket.org/richpsharp/pygeoprocessing.

* Fixed an marine water quality issue where users could input AOIs that were unprojected, but output pixel sizes were specified in meters.  Really the output pixel size should be in the units of the polygon and are now specified as such.  Additionally an exception is raised if the pixel size is too small to generate a numerical solution that is no longer a deep scipy error.

* Added a suffix parameter to the timber and marine water quality models that append a user defined string to the output files; consistent with most of the other InVEST models.

* Fixed a user interface issue where sometimes the InVEST model run would not open a windows explorer to the user's workspace.  Instead it would open to C:\User[..]\My Documents.  This would often happen if there were spaces in the the workspace name or "/" characters in the path.

* Fixed an error across all InVEST models where a specific combination of rasters of different cell sizes and alignments and unsigned data types could create errors in internal interpolation of the raster stacks.  Often these would appear as 'KeyError: 0' across a variety of contexts.  Usually the '0' was an erroneous value introduced by a faulty interpolation scheme.

* Fixed a MemoryError that could occur in the pollination and habitat quality models when the the base landcover map was large and the biophysical properties table allowed the effect to be on the order of that map.  Now can use any raster or range values with only a minor hit to runtime performance.

* Fixed a serious bug in the plateau resolution algorithm that occurred on DEMs with large plateau areas greater than 10x10 in size.  The underlying 32 bit floating point value used to record small height offsets did not have a large enough precision to differentiate between some offsets thus creating an undefined flow direction and holes in the flow accumulation algorithm.

* Minor performance improvements in the routing core, in some cases decreasing runtimes by 30%.

* Fixed a minor issue in DEM resolution that occurred when a perfect plateau was encountered.  Rather that offset the height so the plateau would drain, it kept the plateau at the original height.  This occurred because the uphill offset was nonexistent so the algorithm assumed no plateau resolution was needed.  Perfect plateaus now drain correctly.  In practice this kind of DEM was encountered in areas with large bodies of water where the remote sensing algorithm would classify the center of a lake 1 meter higher than the rest of the lake.

* Fixed a serious routing issue where divergent flow directions were not getting accumulated 50% of the time. Related to a division speed optimization that fell back on C-style modulus which differs from Python.

* InVEST SDR model thresholded slopes in terms of radians, not percent thus clipping the slope tightly between 0.001 and 1%.  The model now only has a lower threshold of 0.00005% for the IC_0 factor, and no other thresholds.  We believe this was an artifact left over from an earlier design of the model.


* Fixed a potential memory inefficiency in Wave Energy Model when computing the percentile rasters. Implemented a new memory efficient percentile algorithm and updated the outputs to reflect the new open source framework of the model. Now outputting csv files that describe the ranges and meaning of the percentile raster outputs.

* Fixed a bug in Habitat Quality where the future output "quality_out_f.tif" was not reflecting the habitat value given in the sensitivity table for the specified landcover types.


3.1.0 (2014-11-19)
------------------
InVEST 3.1.0 (http://www.naturalcapitalproject.org/download.html) is a major software and science milestone that includes an overhauled sedimentation model, long awaited fixes to exponential decay routines in habitat quality and pollination, and a massive update to the underlying hydrological routing routines.  The updated sediment model, called SDR (sediment delivery ratio), is part of our continuing effort to improve the science and capabilities of the InVEST tool suite.  The SDR model inputs are backwards comparable with the InVEST 3.0.1 sediment model with two additional global calibration parameters and removed the need for the retention efficiency parameter in the biophysical table; most users can run SDR directly with the data they have prepared for previous versions.  The biophysical differences between the models are described in a section within the SDR user's guide and represent a superior representation of the hydrological connectivity of the watershed, biophysical parameters that are independent of cell size, and a more accurate representation of sediment retention on the landscape.  Other InVEST improvements to include standard bug fixes, performance improvements, and usability features which in part are described below:

* InVEST Sediment Model has been replaced with the InVEST Sediment Delivery Ratio model.  See the SDR user's guide chapter for the difference between the two.
* Fixed an issue in the pollination model where the exponential decay function decreased too quickly.
* Fixed an issue in the habitat quality model where the exponential decay function decreased too quickly and added back linear decay as an option.
* Fixed an InVEST wide issue where some input rasters that were signed bytes did not correctly map to their negative nodata values.
* Hydropower input rasters have been normalized to the LULC size so sampling error is the same for all the input watersheds.
* Adding a check to make sure that input biophysical parameters to the water yield model do not exceed invalid scientific ranges.
* Added a check on nutrient retention in case the upstream water yield was less than 1 so that the log value did not go negative.  In that case we clamp upstream water yield to 0.
* A KeyError issue in hydropower was resolved that occurred when the input rasters were at such a coarse resolution that at least one pixel was completely contained in each watershed.  Now a value of -9999 will be reported for watersheds that don't contain any valid data.
* An early version of the monthly water yield model that was erroneously included in was in the installer; it was removed in this version.
* Python scripts necessary for running the ArcGIS version of Coastal Protection were missing.  They've since been added back to the distribution.
* Raster calculations are now processed by raster block sizes.  Improvements in raster reads and writes.
* Fixed an issue in the routing core where some wide DEMs would cause out of memory errors.
* Scenario generator marked as stable.
* Fixed bug in HRA where raster extents of shapefiles were not properly encapsulating the whole AOI.
* Fixed bug in HRA where any number of habitats over 4 would compress the output plots. Now extends the figure so that all plots are correctly scaled.
* Fixed a bug in HRA where the AOI attribute 'name' could not be an int. Should now accept any type.
* Fixed bug in HRA which re-wrote the labels if it was run immediately without closing the UI.
* Fixed nodata masking bug in Water Yield when raster extents were less than that covered by the watershed.
* Removed hydropower calibration parameter form water yield model.
* Models that had suffixes used to only allow alphanumeric characters.  Now all suffix types are allowed.
* A bug in the core platform that would occasionally cause routing errors on irregularly pixel sized rasters was fixed.  This often had the effect that the user would see broken streams and/or nodata values scattered through sediment or nutrient results.
* Wind Energy:
        * Added new framework for valuation component. Can now input a yearly price table that spans the lifetime of the wind farm. Also if no price table is made, can specify a price for energy and an annual rate of change.
        * Added new memory efficient distance transform functionality
        * Added ability to leave out 'landing points' in 'grid connection points' input. If not landing points are found, it will calculate wind farm directly to grid point distances
* Error message added in Wave Energy if clip shape has no intersection
* Fixed an issue where the data type of the nodata value in a raster might be different than the values in the raster.  This was common in the case of 64 bit floating point values as nodata when the underlying raster was 32 bit.  Now nodata values are cast to the underlying types which improves the reliability of many of the InVEST models.


3.0.1 (2014-05-19)
------------------
* Blue Carbon model released.

* HRA UI now properly reflects that the Resolution of Analysis is in meters, not meters squared, and thus will be applied as a side length for a raster pixel.

* HRA now accepts CSVs for ratings scoring that are semicolon separated as well as comma separated.

* Fixed a minor bug in InVEST's geoprocessing aggregate core that now consistently outputs correct zonal stats from the underlying pixel level hydro outputs which affects the water yield, sediment, and nutrient models.

* Added compression to InVEST output geotiff files.  In most cases this reduces output disk usage by a factor of 5.

* Fixed an issue where CSVs in the sediment model weren't open in universal line read mode.

* Fixed an issue where approximating whether pixel edges were the same size was not doing an approximately equal function.

* Fixed an issue that made the CV model crash when the coastline computed from the landmass didn't align perfectly with that defined in the geomorphology layer.

* Fixed an issue in the CV model where the intensity of local wave exposure was very low, and yielded zero local wave power for the majority of coastal segments.

* Fixed an issue where the CV model crashes if a coastal segment is at the edge of the shore exposure raster.

* Fixed the exposure of segments surrounded by land that appeared as exposed when their depth was zero.

* Fixed an issue in the CV model where the natural habitat values less than 5 were one unit too low, leading to negative habitat values in some cases.

* Fixed an exponent issue in the CV model where the coastal vulnerability index was raised to a power that was too high.

* Fixed a bug in the Scenic Quality model that prevented it from starting, as well as a number of other issues.

* Updated the pollination model to conform with the latest InVEST geoprocessing standards, resulting in an approximately 33% speedup.

* Improved the UI's ability to remember the last folder visited, and to have all file and folder selection dialogs have access to this information.

* Fixed an issue in Marine Water Quality where the UV points were supposed to be optional, but instead raised an exception when not passed in.

3.0.0 (2014-03-23)
------------------
The 3.0.0 release of InVEST represents a shift away from the ArcGIS to the InVEST standalone computational platform.  The only exception to this shift is the marine coastal protection tier 1 model which is still supported in an ArcGIS toolbox and has no InVEST 3.0 standalone at the moment.  Specific changes are detailed below

* A standalone version of the aesthetic quality model has been developed and packaged along with this release.  The standalone outperforms the ArcGIS equivalent and includes a valuation component.  See the user's guide for details.

* The core water routing algorithms for the sediment and nutrient models have been overhauled.  The routing algorithms now correctly adjust flow in plateau regions, address a bug that would sometimes not route large sections of a DEM, and has been optimized for both run time and memory performance.  In most cases the core d-infinity flow accumulation algorithm out performs TauDEM.  We have also packaged a simple interface to these algorithms in a standalone tool called RouteDEM; the functions can also be referenced from the scripting API in the invest_natcap.routing package.

* The sediment and nutrient models are now at a production level release.  We no longer support the ArcGIS equivalent of these models.

* The sediment model has had its outputs simplified with major changes including the removal of the 'pixel mean' outputs, a direct output of the pixel level export and retention maps, and a single output shapefile whose attribute table contains aggregations of sediment output values.  Additionally all inputs to the sediment biophysical table including p, c, and retention coefficients are now expressed as a proportion between 0 and 1; the ArcGIS model had previously required those inputs were integer values between 0 and 1000.  See the "Interpreting Results" section of sediment model for full details on the outputs.

* The nutrient model has had a similar overhaul to the sediment model including a simplified output structure with many key outputs contained in the attribute table of the shapefile.  Retention coefficients are also expressed in proportions between 0 and 1.  See the "Interpreting Results" section of nutrient model for full details on the outputs.

* Fixed a bug in Habitat Risk Assessment where the HRA module would incorrectly error if a criteria with a 0 score (meant to be removed from the assessment) had a 0 data quality or weight.

* Fixed a bug in Habitat Risk Assessment where the average E/C/Risk values across the given subregion were evaluating to negative numbers.

* Fixed a bug in Overlap Analysis where Human Use Hubs would error if run without inter-activity weighting, and Intra-Activity weighting would error if run without Human Use Hubs.

* The runtime performance of the hydropower water yield model has been improved.

* Released InVEST's implementation of the D-infinity flow algorithm in a tool called RouteDEM available from the start menu.

* Unstable version of blue carbon available.

* Unstable version of scenario generator available.

* Numerous other minor bug fixes and performance enhacnements.



2.6.0 (2013-12-16)
------------------
The 2.6.0 release of InVEST removes most of the old InVEST models from the Arc toolbox in favor of the new InVEST standalone models.  While we have been developing standalone equivalents for the InVEST Arc models since version 2.3.0, this is the first release in which we removed support for the deprecated ArcGIS versions after an internal review of correctness, performance, and stability on the standalones.  Additionally, this is one of the last milestones before the InVEST 3.0.0 release later next year which will transition InVEST models away from strict ArcGIS dependence to a standalone form.

Specifically, support for the following models have been moved from the ArcGIS toolbox to their Windows based standalones: (1) hydropower/water yield, (2) finfish aquaculture, (3) coastal protection tier 0/coastal vulnerability, (4) wave energy, (5) carbon, (6) habitat quality/biodiversity, (7) pollination, (8) timber, and (9) overlap analysis.  Additionally, documentation references to ArcGIS for those models have been replaced with instructions for launching standalone InVEST models from the Windows start menu.

This release also addresses minor bugs, documentation updates, performance tweaks, and new functionality to the toolset, including:

*  A Google doc to provide guidance for scripting the InVEST standalone models: https://docs.google.com/document/d/158WKiSHQ3dBX9C3Kc99HUBic0nzZ3MqW3CmwQgvAqGo/edit?usp=sharing

* Fixed a bug in the sample data that defined Kc as a number between 0 and 1000 instead of a number between 0 and 1.

* Link to report an issue now takes user to the online forums rather than an email address.

* Changed InVEST Sediment model standalone so that retention values are now between 0 and 1 instead of 0 and 100.

* Fixed a bug in Biodiversity where if no suffix were entered output filenames would have a trailing underscore (_) behind them.

* Added documentation to the water purification/nutrient retention model documentation about the standalone outputs since they differ from the ArcGIS version of the model.

* Fixed an issue where the model would try to move the logfile to the workspace after the model run was complete and Windows would erroneously report that the move failed.

* Removed the separation between marine and freshwater terrestrial models in the user's guide.  Now just a list of models.

* Changed the name of InVEST "Biodiversity" model to "Habitat Quality" in the module names, start menu, user's guide, and sample data folders.

* Minor bug fixes, performance enhancements, and better error reporting in the internal infrastructure.

* HRA risk in the unstable standalone is calculated differently from the last release. If there is no spatial overlap within a cell, there is automatically a risk of 0. This also applies to the E and C intermediate files for a given pairing. If there is no spatial overlap, E and C will be 0 where there is only habitat. However, we still create a recovery potential raster which has habitat- specific risk values, even without spatial overlap of a stressor. HRA shapefile outputs for high, medium, low risk areas are now calculated using a user-defined maximum number of overlapping stressors, rather than all potential stressors. In the HTML subregion averaged output, we now attribute what portion of risk to a habitat comes from each habitat-stressor pairing. Any pairings which don't overlap will have an automatic risk of 0.

* Major changes to Water Yield : Reservoir Hydropower Production. Changes include an alternative equation for calculating Actual Evapotranspiration (AET) for non-vegetated land cover types including wetlands. This allows for a more accurate representation of processes on land covers such as urban, water, wetlands, where root depth values aren't applicable. To differentiate between the two equations a column 'LULC_veg' has been added to the Biophysical table in Hydropower/input/biophysical_table.csv. In this column a 1 indicates vegetated and 0 indicates non-vegetated.

* The output structure and outputs have also change in Water Yield : Reservoir Hydropower Production. There is now a folder 'output' that contains all output files including a sub directory 'per_pixel' which has three pixel raster outputs. The subwatershed results are only calculated for the water yield portion and those results can be found as a shapefile, 'subwatershed_results.shp', and CSV file, 'subwatershed_results.csv'. The watershed results can be found in similar files: watershed_results.shp and watershed_results.csv. These two files for the watershed outputs will aggregate the Scarcity and Valuation results as well.

* The evapotranspiration coefficients for crops, Kc, has been changed to a decimal input value in the biophysical table. These values used to be multiplied by 1000 so that they were in integer format, that pre processing step is no longer necessary.

* Changing support from richsharp@stanford.edu to the user support forums at http://ncp-yamato.stanford.edu/natcapforums.

2.5.6 (2013-09-06)
------------------
The 2.5.6 release of InVEST that addresses minor bugs, performance
tweaks, and new functionality of the InVEST standalone models.
Including:

* Change the changed the Carbon biophysical table to use code field
  name from LULC to lucode so it is consistent with the InVEST water
  yield biophysical table.

* Added Monte Carlo uncertainty analysis and documentation to finfish
  aquaculture model.

* Replaced sample data in overlap analysis that was causing the model
  to crash.

* Updates to the overlap analysis user's guide.

* Added preprocessing toolkit available under
  C:\{InVEST install directory}\utils

* Biodiversity Model now exits gracefully if a threat raster is not
  found in the input folder.

* Wind Energy now uses linear (bilinear because its over 2D space?)
  interpolation.

* Wind Energy has been refactored to current API.

* Potential Evapotranspiration input has been properly named to
  Reference Evapotranspiration.

* PET_mn for Water Yield is now Ref Evapotranspiration times Kc
  (evapotranspiration coefficient).

* The soil depth field has been renamed 'depth to root restricting
  layer' in both the hydropower and nutrient retention models.

* ETK column in biophysical table for Water Yield is now Kc.

* Added help text to Timber model.

* Changed the behavior of nutrient retention to return nodata values
  when the mean runoff index is zero.

* Fixed an issue where the hydropower model didn't use the suffix
  inputs.

* Fixed a bug in Biodiversity that did not allow for numerals in the
  threat names and rasters.

* Updated routing algorithm to use a modern algorithm for plateau
  direction resolution.

* Fixed an issue in HRA where individual risk pixels weren't being
  calculated correctly.

* HRA will now properly detect in the preprocessed CSVs when criteria
  or entire habitat-stressor pairs are not desired within an
  assessment.

* Added an infrastructure feature so that temporary files are created
  in the user's workspace rather than at the system level
  folder.  This lets users work in a secondary workspace on a USB
  attached hard drive and use the space of that drive, rather than the
  primary operating system drive.

2.5.5 (2013-08-06)
------------------
The 2.5.5 release of InVEST that addresses minor bugs, performance
tweaks, and new functionality of the InVEST standalone models.  Including:

 * Production level release of the 3.0 Coastal Vulnerability model.
    - This upgrades the InVEST 2.5.4 version of the beta standalone CV
      to a full release with full users guide.  This version of the
      CV model should be used in all cases over its ArcGIS equivalent.

 * Production level release of the Habitat Risk Assessment model.
    - This release upgrades the InVEST 2.5.4 beta version of the
      standalone habitat risk assessment model. It should be used in
      all cases over its ArcGIS equivalent.

 * Uncertainty analysis in Carbon model (beta)
    - Added functionality to assess uncertainty in sequestration and
      emissions given known uncertainty in carbon pool stocks.  Users
      can now specify standard  deviations of carbon pools with
      normal distributions as well as desired uncertainty levels.
      New outputs include masks for regions which both sequester and
      emit carbon with a high probability of confidence.  Please see
      the "Uncertainty Analysis" section of the carbon user's guide
      chapter for more information.

 * REDD+ Scenario Analysis in Carbon model (beta)
    - Additional functionality to assist users evaluating REDD
      and REDD+ scenarios in the carbon model.  The uncertainty analysis
      functionality can also be used with these scenarios.
      Please see the "REDD Scenario Analysis" section of the
      carbon user's guide chapter for more information.

 * Uncertainty analysis in Finfish Aquaculture model (beta)
    - Additionally functionality to account for uncertainty in
      alpha and beta growth parameters as well as histogram
      plots showing the distribution of harvest weights and
      net present value.   Uncertainty analysis is performed
      through Monte Carlo runs that normally sample the
      growth parameters.

 * Streamlined Nutrient Retention model functionality
    - The nutrient retention module no longer requires users to explicitly
      run the water yield model.  The model now seamlessly runs water yield
      during execution.

 * Beta release of the recreation model
    - The recreation is available for beta use with limited documentation.

 * Full release of the wind energy model
    - Removing the 'beta' designation on the wind energy model.


Known Issues:

 * Flow routing in the standalone sediment and nutrient models has a
   bug that prevents routing in some (not all) landscapes.  This bug is
   related to resolving d-infinity flow directions across flat areas.
   We are implementing the solution in Garbrecht and Martx (1997).
   In the meanwhile the sediment and nutrient models are still marked
   as beta until this issue is resolved.

2.5.4 (2013-06-07)
------------------
This is a minor release of InVEST that addresses numerous minor bugs and performance tweaks in the InVEST 3.0 models.  Including:

 * Refactor of Wave Energy Model:
    - Combining the Biophysical and Valuation modules into one.
    - Adding new data for the North Sea and Australia
    - Fixed a bug where elevation values that were equal to or greater than zero
      were being used in calculations.
    - Fixed memory issues when dealing with large datasets.
    - Updated core functions to remove any use of depracated functions

 * Performance updates to the carbon model.

 * Nodata masking fix for rarity raster in Biodiversity Model.
    - When computing rarity from a base landuse raster and current or future
      landuse raster, the intersection of the two was not being properly taken.

 * Fixes to the flow routing algorithms in the sediment and nutrient
   retention models in cases where stream layers were burned in by ArcGIS
   hydro tools.  In those cases streams were at the same elevation and caused
   routing issues.

 * Fixed an issue that affected several InVEST models that occured
   when watershed polygons were too small to cover a pixel.  Excessively
   small watersheds are now handled correctly

 * Arc model deprecation.  We are deprecating the following ArcGIS versions
   of our InVEST models in the sense we recommend ALL users use the InVEST
   standalones over the ArcGIS versions, and the existing ArcGIS versions
   of these models will be removed entirely in the next release.

        * Timber
        * Carbon
        * Pollination
        * Biodiversity
        * Finfish Aquaculture

Known Issues:

 * Flow routing in the standalone sediment and nutrient models has a
   bug that prevents routing in several landscapes.  We're not
   certain of the nature of the bug at the moment, but we will fix by
   the next release.  Thus, sediment and nutrient models are marked
   as (beta) since in some cases the DEM routes correctly.

2.5.3 (2013-03-21)
------------------
This is a minor release of InVEST that fixes an issue with the HRA model that caused ArcGIS versions of the model to fail when calculating habitat maps for risk hotspots. This upgrade is strongly recommended for users of InVEST 2.5.1 or 2.5.2.

2.5.2 (2013-03-17)
------------------
This is a minor release of InVEST that fixes an issue with the HRA sample data that caused ArcGIS versions of the model to fail on the training data.  There is no need to upgrade for most users unless you are doing InVEST training.

2.5.1 (2013-03-12)
------------------
This is a minor release of InVEST that does not add any new models, but
does add additional functionality, stability, and increased performance to
one of the InVEST 3.0 standalones:

  - Pollination 3.0 Beta:
        - Fixed a bug where Windows users of InVEST could run the model, but
          most raster outputs were filled with nodata values.

Additionally, this minor release fixes a bug in the InVEST user interface where
collapsible containers became entirely non-interactive.

2.5.0 (2013-03-08)
------------------
This a major release of InVEST that includes new standalone versions (ArcGIS
is not required) our models as well as additional functionality, stability,
and increased performance to many of the existing models.  This release is
timed to support our group's annual training event at Stanford University.
We expect to release InVEST 2.5.1 a couple of weeks after to address any
software issues that arise during the training.  See the release notes
below for details of the release, and please contact richsharp@stanford.edu
for any issues relating to software:

  - *new* Sediment 3.0 Beta:
      - This is a standalone model that executes an order of magnitude faster
        than the original ArcGIS model, but may have memory issues with
        larger datasets. This fix is scheduled for the 2.5.1 release of InVEST.
      - Uses a d-infinity flow algorithm (ArcGIS version uses D8).
      - Includes a more accurate LS factor.
      - Outputs are now summarized by polygon rather than rasterized polygons.
        Users can view results directly as a table rather than sampling a
        GIS raster.
  - *new* Nutrient 3.0 Beta:
      - This is a standalone model that executes an order of magnitude faster
        than the original ArcGIS model, but may have memory issues with
        larger datasets. This fix is scheduled for the 2.5.1 release of InVEST.
      - Uses a d-infinity flow algorithm (ArcGIS version uses D8).
      - Includes a more accurate LS factor.
      - Outputs are now summarized by polygon rather than rasterized polygons.
        Users can view results directly as a table rather than sampling a
        GIS raster.
  - *new* Wind Energy:
      - A new offshore wind energy model.  This is a standalone-only model
        available under the windows start menu.
  - *new* Recreation Alpha:
      - This is a working demo of our soon to be released future land and near
        shore recreation model.  The model itself is incomplete and should only
        be used as a demo or by NatCap partners that know what they're doing.
  - *new* Habitat Risk Assessment 3.0 Alpha:
      - This is a working demo of our soon to be released 3.0 version of habitat
        risk assessment.  The model itself is incomplete and should only
        be used as a demo or by NatCap partners that know what they're doing.
        Users that need to use the habitat risk assessment should use the
        ArcGIS version of this model.

  - Improvements to the InVEST 2.x ArcGIS-based toolset:
      - Bug fixes to the ArcGIS based Coastal Protection toolset.

  - Removed support for the ArcGIS invest_VERSION.mxd map.  We expect to
    transition the InVEST toolset exclusive standalone tools in a few months.  In
    preparation of this we are starting to deprecate parts of our old ArcGIS
    toolset including this ArcMap document.  The InVEST ArcToolbox is still
    available in C:\InVEST_2_5_0\invest_250.tbx.

  - Known issues:

    - The InVEST 3.0 standalones generate open source GeoTiffs as
      outputs rather than the proprietary ESRI Grid format.  ArcGIS 9.3.1
      occasionally displays these rasters incorrectly.  We have found
      that these layers can be visualized in ArcGIS 9.3.1 by following
      convoluted steps: Right Click on the layer and select Properties; click on
      the Symbology tab; select Stretch, agree to calculate a histogram (this will
      create an .aux file that Arc can use for visualization), click "Ok", remove
      the raster from the layer list, then add it back. As an alternative, we
      suggest using an open source GIS Desktop Tool like Quantum GIS or ArcGIS
      version 10.0 or greater.

   - The InVEST 3.0 carbon model will generate inaccurate sequestration results
     if the extents of the current and future maps don't align.  This will be
     fixed in InVEST 2.5.1; in the meanwhile a workaround is to clip both LULCs
     so they have identical overlaps.

   - A user reported an unstable run of InVEST 3.0 water yield.  We are not
     certain what is causing the issue, but we do have a fix that will go out
     in InVEST 2.5.1.

   - At the moment the InVEST standalones do not run on Windows XP.  This appears
     to be related to an incompatibility between Windows XP and GDAL, the an open
     source gis library we use to create and read GIS data.  At the moment we are
     uncertain if we will be able to fix this bug in future releases, but will
     pass along more information in the future.

2.4.5 (2013-02-01)
------------------
This is a minor release of InVEST that does not add any new models, but
does add additional functionality, stability, and increased performance to
many of the InVEST 3.0 standalones:

  - Pollination 3.0 Beta:
      - Greatly improved memory efficiency over previous versions of this model.
      - 3.0 Beta Pollination Biophysical and Valuation have been merged into a
        single tool, run through a unified user interface.
      - Slightly improved runtime through the use of newer core InVEST GIS libraries.
      - Optional ability to weight different species individually.  This feature
        adds a column to the Guilds table that allows the user to specify a
        relative weight for each species, which will be used before combining all
        species supply rasters.
      - Optional ability to aggregate pollinator abundances at specific points
        provided by an optional points shapefile input.
      - Bugfix: non-agricultural pixels are set to a value of 0.0 to indicate no
        value on the farm value output raster.
      - Bugfix: sup_val_<beename>_<scenario>.tif rasters are now saved to the
        intermediate folder inside the user's workspace instead of the output
        folder.
  - Carbon Biophysical 3.0 Beta:
        * Tweaked the user interface to require the user to
          provide a future LULC raster when the 'Calculate Sequestration' checkbox
          is checked.
        * Fixed a bug that restricted naming of harvest layers.  Harvest layers are
          now selected simply by taking the first available layer.
  - Better memory efficiency in hydropower model.
  - Better support for unicode filepaths in all 3.0 Beta user interfaces.
  - Improved state saving and retrieval when loading up previous-run parameters
    in all 3.0 Beta user interfaces.
  - All 3.0 Beta tools now report elapsed time on completion of a model.
  - All 3.0 Beta tools now provide disk space usage reports on completion of a
    model.
  - All 3.0 Beta tools now report arguments at the top of each logfile.
  - Biodiversity 3.0 Beta: The half-saturation constant is now allowed to be a
    positive floating-point number.
  - Timber 3.0 Beta: Validation has been added to the user interface for this
    tool for all tabular and shapefile inputs.
  - Fixed some typos in Equation 1 in the Finfish Aquaculture user's guide.
  - Fixed a bug where start menu items were not getting deleted during an InVEST
    uninstall.
  - Added a feature so that if the user selects to download datasets but the
    datasets don't successfully download the installation alerts the user and
    continues normally.
  - Fixed a typo with tau in aquaculture guide, originally said 0.8, really 0.08.

  - Improvements to the InVEST 2.x ArcGIS-based toolset:
      - Minor bugfix to Coastal Vulnerability, where an internal unit of
        measurements was off by a couple digits in the Fetch Calculator.
      - Minor fixes to various helper tools used in InVEST 2.x models.
      - Outputs for Hargreaves are now saved as geoTIFFs.
      - Thornwaite allows more flexible entering of hours of sunlight.

2.4.4 (2012-10-24)
------------------
- Fixes memory errors experienced by some users in the Carbon Valuation 3.0 Beta model.
- Minor improvements to logging in the InVEST User Interface
- Fixes an issue importing packages for some officially-unreleased InVEST models.

2.4.3 (2012-10-19)
------------------
- Fixed a minor issue with hydropower output vaulation rasters whose statistics were not pre-calculated.  This would cause the range in ArcGIS to show ther rasters at -3e38 to 3e38.
- The InVEST installer now saves a log of the installation process to InVEST_<version>\install_log.txt
- Fixed an issue with Carbon 3.0 where carbon output values were incorrectly calculated.
- Added a feature to Carbon 3.0 were total carbon stored and sequestered is output as part of the running log.
- Fixed an issue in Carbon 3.0 that would occur when users had text representations of floating point numbers in the carbon pool dbf input file.
- Added a feature to all InVEST 3.0 models to list disk usage before and after each run and in most cases report a low free space error if relevant.

2.4.2 (2012-10-15)
------------------
- Fixed an issue with the ArcMap document where the paths to default data were not saved as relative paths.  This caused the default data in the document to not be found by ArcGIS.
- Introduced some more memory-efficient processing for Biodiversity 3.0 Beta.  This fixes an out-of-memory issue encountered by some users when using very large raster datasets as inputs.

2.4.1 (2012-10-08)
------------------
- Fixed a compatibility issue with ArcGIS 9.3 where the ArcMap and ArcToolbox were unable to be opened by Arc 9.3.

2.4.0 (2012-10-05)
------------------
Changes in InVEST 2.4.0

General:

This is a major release which releases two additional beta versions of the
InVEST models in the InVEST 3.0 framework.  Additionally, this release
introduces start menu shortcuts for all available InVEST 3.0 beta models.
Existing InVEST 2.x models can still be found in the included Arc toolbox.

Existing InVEST models migrated to the 3.0 framework in this release
include:

- Biodiversity 3.0 Beta
    - Minor bug fixes and usability enhancements
    - Runtime decreased by a factor of 210
- Overlap Analysis 3.0 Beta
    - In most cases runtime decreased by at least a factor of 15
    - Minor bug fixes and usability enhancements
    - Split into two separate tools:
        * Overlap Analysis outputs rasters with individually-weighted pixels
        * Overlap Analysis: Management Zones produces a shapefile output.
    - Updated table format for input activity CSVs
    - Removed the "grid the seascape" step

Updates to ArcGIS models:

- Coastal vulnerability
    - Removed the "structures" option
    - Minor bug fixes and usability enhancements
- Coastal protection (erosion protection)
    - Incorporated economic valuation option
    - Minor bug fixes and usability enhancements

Additionally there are a handful of minor fixes and feature
enhancements:

- InVEST 3.0 Beta standalones (identified by a new InVEST icon) may be run
  from the Start Menu (on windows navigate to
  Start Menu -> All Programs -> InVEST 2.4.0
- Bug fixes for the calculation of raster statistics.
- InVEST 3.0 wave energy no longer requires an AOI for global runs, but
  encounters memory issues on machines with less than 4GB of RAM.  This
  is a known issue that will be fixed in a minor release.
- Minor fixes to several chapters in the user's guide.
- Minor bug fix to the 3.0 Carbon model: harvest maps are no longer required
  inputs.
- Other minor bug fixes and runtime performance tweaks in the 3.0 framework.
- Improved installer allows users to remove InVEST from the Windows Add/Remove
  programs menu.
- Fixed a visualization bug with wave energy where output rasters did not have the min/max/stdev calculations on them.  This made the default visualization in arc be a gray blob.

2.3.0 (2012-08-02)
------------------
Changes in InVEST 2.3.0

General:

This is a major release which releases several beta versions of the
InVEST models in the InVEST 3.0 framework.  These models run as
standalones, but a GIS platform is needed to edit and view the data
inputs and outputs.  Until InVEST 3.0 is released the original ArcGIS
based versions of these tools will remain the release.

Existing InVEST models migrated to the 3.0 framework in this release
include:

- Reservoir Hydropower Production 3.0 beta
    - Minor bug fixes.
- Finfish Aquaculture
    - Minor bug fixes and usability enhancements.
- Wave Energy 3.0 beta
    - Runtimes for non-global runs decreased by a factor of 7
    - Minor bugs in interpolation that exist in the 2.x model is fixed in
      3.0 beta.
- Crop Pollination 3.0 beta
    - Runtimes decreased by a factor of over 10,000

This release also includes the new models which only exist in the 3.0
framework:

- Marine Water Quality 3.0 alpha with a preliminary  user's guide.

InVEST models in the 3.0 framework from previous releases that now
have a standalone executable include:

- Managed Timber Production Model
- Carbon Storage and Sequestration

Additionally there are a handful of other minor fixes and feature
enhancements since the previous release:

- Minor bug fix to 2.x sedimentation model that now correctly
  calculates slope exponentials.
- Minor fixes to several chapters in the user's guide.
- The 3.0 version of the Carbon model now can value the price of carbon
  in metric tons of C or CO2.
- Other minor bug fixes and runtime performance tweaks in the 3.0 framework.

2.2.2 (2012-03-03)
------------------
Changes in InVEST 2.2.2

General:

This is a minor release which fixes the following defects:

-Fixed an issue with sediment retention model where large watersheds
 allowed loading per cell was incorrectly rounded to integer values.

-Fixed bug where changing the threshold didn't affect the retention output
 because function was incorrectly rounded to integer values.

-Added total water yield in meters cubed to to output table by watershed.

-Fixed bug where smaller than default (2000) resolutions threw an error about
 not being able to find the field in "unitynew".  With non-default resolution,
 "unitynew" was created without an attribute table, so one was created by
 force.

-Removed mention of beta state and ecoinformatics from header of software
 license.

-Modified overlap analysis toolbox so it reports an error directly in the
 toolbox if the workspace name is too long.

2.2.1 (2012-01-26)
------------------
Changes in InVEST 2.2.1

General:

This is a minor release which fixes the following defects:

-A variety of miscellaneous bugs were fixed that were causing crashes of the Coastal Protection model in Arc 9.3.
-Fixed an issue in the Pollination model that was looking for an InVEST1005 directory.
-The InVEST "models only" release had an entry for the InVEST 3.0 Beta tools, but was missing the underlying runtime.  This has been added to the models only 2.2.1 release at the cost of a larger installer.
-The default InVEST ArcMap document wouldn't open in ArcGIS 9.3.  It can now be opened by Arc 9.3 and above.
-Minor updates to the Coastal Protection user's guide.

2.2.0 (2011-12-22)
------------------
In this release we include updates to the habitat risk assessment
model, updates to Coastal Vulnerability Tier 0 (previously named
Coastal Protection), and a new tier 1 Coastal Vulnerability tool.
Additionally, we are releasing a beta version of our 3.0 platform that
includes the terrestrial timber and carbon models.

See the "Marine Models" and "InVEST 3.0 Beta" sections below for more details.

**Marine Models**

1. Marine Python Extension Check

   This tool has been updated to include extension requirements for the new
   Coastal Protection T1 model.  It also reflects changes to the Habitat Risk
   Assessment and Coastal Protection T0 models, as they no longer require the
   PythonWin extension.

2. Habitat Risk Assessment (HRA)

   This model has been updated and is now part of three-step toolset.  The
   first step is a new Ratings Survey Tool which eliminates the need for
   Microsoft Excel when users are providing habitat-stressor ratings.  This
   Survey Tool now allows users to up- and down-weight the importance of
   various criteria.  For step 2, a copy of the Grid the Seascape tool has been
   placed in the HRA toolset.  In the last step, users will run the HRA model
   which includes the following updates:

   - New habitat outputs classifying risk as low, medium, and high
   - Model run status updates (% complete) in the message window
   - Improved habitat risk plots embedded in the output HTML

3. Coastal Protection

   This module is now split into sub-models, each with two parts.  The first
   sub-model is Coastal Vulnerability (Tier 0) and the new addition is Coastal
   Protection (Tier 1).

   Coastal Vulnerability (T0)
   Step 1) Fetch Calculator - there are no updates to this tool.
   Step 2) Vulnerability Index

   - Wave Exposure: In this version of the model, we define wave exposure for
     sites facing the open ocean as the maximum of the weighted average of
     wave's power coming from the ocean or generated by local winds.  We
     weight wave power coming from each of the 16 equiangular sector by the
     percent of time that waves occur in that sector, and based on whether or
     not fetch in that sector exceeds 20km.  For sites that are sheltered, wave
     exposure is the average of wave power generated by the local storm winds
     weighted by the percent occurrence of those winds in each sector.  This
     new method takes into account the seasonality of wind and wave patterns
     (storm waves generally come from a preferential direction), and helps
     identify regions that are not exposed to powerful waves although they are
     open to the ocean (e.g. the leeside of islands).

   - Natural Habitats: The ranking is now computed using the rank of all
     natural habitats present in front of a segment, and we weight the lowest
     ranking habitat 50% more than all other habitats.  Also, rankings and
     protective distance information are to be provided by CSV file instead of
     Excel.  With this new method, shoreline segments that have more habitats
     than others will have a lower risk of inundation and/or erosion during
     storms.

   - Structures: The model has been updated to now incorporate the presence of
     structures by decreasing the ranking of shoreline segments that adjoin
     structures.

   Coastal Protection (T1) - This is a new model which plots the amount of
   sandy beach erosion or consolidated bed scour that backshore regions
   experience in the presence or absence of natural habitats.  It is composed
   of two steps: a Profile Generator and Nearshore Waves and Erosion.  It is
   recommended to run the Profile Generator before the Nearshore Waves and
   Erosion model.

   Step 1) Profile Generator:  This tool helps the user generate a 1-dimensional
   bathymetric and topographic profile perpendicular to the shoreline at the
   user-defined location.  This model provides plenty of guidance for building
   backshore profiles for beaches, marshes and mangroves.  It will help users
   modify bathymetry profiles that they already have, or can generate profiles
   for sandy beaches if the user has not bathymetric data.  Also, the model
   estimates and maps the location of natural habitats present in front of the
   region of interest.  Finally, it provides sample wave and wind data that
   can be later used in the Nearshore Waves and Erosion model, based on
   computed fetch values and default Wave Watch III data.

   Step 2) Nearshore Waves and Erosion: This model estimates profiles of beach
   erosion or values of rates of consolidated bed scour at a site as a function
   of the type of habitats present in the area of interest.  The model takes
   into account the protective effects of vegetation, coral and oyster reefs,
   and sand dunes.  It also shows the difference of protection provided when
   those habitats are present, degraded, or gone.

4. Aesthetic Quality

   This model no longer requires users to provide a projection for Overlap
   Analysis.  Instead, it uses the projection from the user-specified Area of
   Interest (AOI) polygon.  Additionally, the population estimates for this
   model have been fixed.

**InVEST 3.0 Beta**

The 2.2.0 release includes a preliminary version of our InVEST 3.0 beta
platform.  It is included as a toolset named "InVEST 3.0 Beta" in the
InVEST220.tbx.  It is currently only supported with ArcGIS 10.  To launch
an InVEST 3.0 beta tool, double click on the desired tool in the InVEST 3.0
toolset then click "Ok" on the Arc toolbox screen that opens. The InVEST 3.0
tool panel has inputs very similar to the InVEST 2.2.0 versions of the tools
with the following modifications:

InVEST 3.0 Carbon:
  * Fixes a minor bug in the 2.2 version that ignored floating point values
    in carbon pool inputs.
  * Separation of carbon model into a biophysical and valuation model.
  * Calculates carbon storage and sequestration at the minimum resolution of
    the input maps.
  * Runtime efficiency improved by an order of magnitude.
  * User interface streamlined including dynamic activation of inputs based
    on user preference, direct link to documentation, and recall of inputs
    based on user's previous run.

InVEST 3.0 Timber:
  * User interface streamlined including dynamic activation of inputs based
    on user preference, direct link to documentation, and recall of inputs
    based on user's previous run.


2.1.1 (2011-10-17)
------------------
Changes in InVEST 2.1.1

General:

This is a minor release which fixes the following defects:

-A truncation error was fixed on nutrient retention and sedimentation model that involved division by the number of cells in a watershed.  Now correctly calculates floating point division.
-Minor typos were fixed across the user's guide.


2.1 Beta (2011-05-11)
---------------------
Updates to InVEST Beta

InVEST 2.1 . Beta

Changes in InVEST 2.1

General:

1. InVEST versioning
We have altered our versioning scheme.  Integer changes will reflect major changes (e.g. the addition of marine models warranted moving from 1.x to 2.0).  An increment in the digit after the primary decimal indicates major new features (e.g the addition of a new model) or major revisions.  For example, this release is numbered InVEST 2.1 because two new models are included).  We will add another decimal to reflect minor feature revisions or bug fixes.  For example, InVEST 2.1.1 will likely be out soon as we are continually working to improve our tool.
2. HTML guide
With this release, we have migrated the entire InVEST users. guide to an HTML format.  The HTML version will output a pdf version for use off-line, printing, etc.


**MARINE MODELS**

1.Marine Python Extension Check

-This tool has been updated to allow users to select the marine models they intend to run.  Based on this selection, it will provide a summary of which Python and ArcGIS extensions are necessary and if the Python extensions have been successfully installed on the user.s machine.

2.Grid the Seascape (GS)

-This tool has been created to allow marine model users to generate an seascape analysis grid within a specified area of interest (AOI).

-It only requires an AOI and cell size (in meters) as inputs, and produces a polygon grid which can be used as inputs for the Habitat Risk Assessment and Overlap Analysis models.

3. Coastal Protection

- This is now a two-part model for assessing Coastal Vulnerability.  The first part is a tool for calculating fetch and the second maps the value of a Vulnerability Index, which differentiates areas with relatively high or low exposure to erosion and inundation during storms.

- The model has been updated to now incorporate coastal relief and the protective influence of up to eight natural habitat input layers.

- A global Wave Watch 3 dataset is also provided to allow users to quickly generate rankings for wind and wave exposure worldwide.

4. Habitat Risk Assessment (HRA)

This new model allows users to assess the risk posed to coastal and marine habitats by human activities and the potential consequences of exposure for the delivery of ecosystem services and biodiversity.  The HRA model is suited to screening the risk of current and future human activities in order to prioritize management strategies that best mitigate risk.

5. Overlap Analysis

This new model maps current human uses in and around the seascape and summarizes the relative importance of various regions for particular activities.  The model was designed to produce maps that can be used to identify marine and coastal areas that are most important for human use, in particular recreation and fisheries, but also other activities.

**FRESHWATER MODELS**

All Freshwater models now support ArcMap 10.


Sample data:

1. Bug fix for error in Water_Tables.mdb Biophysical table where many field values were shifted over one column relative to the correct field name.

2. Bug fix for incorrect units in erosivity layer.


Hydropower:

1.In Water Yield, new output tables have been added containing mean biophysical outputs (precipitation, actual and potential evapotranspiration, water yield)  for each watershed and sub-watershed.


Water Purification:

1. The Water Purification Threshold table now allows users to specify separate thresholds for nitrogen and phosphorus.   Field names thresh_n and thresh_p replace the old ann_load.

2. The Nutrient Retention output tables nutrient_watershed.dbf and nutrient_subwatershed.dbf now include a column for nutrient retention per watershed/sub-watershed.

3. In Nutrient Retention, some output file names have changed.

4. The user's guide has been updated to explain more accurately the inclusion of thresholds in the biophysical service estimates.


Sedimentation:

1. The Soil Loss output tables sediment_watershed.dbf and sediment_subwatershed.dbf now include a column for sediment retention per watershed/sub-watershed.

2. In Soil Loss, some output file names have changed.

3. The default input value for Slope Threshold is now 75.

4. The user's guide has been updated to explain more accurately the inclusion of thresholds in the biophysical service estimates.

5. Valuation: Bug fix where the present value was not being applied correctly.





2.0 Beta (2011-02-14)
---------------------
Changes in InVEST 2.0

InVEST 1.005 is a minor release with the following modification:

1. Aesthetic Quality

    This new model allows users to determine the locations from which new nearshore or offshore features can be seen.  It generates viewshed maps that can be used to identify the visual footprint of new offshore development.


2. Coastal Vulnerability

    This new model produces maps of coastal human populations and a coastal exposure to erosion and inundation index map.  These outputs can be used to understand the relative contributions of different variables to coastal exposure and to highlight the protective services offered by natural habitats.


3. Aquaculture

    This new model is used to evaluate how human activities (e.g., addition or removal of farms, changes in harvest management practices) and climate change (e.g., change in sea surface temperature) may affect the production and economic value of aquacultured Atlantic salmon.


4. Wave Energy

    This new model provides spatially explicit information, showing potential areas for siting Wave Energy conversion (WEC) facilities with the greatest energy production and value.  This site- and device-specific information for the WEC facilities can then be used to identify and quantify potential trade-offs that may arise when siting WEC facilities.


5. Avoided Reservoir Sedimentation

    - The name of this model has been changed to the Sediment Retention model.

    - We have added a water quality valuation model for sediment retention. The user now has the option to select avoided dredge cost analysis, avoided water treatment cost analysis or both.  The water quality valuation approach is the same as that used in the Water Purification: Nutrient Retention model.

    - The threshold information for allowed sediment loads (TMDL, dead volume, etc.) are now input in a stand alone table instead of being included in the valuation table. This adjusts the biophysical service output for any social allowance of pollution. Previously, the adjustment was only done in the valuation model.

    - The watersheds and sub-watershed layers are now input as shapefiles instead of rasters.

    - Final outputs are now aggregated to the sub-basin scale. The user must input a sub-basin shapefile. We provide the Hydro 1K dataset as a starting option. See users guide for changes to many file output names.

    - Users are strongly advised not to interpret pixel-scale outputs for hydrological understanding or decision-making of any kind. Pixel outputs should only be used for calibration/validation or model checking.


6. Hydropower Production

    - The watersheds and sub-watershed layers are now input as shapefiles instead of rasters.

    - Final outputs are now aggregated to the sub-basin scale. The user must input a sub-basin shapefile. We provide the Hydro 1K dataset as a starting option. See users guide for changes to many file output names.

    - Users are strongly advised not to interpret pixel-scale outputs for hydrological understanding or decision-making of any kind. Pixel outputs should only be used for calibration/validation or model checking.

    - The calibration constant for each watershed is now input in a stand-alone table instead of being included in the valuation table. This makes running the water scarcity model simpler.


7. Water Purification: Nutrient Retention

    - The threshold information for allowed pollutant levels (TMDL, etc.) are now input in a stand alone table instead of being included in the valuation table. This adjusts the biophysical service output for any social allowance of pollution. Previously, the adjustment was only done in the valuation model.

    - The watersheds and sub-watershed layers are now input as shapefiles instead of rasters.

    - Final outputs are now aggregated to the sub-basin scale. The user must input a sub-basin shapefile. We provide the Hydro 1K dataset as a starting option. See users guide for changes to many file output names.

    - Users are strongly advised not to interpret pixel-scale outputs for hydrological understanding or decision-making of any kind. Pixel outputs should only be used for calibration/validation or model checking.


8. Carbon Storage and Sequestration

    The model now outputs an aggregate sum of the carbon storage.


9. Habitat Quality and Rarity

    This model had an error while running ReclassByACII if the land cover codes were not sorted alphabetically.  This has now been corrected and it sorts the reclass file before running the reclassification

    The model now outputs an aggregate sum of the habitat quality.

10. Pollination

    In this version, the pollination model accepts an additional parameter which indicated the proportion of a crops yield that is attributed to wild pollinators.<|MERGE_RESOLUTION|>--- conflicted
+++ resolved
@@ -41,18 +41,15 @@
     * Fixed a bug in the CLI where ``invest getspec --json`` failed on
       non-json-serializable objects such as ``pint.Unit``.
       https://github.com/natcap/invest/issues/1280
-<<<<<<< HEAD
     * A new directory at `./doc/decision-records` has been created for
       "Architecture/Any Decision Records", which will serve as a record of
       nontrivial decisions that were made to InVEST and why.  This is
       intended for reference by our science and software teams, and also by
       the community at large when inquiring about a nontrivial change.
       https://github.com/natcap/invest/issues/1079
-=======
     * Updated the package installation instructions in the API docs for clarity
       and also to highlight the ease of installation through ``conda-forge``.
       https://github.com/natcap/invest/issues/1256
->>>>>>> 061b25bf
 * Workbench
     * Fixed a bug where sampledata downloads failed silently (and progress bar
       became innacurate) if the Workbench did not have write permission to
