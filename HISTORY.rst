..
  Changes should be grouped for readability.

  InVEST model names:
  - Annual Water Yield
  - Carbon Storage and Sequestration
  - Coastal Blue Carbon
  - Coastal Vulnerability
  - Crop Pollination
  - Crop Production
  - DelineateIt
  - Forest Carbon Edge Effects
  - Globio
  - Habitat Quality
  - HRA
  - NDR
  - RouteDEM
  - Scenario Generator
  - Scenic Quality
  - SDR
  - Seasonal Water Yield
  - Urban Cooling
  - Urban Flood Risk
  - Urban Nature Access
  - Urban Stormwater Retention
  - Wave Energy
  - Wind Energy
  - Visitation: Recreation and Tourism

  Workbench fixes/enhancements:
  - Workbench

  Everything else:
  - General

.. :changelog:

Unreleased Changes
------------------
* General
    * Fixed a bug in the CLI where ``invest getspec --json`` failed on
      non-json-serializable objects such as ``pint.Unit``.
      https://github.com/natcap/invest/issues/1280
    * Updated the package installation instructions in the API docs for clarity
      and also to highlight the ease of installation through ``conda-forge``.
      https://github.com/natcap/invest/issues/1256
    * ``utils.build_lookup_from_csv`` has been deprecated and its functionality
      has been merged into ``utils.read_csv_to_dataframe``
      (`#1319 <https://github.com/natcap/invest/issues/1319>`_),
      (`#1327 <https://github.com/natcap/invest/issues/1327>`_)
* Workbench
    * Fixed a bug where sampledata downloads failed silently (and progress bar
      became innacurate) if the Workbench did not have write permission to
      the download location. https://github.com/natcap/invest/issues/1070
    * The workbench app is now distributed with a valid code signature
      (`#727 <https://github.com/natcap/invest/issues/727>`_)
    * Changing the language setting will now cause the app to relaunch
      (`#1168 <https://github.com/natcap/invest/issues/1168>`_)
<<<<<<< HEAD
* Coastal Blue Carbon
    * Added valuation for the transition table, raising a validation error if
      unexpected values are encoutnered.
      (`#729 <https://github.com/natcap/invest/issues/729>`_)
=======
    * Closing the main window will now close any user's guide windows that are
      open. Fixed a bug where the app could not be reopened after closing.
      (`#1258 <https://github.com/natcap/invest/issues/1258>`_)
    * Middle clicking an InVEST model tab was opening a blank window. Now
      middle clicking will close that tab as expected.
      (`#1261 <https://github.com/natcap/invest/issues/1261>`_)
>>>>>>> 6db22561
* Forest Carbon
    * The biophysical table is now case-insensitive.
* HRA
    * Fixed a bug in HRA where the model would error when all exposure and
      consequence criteria were skipped for a single habitat. The model now
      correctly handles this case. https://github.com/natcap/invest/issues/1250
    * Tables in the .xls format are no longer supported. This format was
      deprecated by ``pandas``. (`#1271 <https://github.com/natcap/invest/issues/1271>`_)
* Pollination
    * Several exceptions have been tidied up so that only fieldnames are
      printed instead of the python data structures representing the whole
      table.  https://github.com/natcap/invest/issues/1283
* RouteDEM
    * RouteDEM now allows the user to calculate Strahler Stream Orders, which
      will be written to a new vector in the user's workspace. This stream
      order vector is dependent on the user's Threshold Flow Accumulation value
      and is only available for the D8 routing model.
      https://github.com/natcap/invest/issues/884
    * RouteDEM now allows the user to create a vector of subwatersheds, which
      are written to a new vector in the user's workspace.  This vector is
      dependent on the calculation of Strahler Stream Orders and is only
      available for the D8 routing model. https://github.com/natcap/invest/issues/349
* Scenic Quality
    * The Scenic Quality model will now raise an error when it encounters a
      geometry that is not a simple Point.  This is in line with the user's
      guide chapter.  https://github.com/natcap/invest/issues/1245
    * The Scenic Quality model now supports both uppercase and lowercase
      fieldnames. Leading and trailing spaces are now also stripped for the
      user's convenience. https://github.com/natcap/invest/issues/1276
* SDR
    * Fixed an issue with sediment deposition progress logging that was
      causing the "percent complete" indicator to not progress linearly.
      https://github.com/natcap/invest/issues/1262
* Seasonal Water Yield
    * Fixed a bug where monthy quickflow nodata pixels were not being passed
      on to the total quickflow raster, which could result in negative values
      on the edges (`#1105 <https://github.com/natcap/invest/issues/1105>`_)
    * Removed the GDAL cache size limit on this model, which means that, by
      default, the model will use up to 5% of installed memory.
      https://github.com/natcap/invest/issues/1320
    * Monthly quick flow nodata values will now be preserved instead of being
      set to 0. The old behavior was not well documented and caused some
      confusion when nodata pixels did not line up. It's safer not to fill in
      unknown data. (`#1317 <https://github.com/natcap/invest/issues/1317>`_)
    * Negative monthly quickflow values will now be set to 0. This is because
      very small negative values occasionally result from valid data, but they
      should be interpreted as 0.
      (`#1318 <https://github.com/natcap/invest/issues/1318>`_)
    * In the monthly quickflow calculation, QF_im will be set to 0 on any pixel
      where s_i / a_im > 100. This is done to avoid overflow errors when
      calculating edge cases where the result would round down to 0 anyway.
      (`#1318 <https://github.com/natcap/invest/issues/1318>`_)
* Urban Flood Risk
    * Fixed a bug where the model incorrectly raised an error if the
      biophysical table contained a row of all 0s.
      (`#1123 <https://github.com/natcap/invest/issues/1123>`_)
* Visitation: Recreation and Tourism
    * Fixed a bug where overlapping predictor polygons would be double-counted
      in ``polygon_area_coverage`` and ``polygon_percent_coverage`` calculations.
      (`#1310 <https://github.com/natcap/invest/issues/1310>`_)

3.13.0 (2023-03-17)
-------------------
* General
    * During builds of the InVEST documentation, the packages
      ``sphinx-rtd-theme`` and ``sphinx-reredirects`` will be pulled from
      conda-forge instead of PyPI.
      (`#1151 <https://github.com/natcap/invest/issues/1151>`_)
    * The ``invest`` command-line-interface no longer opens a graphical
      interface to InVEST. (`#755 <https://github.com/natcap/invest/issues/755>`_)
    * The classic InVEST user-interface has been removed in favor of the Workbench.
    * Replace the ``ARGS_SPEC`` with ``MODEL_SPEC`` which describes all model
      outputs as well as inputs in a structured format
      (`#596 <https://github.com/natcap/invest/issues/596>`_)
* Workbench
    * Added tooltips to the model tabs so that they can be identified even when
      several tabs are open (`#1071 <https://github.com/natcap/invest/issues/1088>`_)
    * Options' display names will now be shown in dropdown menus
      (`#1217 <https://github.com/natcap/invest/issues/1217>`_)
    * Represent boolean inputs with a toggle switch rather than radio buttons.
    * Includes local versions of the User Guide in English, Spanish, & Chinese.
      https://github.com/natcap/invest/issues/851
* DelineateIt
    * DelineateIt now uses ``pygeoprocessing.routing.extract_streams_d8`` for D8
      stream thresholding. https://github.com/natcap/invest/issues/1143
* Habitat Quality
    * The model now uses an euclidean distance implementation for decaying
      threat rasters both linearly and exponentially. Since InVEST 3.3.0 a
      convolution implementation has been used, which reflected how
      the density of a threat or surrounding threat pixels could have an
      even greater, cumulative impact and degradation over space. However, this
      was never properly documented in the User's Guide and is not the approach
      taken in the publication. The convolution implementation also produced
      degradation and quality outputs that were difficult to interpret.
    * There should be a noticeable runtime improvement from calculating
      euclidean distances vs convolutions.
* HRA
    * Fixed an issue where a cryptic exception was being thrown if the criteria
      table's sections were not spelled exactly as expected.  There is now a
      much more readable error if a section is obviously missing.  Leading and
      trailing whitespace is also now removed from all string fields in the
      criteria table, which should also help reduce the chance of errors.
      https://github.com/natcap/invest/issues/1191
* GLOBIO
    * Deprecated the GLOBIO model
      (`#1131 <https://github.com/natcap/invest/issues/1131>`_)
* RouteDEM
    * RouteDEM now uses ``pygeoprocessing.routing.extract_streams_d8`` for D8
      stream thresholding. https://github.com/natcap/invest/issues/1143
* Scenic Quality
    * Any points over nodata (and therefore excluded from the viewshed
      analysis) will now correctly have their FID reported in the logging.
      https://github.com/natcap/invest/issues/1188
    * Clarifying where the visual quality calculations' disk-based sorting
      cache should be located, which addresses an interesting crash experienced
      by some users on Windows. https://github.com/natcap/invest/issues/1189
* SDR
    * The ``ws_id`` field is no longer a required field in the watershed vector.
      https://github.com/natcap/invest/issues/1201
* Seasonal Water Yield
    * If a soil group raster contains any pixels that are not in the set of
      allowed soil groups (anything other than 1, 2, 3 or 4), a human readable
      exception will now be raised. https://github.com/natcap/invest/issues/1193
* Urban Nature Access
    * Added the Urban Nature Access model to InVEST. The model for urban
      nature access provides a measure of both the supply of urban nature
      and the demand for nature by the urban population, ultimately
      calculating the balance between supply and demand. See the corresponding
      User's Guide chapter for documentation.
* Visitation: Recreation and Tourism
    * Fixed a ``FutureWarning`` when reading in CSVs. This fix does not
      otherwise affect model behavior. https://github.com/natcap/invest/issues/1202


3.12.1 (2022-12-16)
-------------------
* General
    * Fixed a possible path traversal vulnerability when working with datastack
      archives.  This patches CVE-2007-4559, reported to us by Trellix.
      https://github.com/natcap/invest/issues/1113
    * Added Spanish and Chinese translations of user-facing text and an interface
      to switch languages in the workbench UI.
    * Updating descriptions for LULC about text and biophysical table for
      clarity in model specs. https://github.com/natcap/invest/issues/1077
* Workbench
    * Fixed a bug where the Workbench would become unresponsive during an
      InVEST model run if the model emitted a very high volume of log messages.
    * Fixed a bug where the Workbench could crash if there was too much
      standard error emitted from an invest model.
    * Added a new "Save as" dialog window to handle different save options, and
      allow the option to use relative paths in a JSON datastack
      (`#1088 <https://github.com/natcap/invest/issues/1088>`_)
    * Fixed a bug where uncaught exceptions in the React tree would result in
      a blank browser window.
      (`#1119 <https://github.com/natcap/invest/issues/1119>`_)
* Habitat Quality
    * All spatial inputs including the access vector and threat rasters are
      now reprojected to the ``lulc_cur_path`` raster. This fixes a bug where
      rasters with a different SRS would appear to not intersect the
      ``lulc_cur_path`` even if they did. (https://github.com/natcap/invest/issues/1093)
    * Paths in the threats table may now be either absolute or relative to the
      threats table.
* HRA
    * Fixed a regression relative to InVEST 3.9.0 outputs where spatial
      criteria vectors were being rasterized with the ``ALL_TOUCHED=TRUE``
      flag, leading to a perceived buffering of spatial criteria in certain
      cases.  In InVEST 3.9.0, these were rasterized with ``ALL_TOUCHED=FALSE``.
      https://github.com/natcap/invest/issues/1120
    * Fixed an issue with the results table, ``SUMMARY_STATISTICS.csv`` where
      the percentages of high, medium and low risk classifications were not
      correctly reported.
    * Added a column to the ``SUMMARY_STATISTICS.csv`` output table to also
      report the percentage of pixels within each subregion that have no risk
      classification (a risk classification of 0).
* Urban Stormwater Retention
    * Added validation to check that the input soil groups raster has an
      integer data type
* Urban Cooling
    * Updated the text for the ``building_intensity`` column in the biophysical
      table to clarify that the values of this column should be normalized
      relative to one another to be between 0 and 1.



3.12.0 (2022-08-31)
-------------------
* General
    * Update python packaging settings to exclude a few config files and the
      workbench from source distributions and wheels
    * Updating SDR test values due to an update in GDAL's mode resampling
      algorithm. See https://github.com/natcap/invest/issues/905
    * Updated our ``scipy`` requirement to fix a bug where invest crashed
      if a Windows user had a non-Latin character in their Windows username.
* Workbench
    * Fixed a bug where some model runs would not generate a new item
      in the list of recent runs.
    * Enhanced model input forms so that text boxes always show the
      rightmost end of the filepath when they overflow the box.
* Coastal Blue Carbon
    * Fixed a bug where using unaligned rasters in the preprocessor would cause
      an error.  The preprocessor will now correctly align input landcover
      rasters and determine transitions from the aligned rasters.
* Habitat Quality
    * Removed a warning about an undefined nodata value in threat rasters
      because it is okay for a threat raster to have an undefined nodata value.
* HRA
    * Fixed an issue with risk calculations where risk values would be much
      lower than they should be.  Risk values are now correctly calculated.
    * Fixed an issue with risk reclassifications where most pixels would end up
      classified as medium risk.
    * Added an input field to the model to indicate the number of overlapping
      stressors to use in risk reclassification calculations.  This input
      affects the numerical boundaries between high, medium and low risk
      classifications.
    * Various improvements to the model have resulted in a modest (~33%)
      speedup in runtime.
* Coastal Vulnerability
    * Fixed a bug where redundant vertices in the landmass polygon could
      raise an error during shore point creation.
* NDR
    * Added parameters to the sample data to support nitrogen calculations.
    * Effective retention calculations have been reworked so that the source
      code more closely matches the mathematical definition in the NDR User's
      Guide.  There should be no difference in outputs.
* SDR
    * We have made a significant update to the SDR model's outputs described
      here: https://github.com/natcap/peps/blob/main/pep-0010.md.

        * Legacy outputs ``sed_retention_index.tif`` and ``sed_retention.tif``
          have been removed from the model.
        * Two new output rasters have been added, specifically
            * ``avoided_export.tif``, indicating vegetation's contribution to
              reducing erosion on a pixel, as well as trapping of sediment
              originating upslope of the pixel, so that neither of these
              proceed downslope to enter a stream.
            * ``avoided_erosion.tif``, vegetation’s contribution to reducing
              erosion from a pixel.
        * The summary watersheds vector no longer includes the ``sed_retent``
          field and two fields have been added:

            * ``avoid_exp`` representing the sum of avoided export in the
              watershed.
            * ``avoid_eros`` representing the sum of avoided erosion in the
              watershed.
        * Sediment deposition, ``sed_deposition.tif``, has been clarified to
          indicate the sediment that erodes from a pixel goes into the next
          downstream pixel(s) where it is either trapped or exported.  This
          update removes a form of double-counting.
* Urban Flood Risk
    * Validation of the curve number table will now catch missing ``CN_*``
      columns and warn the user about the missing column.


3.11.0 (2022-05-24)
-------------------
* General
    * InVEST Workbench released! A new desktop interface for InVEST models.
    * Add support for python 3.10, and drop support for python 3.7.
    * Fixed a bug where the model window would fail to open when using the
      ``natcap.invest`` package with python 3.9.0 - 3.9.3.
    * ``spec_utils.ETO`` has been renamed to ``spec_utils.ET0`` (with a zero).
    * Updating the ``pyinstaller`` requirement to ``>=4.10`` to support the new
      ``universal2`` wheel architecture offered by ``scipy>=1.8.0``.
    * Now removing leading / trailing whitespaces from table input values as
      well as columns in most InVEST models.
    * Fixing a small bug where drag-and-drop events in the Qt UI were not being
      handled correctly and were being ignored by the UI.
    * Expose taskgraph logging level for the cli with
      ``--taskgraph-log-level``.
    * Fixed bug in validation of ``results_suffix`` so that special characters
      like path separators, etc, are not allowed.
    * Fixed a bug in validation where a warning about non-overlapping spatial
      layers was missing info about the offending bounding boxes.
    * Fixed an issue with usage logging that caused SSL errors to appear in the
      Qt interface logging window.
* Annual Water Yield
    * Fixed a bug where the model would error when the watersheds/subwatersheds
      input was in geopackage format.
* Crop Production
    * Fixed a bug in both crop production models where the model would error if
      an observed yield raster had no nodata value.
* Coastal Vulnerability
    * Fixed a bug that would cause an error if the user's bathymetry layer did
      not have a defined nodata value.  The user's bathymetry layer should now
      be correctly preprocessed with or without a nodata value.
* DelineateIt
    * Watersheds delineated with this tool will now always have a ``ws_id``
      column containing integer watershed IDs for easier use within the routed
      InVEST models.  Existing ``ws_id`` field values in the outlets vector
      will be overwritten if they are present.
* RouteDEM
    * Rename the arg ``calculate_downstream_distance`` to
      ``calculate_downslope_distance``. This is meant to clarify that it
      applies to pixels that are not part of a stream.
* SDR
    * Fixed an issue with SDR where ``f.tif`` might not be recalculated if the
      file is modified or deleted after execution.
    * Fixed an issue in ``sed_deposition.tif`` and ``f.tif`` where pixel values
      could have very small, negative values for ``r_i`` and ``f_i``.  These
      values are now clamped to 0.
    * Added basic type-checking for the ``lucode`` column of the biophysical
      table. This avoids cryptic numpy errors later in runtime.
* Seasonal Water Yield
    * Added an output to the model representing total annual precipitation.
    * Fixed an issue with the documentation for ET0 and Precip directories,
      where a module-specific informational string was being overridden by a
      default value.

3.10.2 (2022-02-08)
-------------------
* General
    * The minimum ``setuptools_scm`` version has been increased to 6.4.0 in
      order to bypass calling ``setup.py`` for version information.  The
      version of this project can now be retrieved by calling ``python -m
      setuptools_scm`` from the project root.
    * Fixed an issue where datastack archives would not include any spatial
      datasets that were linked to in CSV files.  This now works for all models
      except HRA.  If an HRA datastack archive is requested,
      ``NotImplementedError`` will be raised.  A fix for HRA is pending.
    * Pinned ``numpy`` versions in ``pyproject.toml`` to the lowest compatible
      version for each supported python version. This prevents issues when
      ``natcap.invest`` is used in an environment with a lower numpy version
      than it was built with (https://github.com/cython/cython/issues/4452).
* DelineateIt
    * When snapping points to streams, if a point is equally near to more than
      one stream pixel, it will now snap to the stream pixel with a higher
      flow accumulation value. Before, it would snap to the stream pixel
      encountered first in the raster (though this was not guaranteed).
* GLOBIO
    * Gaussian decay kernels are now always tiled, which should result in a
      minor improvement in model runtime when large decay distances are used.
* Habitat Quality:
    * Linear decay kernels are now always tiled, which should result in a minor
      improvement in model runtime, particularly with large decay distances.
* HRA
    * Fixed a bug with how a pandas dataframe was instantiated. This bug did
      not effect outputs though some might notice less trailing zeros in the
      ``SUMMARY_STATISTICS.csv`` output.
* NDR
    * Changed some model inputs and outputs to clarify that subsurface
      phosphorus is not modeled.

        * Removed the inputs ``subsurface_critical_length_p`` and
          ``subsurface_eff_p``
        * Removed the output ``sub_ndr_p.tif``. The model no longer calculates
          subsurface NDR for phosphorus.
        * Removed the output ``sub_load_p.tif``. All pixels in this raster were
          always 0, because the model assumed no subsurface phosphorus movement.
        * Renamed the output ``p_export.tif`` to ``p_surface_export.tif`` to
          clarify that it only models the surface export of phosphorus.
        * Renamed the output ``n_export.tif`` to ``n_total_export.tif`` to
          clarify that it is the total of surface and subsurface nitrogen export.
        * Added the new outputs ``n_surface_export.tif`` and
          ``n_subsurface_export.tif``, showing the surface and subsurface
          components of the total nitrogen export.
        * The aggregate vector output ``watershed_results_ndr.shp`` was changed to
          a geopackage ``watershed_results_ndr.gpkg``.
        * The aggregate vector fields were given more descriptive names, and
          updated corresponding to the changed raster outputs:

            * ``surf_p_ld`` was renamed to ``p_surface_load``
            * ``surf_n_ld`` was renamed to ``n_surface_load``
            * ``p_exp_tot`` was renamed to ``p_surface_export``
            * ``sub_n_ld`` was renamed to ``n_subsurface_load``
            * ``n_exp_tot`` was renamed to ``n_total_export``
            * Added a new field ``n_surface_export``, representing the sum of
              ``n_surface_export.tif``
            * Added a new field ``n_subsurface_export``, representing the sum
              of ``n_subsurface_export.tif``
            * Removed the field ``sub_p_ld``, since ``sub_load_p.tif`` was removed.
* Wind Energy
    * Fixed a bug where distance was masking by pixel distance instead of
      euclidean distance.
    * Renamed the foundation cost label and help info to reflect it is no
      longer measured in Millions of US dollars.
    * Fixed a bug where running valuation with TaskGraph in asynchronous mode
      would cause the model to error.

3.10.1 (2022-01-06)
-------------------
* Urban Stormwater Retention
    * Fixed a bug where this model's sample data was not available via the
      Windows installer.


3.10.0 (2022-01-04)
-------------------
* General
    * Add a ``--language`` argument to the command-line interface, which will
      translate model names, specs, and validation messages.
    * Accept a ``language`` query parameter at the UI server endpoints, which
      will translate model names, specs, and validation messages.
    * Added ``invest serve`` entry-point to the CLI. This launches a Flask app
      and server on the localhost, to support the workbench.
    * Major updates to each model's ``ARGS_SPEC`` (and some related validation)
      to facilitate re-use & display in the Workbench and User's Guide.
    * Standardized and de-duplicated text in ``ARGS_SPEC`` ``about`` and
      ``name`` strings.
    * Update to FontAwesome 5 icons in the QT interface.
    * In response to the deprecation of ``setup.py``-based commands in Python
      3.10, the recommended way to build python distributions of
      ``natcap.invest`` is now with the ``build`` package, and installation
      should be done via ``pip``.  The ``README`` has been updated to reflect
      this change, and this should only be noticeable for those installing
      ``natcap.invest`` from source.
    * A bug has been fixed in ``make install`` so that now the current version
      of ``natcap.invest`` is built and installed.  The former (buggy) version
      of ``make install`` would install whatever the latest version was in your
      ``dist`` folder.
    * Updating the ``taskgraph`` requirement to ``0.11.0`` to resolve an issue
      where modifying a file within a roughly 2-second window would fool
      ``taskgraph`` into believing that the file had not been modified.
    * Fixed a bug where some input rasters with NaN nodata values would go
      undetected as nodata and yield unexpected behavior.
* Annual Water Yield
    * Renamed the Windows start menu shortcut from "Water Yield" to
      "Annual Water Yield".
* Coastal Vulnerability
    * Fixed bug where shore points were created on interior landmass holes
      (i.e. lakes).
    * Added feature to accept raster (in addition to vector) habitat layers.
    * Changed one intermediate output (geomorphology) from SHP to GPKG.
    * Fixed bug where output vectors had coordinates with an unnecessary
      z-dimension. Output vectors now have 2D geometry.
* Crop Pollination
    * Renamed the Windows start menu shortcut from "Pollination" to
      "Crop Pollination".
* Fisheries and Fisheries HST
    * The Fisheries models were deprecated due to lack of use,
      lack of scientific support staff, and maintenance costs.
* Finfish
    * The Finfish model was deprecated due to lack of use,
      lack of scientific support staff, and maintenance costs.
* Habitat Quality
    * Changed how Habitat Rarity outputs are calculated to be less confusing.
      Values now represent a 0 to 1 index where before there could be
      negative values. Now values of 0 indicate current/future LULC not
      represented in baseline LULC; values 0 to 0.5 indicate more
      abundance in current/future LULC and therefore less rarity; values
      of 0.5 indicate same abundance between baseline and current/future
      LULC; values 0.5 to 1 indicate less abundance in current/future LULC
      and therefore higher rarity.
* NDR
    * Added a new raster to the model's workspace,
      ``intermediate_outputs/what_drains_to_stream[suffix].tif``.  This raster
      has pixel values of 1 where DEM pixels flow to an identified stream, and
      0 where they do not.
* Scenario Generator
    * Changed an args key from ``replacment_lucode`` to ``replacement_lucode``.
* Scenic Quality
    * Simplify the ``valuation_function`` arg options. The options are now:
      ``linear``, ``logarithmic``, ``exponential``. The names displayed in the
      UI dropdown will stay the same as before. Datastacks or scripts will need
      to be updated to use the new option values.
    * Renamed the model title from
      "Unobstructed Views: Scenic Quality Provision" to "Scenic Quality".
* SDR
    * Added a new raster to the model's workspace,
      ``intermediate_outputs/what_drains_to_stream[suffix].tif``.  This raster
      has pixel values of 1 where DEM pixels flow to an identified stream, and
      0 where they do not.
* Urban Flood Risk:
    * Fixed broken documentation link in the user interface.
* Urban Stormwater Retention
    * Added this new model
* Visitation: Recreation and Tourism
    * Renamed the Windows start menu shortcut from "Recreation" to
      "Visitation: Recreation and Tourism".
* Wave Energy
    * Rename the ``analysis_area_path`` arg to ``analysis_area``, since it is
      not a path but an option string.
    * Simplify the ``analysis_area`` arg options. The options are now:
      ``westcoast``, ``eastcoast``, ``northsea4``, ``northsea10``,
      ``australia``, ``global``. The names displayed in the UI dropdown will
      stay the same as before. Datastacks and scripts will need to be updated
      to use the new option values.
* Wind Energy
    * No model inputs or outputs are measured in "millions of" currency units
      any more. Specifically:
    * The ``mw_coef_ac`` and ``mw_coef_dc`` values in the Global Wind Energy
      Parameters table were in millions of currency units per MW; now they
      should be provided in currency units per MW.
    * The ``infield_cable_cost``, ``cable_coef_ac``, and ``cable_coef_dc``
      values in the Global Wind Energy Parameters table were in millions of
      currency units per km; now they should be provided in currency units per km.
    * The ``turbine_cost`` value in the Turbine Parameters table was in
      millions of currency units; now it should be provided in currency units.
    * The ``foundation_cost`` parameter was in millions of currency units; now
      it should be provided in currency units.
    * The NPV output, formerly ``npv_US_millions.tif``, is now ``npv.tif``.
      It is now in currency units, not millions of currency units.

3.9.2 (2021-10-29)
------------------
* General:
    * Improving our binary build by including a data file needed for the
      ``charset-normalizer`` python package.  This eliminates a warning that
      was printed to stdout on Windows.
    * The Annual Water Yield model name is now standardized throughout InVEST.
      This model has been known in different contexts as Hydropower, Hydropower
      Water Yield, or Annual Water Yield. This name was chosen to emphasize
      that the model can be used for purposes other than hydropower (though the
      valuation component is hydropower-specific) and to highlight its
      difference from the Seasonal Water Yield model. The corresponding python
      module, formerly ``natcap.invest.hydropower.hydropower_water_yield``, is
      now ``natcap.invest.annual_water_yield``.
    * Minor changes to some other models' display names.
    * Update and expand on the instructions in the API docs for installing
      the ``natcap.invest`` package.
    * The InVEST binaries on Windows now no longer inspect the ``%PATH%``
      when looking for GDAL DLLs.  This fixes an issue where InVEST would not
      launch on computers where the ``%PATH%`` either contained other
      environment variables or was malformed.
    * invest processes announce their logfile path at a very high logging level
      that cannot be filtered out by the user.
    * JSON sample data parameter sets are now included in the complete sample
      data archives.
* Seasonal Water Yield
    * Fixed a bug in validation where providing the monthly alpha table would
      cause a "Spatial file <monthly alpha table> has no projection" error.
      The montly alpha table was mistakenly being validated as a spatial file.
* Crop Production Regression
    * Corrected a misspelled column name. The fertilization rate table column
      must now be named ``phosphorus_rate``, not ``phosphorous_rate``.
* Habitat Quality
    * Fixed a bug where optional input Allow Accessibility to Threats could
      not be passed as an empty string argument. Now handles falsey values.
* Urban Flood Risk
    * Fixed a bug where lucodes present in the LULC raster but missing from
      the biophysical table would either raise a cryptic IndexError or silently
      apply invalid curve numbers. Now a helpful ValueError is raised.

3.9.1 (2021-09-22)
------------------
* General:
    * Added error-handling for when ``pandas`` fails to decode a non-utf8
      encoded CSV.
    * Moved the sample data JSON files out of the root sample_data folder and
      into their respective model folders.
    * Updated documentation on installing InVEST from source.
    * Restructured API reference docs and removed outdated and redundant pages.
    * Include logger name in the logging format. This is helpful for the cython
      modules, which can't log module, function, or line number info.
    * Fixed a bug in makefile that prevented ``make env`` from working properly.
    * Fixed an issue with the InVEST application launching on Mac OS X 11
      "Big Sur".  When launching the InVEST ``.app`` bundle, the environment
      variable ``QT_MAC_WANTS_LAYER`` is defined.  If running InVEST through
      python, this environment variable may need to be defined by hand like
      so: ``QT_MAC_WANTS_LAYER=1 python -m natcap.invest``.  A warning will
      be raised if this environment variable is not present on mac.
    * Fixing an issue on Mac OS X where saving the InVEST application to a
      filepath containing spaces would prevent the application from launching.
    * Fixed an issue on Mac OS when certain models would loop indefinitely and
      never complete.  This was addressed by bumping the ``taskgraph``
      requirement version to ``0.10.3``
    * Allow Windows users to install for all users or current user. This allows
      non-admin users to install InVEST locally.
    * Fixed a bug where saving a datastack parameter set with relative paths
      would not convert Windows separators to linux style.
    * Provide a better validation error message when an overview '.ovr' file
      is input instead of a valid raster.
    * Removed internal references to ``TaskGraph``
      ``copy_duplicate_artifact`` calls in anticipation from that feature
      being removed from ``TaskGraph``. User facing changes include
      slightly faster initial runtimes for the Coastal Vulnerability,
      Coastal Blue Carbon, SDR, DelineateIt, and Seasonal Water Yield models.
      These models will no longer attempt to copy intermediate artifacts that
      could have been computed by previous runs.
    * Validation now returns a more helpful message when a spatial input has
      no projection defined.
    * Updated to pygeoprocessing 2.3.2
    * Added support for GDAL 3.3.1 and above
    * Added some logging to ``natcap.invest.utils._log_gdal_errors`` to aid in
      debugging some hard-to-reproduce GDAL logging errors that occasionally
      cause InVEST models to crash.  If GDAL calls ``_log_gdal_errors`` with an
      incorrect set of arguments, this is now logged.
    * Improved the reliability and consistency of log messages across the
      various ways that InVEST models can be run.  Running InVEST in
      ``--headless`` mode, for example, will now have the same logging behavior,
      including with exceptions, as the UI would produce.
    * The default log level for the CLI has been lowered from
      ``logging.CRITICAL`` to ``logging.ERROR``.  This ensures that exceptions
      should always be written to the correct logging streams.
* Carbon
    * Fixed a bug where, if rate change and discount rate were set to 0, the
      valuation results were in $/year rather than $, too small by a factor of
      ``lulc_fut_year - lulc_cur_year``.
    * Improved UI to indicate that Calendar Year inputs are only required for
      valuation, not also for sequestration.
    * Increasing the precision of ``numpy.sum`` from Float32 to Float64 when
      aggregating raster values for the HTML report.
* DelineateIt:
    * The DelineateIt UI has been updated so that the point-snapping options
      will always be interactive.
    * DelineateIt's point-snapping routine has been updated to snap
      ``MULTIPOINT`` geometries with 1 component point as well as primitive
      ``POINT`` geometries.  All other geometric types will not be snapped.
      When a geometry cannot be snapped, a log message is now recorded with the
      feature ID, the geometry type and the number of component geometries.
      Features with empty geometries are now also skipped.
* Fisheries Habitat Scenario Tool
    * Fixed divide-by-zero bug that was causing a RuntimeWarning in the logs.
      This bug did not affect the output.
* HRA
    * Fixed bugs that allowed zeros in DQ & Weight columns of criteria
      table to raise DivideByZero errors.
* NDR
    * Fixed a bug that allowed SDR to be calculated in areas that don't drain
      to any stream. Now all outputs that depend on distance to stream (
      ``d_dn``, ``dist_to_channel``, ``ic``, ``ndr_n``, ``ndr_p``,
      ``sub_ndr_n``, ``sub_ndr_p``, ``n_export``, ``p_export``) are only
      defined for pixels that drain to a stream. They have nodata everywhere
      else.
* Pollination
    * Updated so that the ``total_pollinator_abundance_[season].tif`` outputs
      are always created. Before, they weren't created if a farm vector was
      not supplied, even though they are independent.
* Recreation
    * Fixed some incorrectly formatted log and error messages
* Seasonal Water Yield
    * Fixed a bug where ``qf.tif`` outputs weren't properly masking nodata
      values and could show negative numbers.
* SDR
    * Fixed a bug in validation that did not warn against different coordinate
      systems (all SDR inputs must share a common coordinate system).
    * Fixed a bug that was incorrectly using a factor of 0.0986 rather than
      0.0896. This would have a minor effect on end-user results.
    * Changed how SDR thresholds its L factor to allow direct thresholding
      rather than based off of upstream area. Exposed this parameter as
      ``l_max`` in the ``args`` input and in the user interface.
    * Fixed a bug that allowed SDR to be calculated in areas that don't drain
      to any stream. Now all outputs that depend on distance to stream (
      ``d_dn``, ``d_dn_bare``, ``ic``, ``ic_bare``, ``sdr``, ``sdr_bare``,
      ``e_prime``, ``sed_retention``, ``sed_retention_index``,
      ``sed_deposition``, ``sed_export``) are only defined for pixels that
      drain to a stream. They have nodata everywhere else.
* Urban Flood Risk
    * Fixed a bug where a String ``Type`` column in the infrastructure vector
      would cause the aggregation step of the model to crash, even with the
      correct integer value in the column.
* Wind Energy
    * Raising ValueError when AOI does not intersect Wind Data points.

3.9.0 (2020-12-11)
------------------
* General:
    * Deprecating GDAL 2 and adding support for GDAL 3.
    * Adding function in utils.py to handle InVEST coordindate transformations.
    * Making InVEST compatible with Pygeoprocessing 2.0 by updating:
        * ``convolve_2d()`` keyword ``ignore_nodata`` to
          ``ignore_nodata_and_edges``.
        * ``get_raster_info()`` / ``get_vector_info()`` keyword ``projection``
          to ``projection_wkt``.
    * Improve consistency and context for error messages related to raster
      reclassification across models by using ``utils.reclassify_raster``.
    * Fixed bug that was causing a TypeError when certain input rasters had an
      undefined nodata value. Undefined nodata values should now work
      everywhere.
    * Include logging in python script generated from
      "Save to python script..." in the "Development" menu. Now logging
      messages from the model execution will show up when you run the script.
    * InVEST is now a 64-bit binary built against Python 3.7.
    * Adding Python 3.8 support for InVEST testing.
    * Add warning message to installer for 32-bit computers about installing
      64-bit software.
    * Stop running validation extra times when model inputs autofill, saving
      a small but noticeable amount of time in launching a model.
    * The number of files included in the python source distribution has been
      reduced to just those needed to install the python package and run tests.
    * Code-sign the macOS distribution, and switch to a DMG distribution format.
    * No longer include the HTML docs or HISTORY.rst in the macOS distribution.
    * Bumped the ``shapely`` requirements to ``>=1.7.1`` to address a library
      import issue on Mac OS Big Sur.
    * Fixing model local documentation links for Windows and Mac binaries.
    * The InVEST binary builds now launch on Mac OS 11 "Big Sur".  This was
      addressed by defining the ``QT_MAC_WANTS_LAYER`` environment variable.
    * Fixed the alphabetical ordering of Windows Start Menu shortcuts.
* Annual Water Yield:
    * Fixing bug that limited ``rsupply`` result when ``wyield_mn`` or
      ``consump_mn`` was 0.
* Coastal Blue Carbon
    * Refactor of Coastal Blue Carbon that implements TaskGraph for task
      management across the model and fixes a wide range of issues with the model
      that were returning incorrect results in all cases.
    * Corrected an issue with the model where available memory would be exhausted
      on a large number of timesteps.
    * In addition to the ``execute`` entrypoint, another entrypoint,
      ``execute_transition_analysis`` has been added that allows access to the
      transition analysis timeseries loop at a lower level.  This will enable
      users comfortable with python to provide spatially-explicit maps of
      accumulation rates, half lives and other parameters that can only be
      provided via tables to ``execute``.
    * Snapshot years and rasters, including the baseline year/raster, are now all
      provided via a table mapping snapshot years to the path to a raster on
      disk.  The baseline year is the earliest year of these.
    * The model's "initial" and "lulc lookup" and "transient" tables have been
      combined into a single "biophysical" table, indexed by LULC code/LULC class
      name, that includes all of the columns from all of these former tables.
    * The "analysis year" is now a required input that must be >= the final
      snapshot year in the snapshots CSV.
    * Litter can now accumulate at an annual rate if desired.
    * The model now produces many more files, which allows for greater
      flexibility in post-processing of model outputs.
* Coastal Vulnerability
    * 'shore_points_missing_geomorphology.gpkg' output file name now includes
      the suffix if any, and its one layer now is renamed from
      'missing_geomorphology' to be the same as the file name
      (including suffix).
    * Fixed a memory bug that occurred during shore point interpolation when
      dealing with very large landmass vectors.
* Delineateit
    * The layer in the 'preprocessed_geometries.gpkg' output is renamed from
      'verified_geometries' to be the same as the file name (including suffix).
    * The layer in the 'snapped_outlets.gpkg' output is renamed from
      'snapped' to be the same as the file name (including suffix).
    * The layer in the 'watersheds.gpkg' output has been renamed from
      'watersheds' to match the name of the vector file (including the suffix).
    * Added pour point detection option as an alternative to providing an
      outlet features vector.
* Finfish
    * Fixed a bug where the suffix input was not being used for output paths.
* Forest Carbon Edge Effect
    * Fixed a broken link to the local User's Guide
    * Fixed bug that was causing overflow errors to appear in the logs when
      running with the sample data.
    * Mask out nodata areas of the carbon map output. Now there should be no
      output data outside of the input LULC rasater area.
* GLOBIO
    * Fixing a bug with how the ``msa`` results were masked and operated on
      that could cause bad results in the ``msa`` outputs.
* Habitat Quality:
    * Refactor of Habitat Quality that implements TaskGraph
    * Threat files are now indicated in the Threat Table csv input under
      required columns: ``BASE_PATH``, ``CUR_PATH``, ``FUT_PATH``.
    * Threat and Sensitivity column names are now case-insensitive.
    * Sensitivity threat columns now match threat names from Threat Table
      exactly, without the need for ``L_``. ``L_`` prefix is deprecated.
    * Threat raster input folder has been removed.
    * Validation enhancements that check whether threat raster paths are valid.
    * HQ update to User's Guide.
    * Changing sample data to reflect Threat Table csv input changes and
      bumping revision.
    * More comprehensive testing for Habitat Quality and validation.
    * Checking if Threat raster values are between 0 and 1 range, raising
      ValueError if not. No longer snapping values less than 0 to 0 and greater
      than 1 to 1.
    * Fixing bug that was setting Threat raster values to 1 even if they were
      floats between 0 and 1.
    * Updating how threats are decayed across distance. Before, nodata edges
      were ignored causing values on the edges to maintain a higher threat
      value. Now, the decay does not ignore those nodata edges causing values
      on the edges to decay more quickly. The area of study should have
      adequate boundaries to account for these edge effects.
    * Update default half saturation value for sample data to 0.05 from 0.1.
* Seasonal Water Yield
    * Fixed a bug where precip or eto rasters of ``GDT_Float64`` with values
      greater than 32-bit would overflow to ``-inf``.
* SDR:
    * Fixing an issue where the LS factor should be capped to an upstream area
      of 333^2 m^2. In previous versions the LS factor was erroneously capped
      to "333" leading to high export spikes in some pixels.
    * Fixed an issue where sediment deposition progress logging was not
      progressing linearly.
    * Fixed a task dependency bug that in rare cases could cause failure.
* Urban Cooling
    * Split energy savings valuation and work productivity valuation into
      separate UI options.
* Urban Flood Risk
    * Changed output field names ``aff.bld`` and ``serv.blt`` to ``aff_bld``
      and ``serv_blt`` respectively to fix an issue where ArcGIS would not
      display properly.

3.8.9 (2020-09-15)
------------------
* Hydropower
    * Fixed bug that prevented validation from ever passing for this model.
      Validation will allow extra keys in addition to those in the ARGS_SPEC.
* Urban Flood Mitigation
    * Fixed incorrect calculation of total quickflow volume.

3.8.8 (2020-09-04)
------------------
* Coastal Vulnerability
    * Improved handling of invalid AOI geometries to avoid crashing and instead
      fix the geometry when possible and skip it otherwise.
    * Added validation check that shows a warning if the SLR vector is not
      a point or multipoint geometry.
* Urban Cooling
    * Energy units are now (correctly) expressed in kWh.  They were previously
      (incorrectly) expressed in kW.
    * Energy savings calculations now require that consumption is in units of
      kWh/degree C/m^2 for each building class.
    * Fixing an issue where blank values of the Cooling Coefficient weights
      (shade, albedo, ETI) would raise an error.  Now, a default value for the
      coefficient is assumed if any single value is left blank.
* HRA
    * Raise ValueError if habitat or stressor inputs are not projected.
    * Make sample data rating filepaths work on Mac. If not on Windows and a rating
      filepath isn't found, try replacing all backslashes with forward slashes.
* Seasonal Water Yield
    * Updated output file name from aggregated_results.shp to aggregated_results_swy.shp
      for consistency with NDR and SDR
* Datastack
    * Saved datastack archives now use helpful identifying names for spatial input folders
* Validation
    * Fixed bug that caused fields activated by a checkbox to make validation fail,
      even when the checkbox was unchecked.
* General
    * Input table column headers are now insensitive to leading/trailing whitespace in
      most places.
    * Modified the script that produces a conda environment file from InVEST's python
      requirements file so that it includes the ``conda-forge`` channel in the file
      itself.
* Recreation
    * Validate values in the type column of predictor tables early in execution. Raise
      a ValueError if a type value isn't valid (leading/trailing whitespace is okay).
* Validation
    * Set a 5-second timeout on validation functions that access a file. This will raise
      a warning and prevent validation from slowing down the UI too much.

3.8.7 (2020-07-17)
------------------
* General
    * Fixed an issue where some users would be unable to launch InVEST binaries
      on Windows.  This crash was due to a configuration issue in
      ``PySide2==5.15.0`` that will be fixed in a future release of PySide2.
* GLOBIO
    * Fix a bug that mishandled combining infrastructure data when only one
      infrastructure data was present.
* Urban Flood Risk
    * The output vector ``flood_risk_service.shp`` now includes a field,
      ``flood_vol`` that is the sum of the modeled flood volume (from
      ``Q_m3.tif``) within the AOI.
    * Fieldnames in ``flood_risk_service.shp`` have been updated to more
      closely match the variables they match as documented in the User's Guide
      chapter.  Specifically, ``serv_bld`` is now ``serv.blt`` and ``aff_bld``
      is now ``aff.bld``.
    * ``Q_mm.tif`` has been moved from the intermediate directory into the
      workspace.
    * Fixed a bug in the flood volume (``Q_m3.tif``) calculations that was
      producing incorrect values in all cases.
    * Fixed a bug where input rasters with nodata values of 0 were not handled
      properly.

3.8.6 (2020-07-03)
------------------
* Crop Production
    * Fixed critical bug in crop regression that caused incorrect yields in
      all cases.

3.8.5 (2020-06-26)
------------------
* General
    * Fix bug in ``utils.build_lookup_from_csv`` that was allowing
      ``key_field`` to be non unique and overwriting values.
    * Fix bug in ``utils.build_lookup_from_csv`` where trailing commas caused
      returned values to be malformed.
    * Add optional argument ``column_list`` to ``utils.build_lookup_from_csv``
      that takes a list of column names and only returns those in the
      dictionary.
    * Remove ``warn_if_missing`` argument from ``utils.build_lookup_from_csv``
      and warning by default.
* Scenic Quality
    * Fixing an issue in Scenic Quality where the creation of the weighted sum
      of visibility rasters could cause "Too Many Open Files" errors and/or
      ``MemoryError`` when the model is run with many viewpoints.
    * Progress logging has been added to several loops that may take a longer
      time when the model is run with thousands of points at a time.
    * A major part of the model's execution was optimized for speed,
      particularly when the model is run with many, many points.
* SDR:
    * Removed the unused parameter ``args['target_pixel_size']`` from the SDR
      ``execute`` docstring.
* Urban Flood Risk Mitigation
    * Fixed an issue where the output vector ``flood_risk_service.shp`` would
      only be created when the built infrastructure vector was provided.  Now,
      the ``flood_risk_service.shp`` vector is always created, but the fields
      created differ depending on whether the built infrastructure input is
      present during the model run.
    * Fixed an issue where the model would crash if an infrastructure geometry
      were invalid or absent.  Such features are now skipped.

3.8.4 (2020-06-05)
------------------
* General:
    * Advanced the ``Taskgraph`` version requirement to fix a bug where workspace
      directories created by InVEST versions <=3.8.0 could not be re-used by more
      recent InVEST versions.
* NDR:
    * The Start Menu shortcut on Windows and launcher label on Mac now have
      consistent labels for NDR: "NDR: Nutrient Delivery Ratio".
* SDR:
    * The Start Menu shortcut on Windows and launcher label on Mac now have
      consistent labels for SDR: "SDR: Sediment Delivery Ratio".

3.8.3 (2020-05-29)
------------------
* SDR
    * SDR's compiled core now defines its own ``SQRT2`` instead of relying on an
      available standard C library definition. This new definition helps to avoid
      some compiler issues on Windows.

3.8.2 (2020-05-15)
------------------
* InVEST's CSV encoding requirements are now described in the validation
  error message displayed when a CSV cannot be opened.

3.8.1 (2020-05-08)
------------------
* Fixed a compilation issue on Mac OS X Catalina.
* Fixed an issue with NDR's raster normalization function so that Float64
  nodata values are now correctly cast to Float32.  This issue was affecting
  the summary vector, where the ``surf_n``, ``sub_n`` and ``n_export_tot``
  columns would contain values of ``-inf``.
* Fixed minor bug in Coastal Vulnerability shore point creation. Also added a
  check to fail fast when zero shore points are found within the AOI.
* The Finfish Aquaculture model no longer generates histograms for
  uncertainty analysis due to issues with matplotlib that make InVEST
  unstable. See https://github.com/natcap/invest/issues/87 for more.
* Corrected the Urban Cooling Model's help text for the "Cooling Capacity
  Calculation Method" in the User Interface.
* Fixing an issue with SDR's ``LS`` calculations.  The ``x`` term is now
  the weighted mean of proportional flow from the current pixel into its
  neighbors.  Note that for ease of debugging, this has been implemented as a
  separate raster and is now included in ``RKLS`` calculations instead of in
  the ``LS`` calculations.
* Fixed a bug in validation where checking for spatial overlap would be skipped
  entirely in cases where optional model arguments were not used.
* Bumping the ``psutil`` dependency requirement to ``psutil>=5.6.6`` to address
  a double-free vulnerability documented in CVE-2019-18874.
* Adding a GitHub Actions workflow for building python wheels for Mac and Windows
  as well as a source distribution.
* Updating links in ``setup.py``, ``README.rst`` and ``README_PYTHON.rst`` to
  refer to the repository's new home on github.
* Binary builds for Windows and Mac OS X have been moved to GitHub Actions from
  AppVeyor.  All AppVeyor-specific configuration has been removed.
* Fixing an issue with the InVEST Makefile where ``make deploy`` was
  attempting to synchronize nonexistent sample data zipfiles with a storage
  bucket on GCP.  Sample data zipfiles are only built on Windows, and so
  ``make deploy`` will only attempt to upload them when running on Windows.
* Fixed a bug in CLI logging where logfiles created by the CLI were
  incompatible with the ``natcap.invest.datastack`` operation that
  allows the UI to load model arguments from logfiles.
* Added error-handling in Urban Flood Risk Mitigation to tell users to
  "Check that the Soil Group raster does not contain values other than
  (1, 2, 3, 4)" when a ``ValueError`` is raised from ``_lu_to_cn_op``.
* Updated the ``Makefile`` to use the new git location of the InVEST User's
  Guide repository at https://github.com/natcap/invest.users-guide
* Automated tests are now configured to use Github Actions for 32- and 64-bit
  build targets for Python 3.6 and 3.7 on Windows.  We are still using
  AppVeyor for our binary builds for the time being.
* Makefile has been updated to fetch the version string from ``git`` rather
  than ``hg``.  A mercurial client is still needed in order to clone the
  InVEST User's Guide.
* Removing Python 2 compatibility code such as ``future``, ``pyqt4``,
  ``basestring``, ``unicode``, ``six``, unicode casting, etc...
* Update api-docs conf file to mock sdr.sdr_core and to use updated unittest
  mock

3.8.0 (2020-02-07)
------------------
* Created a sub-directory for the sample data in the installation directory.
* Fixed minor bug in HRA that was duplicating the ``results_suffix`` in some
  output filenames.
* Updated the DelineateIt UI to improve the language around what the model
  should do when it encounters invalid geometry.  The default is now
  that it should skip invalid geometry.
* Updating how threat rasters are handled in Habitat Quality to address a few
  related and common usability issues for the model.  First, threat
  rasters are now aligned to the LULC instead of the intersection of the whole
  stack.  This means that the model now handles threat inputs that do not all
  completely overlap the LULC (they must all still be in the same projection).
  Second, nodata values in threat rasters are converted to a threat value of 0.
  Any threat pixel values other than 0 or nodata are interpreted as a threat
  value of 1.
* Updating the ``psutil`` requirement to avoid a possible import issue when
  building binaries under WINE.  Any version of ``psutil`` should work
  except for ``5.6.0``.
* InVEST sample data was re-organized to simply have one folder per model.
  New datastacks were added for SDR, NDR, Seasonal Water Yield,
  Annual Water Yield, DelineateIt, and Coastal Vulnerability.
* Fixed an issue with NDR where the model was not properly checking for the
  bounds of the raster, which could in some cases lead to exceptions being
  printed to the command-line.  The model now correctly checks for these
  raster boundaries.
* Habitat Risk Assessment model supports points and lines -- in addition to
  previously supported polygons and rasters -- for habitats or stressors.
* Updated raster percentile algorithms in Scenic Quality and Wave Energy
  models to use a more efficient and reliable raster percentile function
  from pygeoprocessing.
* InVEST is now compatible with pygeoprocessing 1.9.1.
* All InVEST models now have an ``ARGS_SPEC`` object that contains metadata
  about the model and describes the model's arguments.  Validation has been
  reimplemented across all models to use these ``ARGS_SPEC`` objects.
* The results suffix key for the Wave Energy and Wind Energy models has been
  renamed ``results_suffix`` (was previously ``suffix``).  This is for
  consistency across InVEST models.
* Speed and memory optimization of raster processing in the Recreation model.
* Removed a constraint in Coastal Vulnerability so the AOI polygon no longer
  needs to intersect the continental shelf contour line. So the AOI can now be
  used exclusively to delineate the coastal area of interest.
* Improved how Coastal Vulnerability calculates local wind-driven waves.
  This requires a new bathymetry raster input and implements equation 10
  of the User Guide. Also minor updates to fields in intermediate outputs,
  notably a 'shore_id' field is now the unique ID for joining tables and
  FIDs are no longer used.
* Added a status message to the UI if a datastack file fails to load,
  instead of staying silent.
* Correcting an issue with repository fetching in the InVEST ``Makefile``.
  Managed repositories will now be fetched and updated to the expected revision
  even if the repository already exists.
* Fixed the duplicate ``results_suffix`` input in Wave Energy UI.
* Added a human-friendly message on NDR model ``KeyError``.
* Adding a check to Annual Water Yield to ensure that the ``LULC_veg`` column
  has correct values.
* Improved how Seasonal Water Yield handles nodata values when processing
  floating-point precipitation and quickflow rasters.
* Add SDR feature to model sediment deposition across the landscape.
* Fixed an issue that would cause an exception if SDR landcover map was masked
  out if the original landcover map had no-nodata value defined.
* Fixed an issue in the SDR model that could cause reported result vector
  values to not correspond with known input vectors if the input watershed
  vector was not an ESRI Shapefile.
* Fixed issue in Seasonal Water Yield model that would cause an unhandled
  exception when input rasters had areas of a valid DEM but nodata in other
  input layers that overlap that dem.
* Fixed an issue in the NDR model that would cause an exception if the critical
  length of a landcover field was set to 0.
* Implemented PEP518-compatible build system definition in the file
  ``pyproject.toml``.  This should make it easier to install ``natcap.invest``
  from a source distribution.
* Fixed a ``TypeError`` issue in Seasonal Water Yield that would occur when
  the Land-Use/Land-Cover raster did not have a defined nodata value.  This
  case is now handled correctly.
* The binary build process for InVEST on Windows (which includes binaries
  based on PyInstaller and an NSIS Installer package) has been migrated
  to 32-bit Python 3.7.  The build itself is taking place on AppVeyor, and
  the configuration for this is contained within ``appveyor.yml``.
  Various python scripts involved in the distribution and release processes
  have been updated for compatibility with python 3.7 as a part of this
  migration.
* Fixed an ``IndexError`` issue in Wave Energy encountered in runs using
  the global wave energy dataset.  This error was the result of an incorrect
  spatial query of points and resulted in some wave energy points being
  double-counted.
* Fixed taskgraph-related issues with Habitat Risk Assessment where
  1) asynchronous mode was failing due to missing task dependencies and
  2) avoided recomputation was confounded by two tasks modifying the same files.
* Fixed an issue with Habitat Quality where the model was incorrectly
  expecting the sensitivity table to have a landcover code of 0.
* The InVEST CLI has been completely rebuilt to divide
  functionality into various topic-specific subcommands.  The various internal
  consumers of this API have been updated accordingly.  ``invest --help`` will
  contain details of the new interface.
* Updated the InVEST Launcher to list the human-readable model names rather
  than the internal model identifiers.
* Updated Coastal Vulnerability Model with significant speedups including
  ~40x speedup for geomorphology process and ~3x speedup for wind exposure process.
  Also saving an intermediate vector with wave energy values and a geomorphology
  vector with points that were assigned the ``geomorphology_fill_value``.
* Updated trove classifiers to indicate support for python versions 2.7, 3.6
  and 3.7.
* Updated all InVEST models to be compatible with a Python 2.7 or a Python 3.6
  environment. Also tested all models against GDAL versions 2.2.4 and 2.4.1.
* Fixed an issue with Habitat Quality where convolutions over threat rasters
  were not excluding nodata values, leading to incorrect outputs.  Nodata values
  are now handled correctly and excluded from the convolution entirely.
* Updated the subpackage ``natcap.invest.ui`` to work with python 3.6 and later
  and also to support the PySide2 bindings to Qt5.
* InVEST Coastal Blue Carbon model now writes out a net present value
  raster for the year of the current landcover, each transition year,
  and the final analysis year (if provided).
* Correcting an issue with InVEST Coastal Blue Carbon where incorrect
  configuration of a nodata value would result in ``-inf`` values in
  output rasters.  Now, any values without a defined reclassification
  rule that make it past validation will be written out as nodata.
* DelineateIt has been reimplemented using the latest version of
  pygeoprocessing (and the watershed delineation routine it provides) and now
  uses ``taskgraph`` for avoiding unnecessary recomputation.
* Fixed a bug in Recreation Model that was causing server-side code
  to execute twice for every client-side call.
* Fixed a bug in Recreation model that did not apply ``results_suffix`` to
  the monthly_table.csv output.
* Various fixes in Coastal Vulnerability Model. CSV output files now
  have FID column for joining to vector outputs. ``results_suffix`` can be
  used without triggering task re-execution. Raster processing maintains original
  resolution of the input raster so long as it is projected. Otherwise resamples
  to ``model_resolution``.
* Fixed a bug in Coastal Vulnerability model's task graph that sometimes
  caused an early task to re-execute when it should be deemed pre-calculated.
* Fixed a bug in the pollination model that would cause outputs to be all 0
  rasters if all the ``relative_abundance`` fields in the guild table were
  integers.
* Fixed a file cache flushing issue observed on Debian in
  ``utils.exponential_decay_kernel_raster`` that would cause an exponential
  kernel raster to contain random values rather than expected value.
* Added a new InVEST model: Urban Flood Risk Mitigation.
* Fixed an issue in the SDR model that would cause an unhandled exception
  if either the erosivity or erodibility raster had an undefined nodata value.
* Added a new InVEST model: Urban Cooling Model.

3.7.0 (2019-05-09)
------------------
* Refactoring Coastal Vulnerability (CV) model. CV now uses TaskGraph and
  Pygeoprocessing >=1.6.1. The model is now largely vector-based instead of
  raster-based. Fewer input datasets are required for the same functionality.
  Runtime in sycnhronous mode is similar to previous versions, but runtime can
  be reduced with multiprocessing. CV also supports avoided recomputation for
  successive runs in the same workspace, even if a different file suffix is
  used. Output vector files are in CSV and geopackage formats.
* Model User Interface 'Report an Issue' link points to our new
  community.naturalcapitalproject.org
* Correcting an issue with the Coastal Blue Carbon preprocessor where
  using misaligned landcover rasters would cause an exception to be raised.
* Correcting an issue with RouteDEM where runs of the tool with Flow Direction
  enabled would cause the tool to crash if ``n_workers > 0``.
* Correcting an issue with Habitat Quality's error checking where nodata values
  in landcover rasters were not being taken into account.
* Valuation is now an optional component of the InVEST Scenic Quality model.
* Fixing a bug in the percentiles algorithm used by Scenic Quality that
  would result in incorrect visual quality outputs.
* Carbon Model and Crop Production models no longer crash if user-input
  rasters do not have a nodata value defined. In this case these models
  treat all pixel values as valid data.
* Adding bitbucket pipelines and AppVeyor build configurations.
* Refactoring Recreation Model client to use taskgraph and the latest
  pygeoprocessing. Avoided re-computation from taskgraph means that
  successive model runs with the same AOI and gridding option can re-use PUD
  results and avoid server communication entirely. Successive runs with the
  same predictor data will re-use intermediate geoprocessing results.
  Multiprocessing offered by taskgraph means server-side PUD calculations
  and client-side predictor data processing can happen in parallel. Some
  output filenames have changed.
* Upgrading to SDR to use new PyGeoprocessing multiflow routing, DEM pit
  filling, contiguous stream extraction, and TaskGraph integration. This
  also includes a new TaskGraph feature that avoids recomputation by copying
  results from previous runs so long as the expected result would be
  identical. To use this feature, users must execute successive runs of SDR
  in the same workspace but use a different file suffix. This is useful when
  users need to do a parameter study or run scenarios with otherwise minor
  changes to inputs.
* Refactoring Habitat Risk Assessment (HRA) Model to use TaskGraph >= 0.8.2 and
  Pygeoprocessing >= 1.6.1. The HRA Proprocessor is removed and its previous
  functionality was simplified and merged into the HRA model itself.
  The model will no longer generate HTML plots and tables.
* Adding a software update notification button, dialog, and a link to the
  download page on the User Interface when a new InVEST version is available.
* Migrating the subversion sample and test data repositories to Git LFS
  repositories on BitBucket. Update the repository URL and fetch commands on
  Makefile accordingly.
* Fixing a bug in Habitat Quality UI where the absence of the required
  half_saturation_constant variable did not raise an exception.
* Adding encoding='utf-8-sig' to pandas.read_csv() to support
  utils.build_lookup_from_csv() to read CSV files encoded with UTF-8 BOM
  (byte-order mark) properly.

3.6.0 (2019-01-30)
------------------
* Correcting an issue with the InVEST Carbon Storage and Sequestration model
  where filepaths containing non-ASCII characters would cause the model's
  report generation to crash.  The output report is now a UTF-8 document.
* Refactoring RouteDEM to use taskgraph and the latest pygeoprocessing
  (``>=1.5.0``).  RouteDEM now fills hydrological sinks and users have the
  option to use either of the D8 or Multiple Flow Direction (MFD) routing
  algorithms.
* Adding a new input to the InVEST Settings window to allow users to customize
  the value that should be used for the ``n_workers`` parameter in
  taskgraph-enabled models.  This change involves removing the "Number of
  Parallel Workers" input from the model inputs pane for some models in
  favor of this new location.  The default value for this setting is ``-1``,
  indicating synchronous (non-threaded, non-multiprocessing) execution of
  tasks.
* Removing Scenario Generator: Rule-based model.
* Fixing a bug in Hydropower model where watershed aggregations would be incorrect
  if a watershed is partially covering nodata raster values. Nodata values are now
  ignored in zonal statistics. Numerical results change very slightly in the
  case where a watershed only includes a few nodata pixels.
* Adding TaskGraph functionality to GLOBIO model.
* Adding some TaskGraph functionality to Scenario Generator: Proximity.
* Fixing an issue with the InVEST Fisheries model that would prevent the model
  from batch-processing a directory of population tables.  The model will now
  process these files as expected.
* Reimplementing Crop Production models using taskgraph.
* Fixing an issue with Crop Production Regression's result_table.csv where the
  'production_modeled' and '<nutrient>_modeled' values calculated for each crop
  were done so using the same crop raster (e.g. wheat, soybean, and barley values
  were all based on soybean data).
* Hydropower subwatershed results now include all the same metrics as the
  watershed results, with the exception of economic valuation metrics.
* Reimplementing the Hydropower model using taskgraph.
* Reimplementing the Carbon model using taskgraph.
* Fixing an issue with Coastal Blue Carbon validation to allow column names to
  ignore case.
* Updating core carbon forest edge regression data coefficient to drop
  impossible negative coefficients.
* Fixing an issue with the Scenario Generator: Proximity model that would
  raise an exception if no AOI were passed in even though the AOI is optional.
* Removing Overlap Analysis and Overlap Analysis: Management Zones.
* Removing Habitat Suitability.
* Added comprehensive error checking to hydropower model to test for the VERY
  common errors of missing biophysical, demand, and valuation coefficients in
  their respective tables.
* Fixing an issue with Hydropower Water Yield ("Annual Water Yield") where
  valuation would never be triggered when running the model through the User
  Interface. And a related issue where the model would crash if a valuation table
  was provided but a demand table was not. The UI no longer validates that config.
* Fixing an issue with how logging is captured when a model is run through the
  InVEST User Interface.  Now, logging from any thread started by the executor
  thread will be written to the log file, which we expect to aid in debugging.
* Fixing an issue with Scenic Quality where viewpoints outside of the AOI
  were not being properly excluded.  Viewpoints are now excluded correctly.
* The crop production model has been refactored to drop the "aggregate ID"
  concept when summarizing results across an aggregate polygon. The model now
  uses the polygon FIDs internally and externally when producing the result
  summary table.
* Correcting the rating instructions in the criteria rating instructions on how
  the data quality (DQ) and weight should be rated in the HRA Preprocessor.
  A DQ score of 1 should represent better data quality whereas the score of 3 is
  worse data quality. A weight score of 1 is more important, whereas that of 3
  is less important.
* Fixing a case where a zero discount rate and rate of change in the carbon
  model would cause a divide by zero error.

3.5.0 (2018-08-14)
------------------
* Bumped pygeoprocessing requirement to ``pygeoprocessing>=1.2.3``.
* Bumped taskgraph requirement to ``taskgraph>=0.6.1``.
* Reimplemented the InVEST Scenic Quality model.  This new version removes the
  'population' and 'overlap' postprocessing steps, updates the available
  valuation functions and greatly improves the runtime and memory-efficiency of
  the model.  See the InVEST User's Guide chapter for more information.
* Updated Recreation server's database to include metadata from photos taken
  from 2005-2017 (previous range was 2005-2014). The new range is reflected
  in the UI.
* Fixed an issue with the InVEST binary build where binaries on Windows would
  crash with an error saying Python27.dll could not be loaded.
* Fixed an issue in the Rule-Based Scenario Generator UI where vector column
  names from override and constraint layers were not being loaded.  This bug
  caused the field 'UNKNOWN' to be passed to the model, causing an error.
* Fixed an issue with the InVEST UI (all models), where attempting to
  drag-and-drop a directory onto a model input would cause the application to
  crash.
* Coastal Vulnerability UI now specifies a number of reasonable defaults for
  some numeric inputs.
* Fixed an issue with the Fisheries UI where alpha and beta parameter inputs
  were incorrectly disabled for the Ricker recruitment function.
* InVEST now uses a Makefile to automate the build processes.  GNU Make is
  required to use the Makefile.  See ``README.rst`` for instructions on
  building InVEST.  This replaces the old ``pavement.py`` build entrypoint,
  which has been removed.
* Fixed an issue with the InVEST UI (all models), where attempting to
  drag-and-drop a directory onto a model input would cause the application to
  crash.
* Fixed an issue with Forest Carbon Edge Effect where the UI layer was always
  causing the model to run with only the aboveground carbon pool
* Added functionality to the InVEST UI so that ``Dropdown`` inputs can now map
  dropdown values to different output values.
* Fixed an issue in the Crop Production Percentile model that would treat the
  optional AOI vector field as a filename and crash on a run if it were empty.
* Fixing an issue in the Pollination Model that would cause occasional crashes
  due to a missing dependent task; it had previously been patched by setting
  taskgraph to operate in single thread mode. This restores multithreading
  in the pollination model.
* Fixed an issue in the water yield / hydropower model that would skip
  calculation of water demand tables when "water scarcity" was enabled.
* Fixed an issue in the model data of the crop production model where some
  crops were using incorrect climate bin rasters. Since the error was in the
  data and not the code, users will need to download the most recent version
  of InVEST's crop model data during the installation step to get the fix.

3.4.4 (2018-03-26)
------------------
* InVEST now requires GDAL 2.0.0 and has been tested up to GDAL 2.2.3. Any API users of InVEST will need to use GDAL version >= 2.0. When upgrading GDAL we noticed slight numerical differences in our test suite in both numerical raster differences, geometry transforms, and occasionally a single pixel difference when using `gdal.RasterizeLayer`. Each of these differences in the InVEST test suite is within a reasonable numerical tolerance and we have updated our regression test suite appropriately. Users comparing runs between previous versions of InVEST may also notice reasonable numerical differences between runs.
* Added a UI keyboard shortcut for showing documentation. On Mac OSX, this will be Command-?. On Windows, GNOME and KDE, this will be F1.
* Patching an issue in NDR that was using the nitrogen subsurface retention efficiency for both nitrogen and phosphorous.
* Fixed an issue with the Seasonal Water Yield model that incorrectly required a rain events table when the climate zone mode was in use.
* Fixed a broken link to local and online user documentation from the Seasonal Water Yield model from the model's user interface.

3.4.3 (2018-03-26)
------------------
* Fixed a critical issue in the carbon model UI that would incorrectly state the user needed a "REDD Priority Raster" when none was required.
* Fixed an issue in annual water yield model that required subwatersheds even though it is an optional field.
* Fixed an issue in wind energy UI that was incorrectly validating most of the inputs.

3.4.2 (2017-12-15)
------------------
* Fixed a cross-platform issue with the UI where logfiles could not be dropped onto UI windows.
* Model arguments loaded from logfiles are now cast to their correct literal value.  This addresses an issue where some models containing boolean inputs could not have their parameters loaded from logfiles.
* Fixed an issue where the Pollination Model's UI required a farm polygon. It should have been optional and now it is.
* Fixing an issue with the documentation and forums links on the InVEST model windows.  The links now correctly link to the documentation page or forums as needed.
* Fixing an issue with the ``FileSystemRunDialog`` where pressing the 'X' button in the corner of the window would close the window, but not reset its state.  The window's state is now reset whenever the window is closed (and the window cannot be closed when the model is running)

3.4.1 (2017-12-11)
------------------
* In the Coastal Blue Carbon model, the ``interest_rate`` parameter has been renamed to ``inflation_rate``.
* Fixed issues with sample parameter sets for InVEST Habitat Quality, Habitat Risk Assessment, Coastal Blue Carbon, and Coastal Blue Carbon Preprocessors.  All sample parameter sets now have the correct paths to the model's input files, and correctly note the name of the model that they apply to.
* Added better error checking to the SDR model for missing `ws_id` and invalid `ws_id` values such as `None` or some non-integer value. Also added tests for the `SDR` validation module.

3.4.0 (2017-12-03)
------------------
* Fixed an issue with most InVEST models where the suffix was not being reflected in the output filenames.  This was due to a bug in the InVEST UI, where the suffix args key was assumed to be ``'suffix'``.  Instances of ``InVESTModel`` now accept a keyword argument to defined the suffix args key.
* Fixed an issue/bug in Seasonal Water Yield that would occur when a user provided a datastack that had nodata values overlapping with valid DEM locations. Previously this would generate an NaN for various biophysical values at that pixel and cascade it downslope. Now any question of nodata on a valid DEM pixel is treated as "0". This will make serious visual artifacts on the output, but should help users pinpoint the source of bad data rather than crash.
* Refactored all but routing components of SDR to use PyGeoprocessing 0.5.0 and laid a consistent raster floating point type of 'float32'. This will cause numerically insignificant differences between older versions of SDR and this one. But differences are well within the tolerance of the overall error of the model and expected error rate of data. Advantages are smaller disk footprint per run, cleaner and more maintainable design, and a slight performance increase.
* Bug fixed in SDR that would align the output raster stack to match with the landcover pixel stack even though the rest of the rasters are scaled and clipped to the DEM.
* When loading parameters from a datastack, parameter set or logfile, the UI will check that the model that created the file being loaded matches the name of the model that is currently running.  If there is a mismatch, a dialog is presented for the user to confirm or cancel the loading of parameters. Logfiles from IUI (which do not have clearly-recorded modelname or InVEST version information) can still have their arguments parsed, but the resulting model name and InVEST version will be set to ``"UNKNOWN"``.
* Data Stack files (``*.invest.json``, ``*.invest.tar.gz``) can now be dragged and dropped on an InVEST model window, which will prompt the UI to load that parameter set.
* Spatial inputs to Coastal Blue Carbon are now aligned as part of the model. This resolves a longstanding issue with the model where inputs would need to perfectly overlap (even down to pixel indices), or else the model would yield strange results.
* The InVEST UI now contains a submenu for opening a recently-opened datastack.  This submenu is automatically populated with the 10 most recently-opened datastacks for the current model.
* Removed vendored ``natcap.invest.dbfpy`` subpackage.
* Removed deprecated ``natcap.invest.fileio`` module.
* Removed ``natcap.invest.iui`` UI subpackage in favor of a new UI framework found at ``natcap.invest.ui``. This new UI features a greatly improved API, good test coverage, support for Qt4 and Qt5, and includes updates to all InVEST models to support validation of model arguments from a python script, independent of the UI.
* Updated core model of seasonal water yield to allow for negative `L_avail`.
* Updated RouteDEM to allow for file suffixes, finer control over what DEM routing algorithms to run, and removal of the multiple stepped stream threshold classification.
* Redesign/refactor of pollination model. Long term bugs in the model are resolved, managed pollinators added, and many simplifications to the end user's experience.  The updated user's guide chapter is available here: http://data.naturalcapitalproject.org/nightly-build/invest-users-guide/html/croppollination.html
* Scenario Generator - Rule Based now has an optional input to define a seed.
  This input is used to seed the random shuffling of parcels that have equal
  priorities.
* InVEST on mac is now distributed as a single application bundle, allowing InVEST to run as expected on mac OSX Sierra.  Individual models are selected and launched from a new launcher window.
* The InVEST CLI now has a GUI model launcher:  ``$ invest launcher``
* Updated the Coastal Blue Carbon model to improve handling of blank lines in input CSV tables and improve memory efficiency of the current implementation.
* Improved the readability of a cryptic error message in Coastal Vulnerability that is normally raised when the depth threshold is too high or the exposure proportion is too low to detect any shoreline segments.
* Adding InVEST HTML documentation to the Mac disk image distribution.
* Upgrading dependency of PyGeoprocessing to 0.3.3.  This fixes a memory leak associated with any model that aggregates rasters over complicated overlapping polygons.
* Adding sample data to Blue Carbon model that were missing.
* Deprecating the InVEST Marine Water Quality model.  This also removes InVEST's dependancy on the pyamg package which has been removed from REQUIREMENTS.TXT.
* Deprecating the ArcGIS-based Coastal Protection model and ArcGIS-based data-preprocessing scripts.  The toolbox and scripts may still be found at https://bitbucket.org/natcap/invest.arcgis.
* Fixing an issue in the carbon edge effect model that caused output values in the shapefile to be rounded to the nearest integer.
* Fixing issue in SDR model that would occasionally cause users to see errors about field widths in the output shapefile generation.
* Updated the erodibility sample raster that ships with InVEST for the SDR model.  The old version was in US units, in this version we convert to SI units as the model requires, and clipped the raster to the extents of the other stack to save disk space.

3.3.3 (2017-02-06)
------------------
* Fixed an issue in the UI where the carbon model wouldn't accept negative numbers in the price increase of carbon.
* RouteDEM no longer produces a "tiled_dem.tif" file since that functionality is being deprecated in PyGeoprocessing.
* Fixing an issue in SDR where the optional drainage layer would not be used in most of the SDR biophysical calculations.
* Refactoring so water yield pixels with Kc and et0 equal to be 0 now yields a 0.0 value of water yield on that pixel rather than nodata.
* Light optimization refactor of wind energy model that improves runtimes in some cases by a factor of 2-3.
* Performance optimizations to HRA that improve runtimes by approximately 30%.
* Fixed a broken UI link to Seasonal Water Yield's user's guide.
* Fixed an issue with DelineateIT that caused ArcGIS users to see both the watershed and inverse watershed polygons when viewing the output of the tool.
* Upgrading dependency to PyGeoprocessing 0.3.2.
* Fixed an issue with SDR that caused the LS factor to be an order of magnitue too high in areas where the slope was greater than 9%.  In our sample case this caused sediment export estimates to be about 6% too high, but in cases where analyses are run over steep slopes the error would have been greater.
* ``paver check`` now warns if the ``PYTHONHOME`` environment variable is set.
* API docs now correctly reflect installation steps needed for python development headers on linux.
* Fixed a side effect in the InVEST user interface that would cause ``tempfile.tempdir`` to be set and then not be reset after a model run is finished.
* The InVEST user interface will now record GDAL/OGR log messages in the log messages window and in the logfile written to the workspace.
* Updated branding and usability of the InVEST installer for Windows, and the Mac Disk Image (.dmg).


3.3.2 (2016-10-17)
------------------
* Partial test coverage for HRA model.
* Full test coverage for Overlap Analysis model.
* Full test coverage for Finfish Aquaculture.
* Full test coverage for DelineateIT.
* Full test coverage for RouteDEM.
* Fixed an issue in Habitat Quality where an error in the sample table or malformed threat raster names would display a confusing message to the user.
* Full test coverage for scenario generator proximity model.
* Patching an issue in seasonal water yield that causes an int overflow error if the user provides a floating point landcover map and the nodata value is outside of the range of an int64.
* Full test coverage for the fisheries model.
* Patched an issue that would cause the Seasonal Water Edge model to crash when the curve number was 100.
* Patching a critical issue with forest carbon edge that would give incorrect results for edge distance effects.
* Patching a minor issue with forest carbon edge that would cause the model to crash if only one  interpolation point were selected.
* Full test coverage for pollination model.
* Removed "farms aggregation" functionality from the InVEST pollination model.
* Full test coverage for the marine water quality model.
* Full test coverage for GLOBIO model.
* Full test coverage for carbon forest edge model.
* Upgraded SciPy dependancy to 0.16.1.
* Patched bug in NDR that would cause a phosphorus density to be reported per pixel rather than total amount of phosporous in a pixel.
* Corrected an issue with the uses of buffers in the euclidean risk function of Habitat Risk Assessment.  (issue #3564)
* Complete code coverage tests for Habitat Quality model.
* Corrected an issue with the ``Fisheries_Inputs.csv`` sample table used by Overlap Analysis.  (issue #3548)
* Major modifications to Terrestrial Carbon model to include removing the harvested wood product pool, uncertainty analysis, and updated efficient raster calculations for performance.
* Fixed an issue in GLOBIO that would cause model runs to crash if the AOI marked as optional was not present.
* Removed the deprecated and incomplete Nearshore Wave and Erosion model (``natcap.invest.nearshore_wave_and_erosion``).
* Removed the deprecated Timber model (``natcap.invest.timber``).
* Fixed an issue where seasonal water yield would raise a divide by zero error if a watershed polygon didn't cover a valid data region.  Now sets aggregation quantity to zero and reports a warning in the log.
* ``natcap.invest.utils.build_file_registry`` now raises a ``ValueError`` if a path is not a string or list of strings.
* Fixed issues in NDR that would indicate invalid values were being processed during runtimes by skipping the invalid calculations in the first place rather than calculating them and discarding after the fact.
* Complete code coverage tests for NDR model.
* Minor (~10% speedup) performance improvements to NDR.
* Added functionality to recreation model so that the `monthly_table.csv` file now receives a file suffix if one is provided by the user.
* Fixed an issue in SDR where the m exponent was calculated incorrectly in many situations resulting in an error of about 1% in total export.
* Fixed an issue in SDR that reported runtime overflow errors during normal processing even though the model completed without other errors.

3.3.1 (2016-06-13)
------------------
* Refactored API documentation for readability, organization by relevant topics, and to allow docs to build on `invest.readthedocs.io <http://invest.readthedocs.io>`_,
* Installation of ``natcap.invest`` now requires ``natcap.versioner``.  If this is not available on the system at runtime, setuptools will make it available at runtime.
* InVEST Windows installer now includes HISTORY.rst as the changelog instead of the old ``InVEST_Updates_<version>`` files.
* Habitat suitability model is generalized and released as an API only accessible model.  It can be found at ``natcap.invest.habitat_suitability.execute``.  This model replaces the oyster habitat suitability model.
    * The refactor of this model requires an upgrade to ``numpy >= 1.11.0``.
* Fixed a crash in the InVEST CLI where calling ``invest`` without a parameter would raise an exception on linux-based systems.  (Issue `#3528 <https://bitbucket.org/natcap/invest/issues/3515>`_)
* Patched an issue in Seasonal Water Yield model where a nodata value in the landcover map that was equal to ``MAX_INT`` would cause an overflow error/crash.
* InVEST NSIS installer will now optionally install the Microsoft Visual C++ 2008 redistributable on Windows 7 or earlier.  This addresses a known issue on Windows 7 systems when importing GDAL binaries (Issue `#3515 <https://bitbucket.org/natcap/invest/issues/3515>`_).  Users opting to install this redistributable agree to abide by the terms and conditions therein.
* Removed the deprecated subpackage ``natcap.invest.optimization``.
* Updated the InVEST license to legally define the Natural Capital Project.
* Corrected an issue in Coastal Vulnerability where an output shapefile was being recreated for each row, and where field values were not being stored correctly.
* Updated Scenario Generator model to add basic testing, file registry support, PEP8 and PEP257 compliance, and to fix several bugs.
* Updated Crop Production model to add a simplified UI, faster runtime, and more testing.

3.3.0 (2016-03-14)
------------------
* Refactored Wind Energy model to use a CSV input for wind data instead of a Binary file.
* Redesigned InVEST recreation model for a single input streamlined interface, advanced analytics, and refactored outputs.  While the model is still based on "photo user days" old model runs are not backward compatable with the new model or interface. See the Recreation Model user's guide chapter for details.
    * The refactor of this model requires an upgrade to ``GDAL >=1.11.0 <2.0`` and ``numpy >= 1.10.2``.
* Removed nutrient retention (water purification) model from InVEST suite and replaced it with the nutrient delivery ratio (NDR) model.  NDR has been available in development relseases, but has now officially been added to the set of Windows Start Menu models and the "under development" tag in its users guide has been removed.  See the InVEST user's guide for details between the differences and advantages of NDR over the old nutrient model.
* Modified NDR by adding a required "Runoff Proxy" raster to the inputs.  This allows the model to vary the relative intensity of nutrient runoff based on varying precipitation variability.
* Fixed a bug in the Area Change rule of the Rule-Based Scenario Generator, where units were being converted incorrectly. (Issue `#3472 <https://bitbucket.org/natcap/invest/issues/3472>`_) Thanks to Fosco Vesely for this fix.
* InVEST Seasonal Water Yield model released.
* InVEST Forest Carbon Edge Effect model released.
* InVEST Scenario Generator: Proximity Based model released and renamed the previous "Scenario Generator" to "Scenario Generator: Rule Based".
* Implemented a blockwise exponential decay kernel generation function, which is now used in the Pollination and Habitat Quality models.
* GLOBIO now uses an intensification parameter and not a map to average all agriculture across the GLOBIO 8 and 9 classes.
* GLOBIO outputs modified so core outputs are in workspace and intermediate outputs are in a subdirectory called 'intermediate_outputs'.
* Fixed a crash with the NDR model that could occur if the DEM and landcover maps were different resolutions.
* Refactored all the InVEST model user interfaces so that Workspace defaults to the user's home "Documents" directory.
* Fixed an HRA bug where stessors with a buffer of zero were being buffered by 1 pixel
* HRA enhancement which creates a common raster to burn all input shapefiles onto, ensuring consistent alignment.
* Fixed an issue in SDR model where a landcover map that was smaller than the DEM would create extraneous "0" valued cells.
* New HRA feature which allows for "NA" values to be entered into the "Ratings" column for a habitat / stressor pair in the Criteria Ratings CSV. If ALL ratings are set to NA, the habitat / stressor will be treated as having no interaction. This means in the model, that there will be no overlap between the two sources. All rows parameters with an NA rating will not be used in calculating results.
* Refactored Coastal Blue Carbon model for greater speed, maintainability and clearer documentation.
* Habitat Quality bug fix when given land cover rasters with different pixel sizes than threat rasters. Model would use the wrong pixel distance for the convolution kernel.
* Light refactor of Timber model. Now using CSV input attribute file instead of DBF file.
* Fixed clipping bug in Wave Energy model that was not properly clipping polygons correctly. Found when using global data.
* Made the following changes / updates to the coastal vulnerability model:
    * Fixed a bug in the model where the geomorphology ranks were not always being used correctly.
    * Removed the HTML summary results output and replaced with a link to a dashboard that helps visualize and interpret CV results.
    * Added a point shapefile output: 'outputs/coastal_exposure.shp' that is a shapefile representation of the corresponding CSV table.
    * The model UI now requires the 'Relief' input. No longer optional.
    * CSV outputs and Shapefile outputs based on rasters now have x, y coorinates of the center of the pixel instead of top left of the pixel.
* Turning setuptools' zip_safe to False for consistency across the Natcap Namespace.
* GLOBIO no longer requires user to specify a keyfield in the AOI.
* New feature to GLOBIO to summarize MSA by AOI.
* New feature to GLOBIO to use a user defined MSA parameter table to do the MSA thresholds for infrastructure, connectivity, and landuse type
* Documentation to the GLOBIO code base including the large docstring for 'execute'.

3.2.0 (2015-05-31)
------------------
InVEST 3.2.0 is a major release with the addition of several experimental models and tools as well as an upgrade to the PyGeoprocessing core:

* Upgrade to PyGeoprocessing v0.3.0a1 for miscelaneous performance improvements to InVEST's core geoprocessing routines.
* An alpha unstable build of the InVEST crop production model is released with partial documentation and sample data.
* A beta build of the InVEST fisheries model is released with documentation and sample data.
* An alpha unstable build of the nutrient delivery ratio (NDR) model is available directly under InVEST's instalation directory at  ``invest-x86/invest_ndr.exe``; eventually this model will replace InVEST's current "Nutrient" model.  It is currently undocumented and unsupported but inputs are similar to that of InVEST's SDR model.
* An alpha unstable build of InVEST's implementation of GLOBIO is available directly under InVEST's instalation directory at ``invest-x86/invest_globio.exe``.  It is currently undocumented but sample data are provided.
* DelinateIT, a watershed delination tool based on PyGeoprocessing's d-infinity flow algorithm is released as a standalone tool in the InVEST repository with documentation and sample data.
* Miscelaneous performance patches and bug fixes.

3.1.3 (2015-04-23)
------------------
InVEST 3.1.3 is a hotfix release patching a memory blocking issue resolved in PyGeoprocessing version 0.2.1.  Users might have experienced slow runtimes on SDR or other routed models.

3.1.2 (2015-04-15)
------------------
InVEST 3.1.2 is a minor release patching issues mostly related to the freshwater routing models and signed GDAL Byte datasets.

* Patching an issue where some projections were not regognized and InVEST reported an UnprojectedError.
* Updates to logging that make it easier to capture logging messages when scripting InVEST.
* Shortened water yield user interface height so it doesn't waste whitespace.
* Update PyGeoprocessing dependency to version 0.2.0.
* Fixed an InVEST wide issue related to bugs stemming from the use of signed byte raster inputs that resulted in nonsensical outputs or KeyErrors.
* Minor performance updates to carbon model.
* Fixed an issue where DEMS with 32 bit ints and INT_MAX as the nodata value nodata value incorrectly treated the nodata value in the raster as a very large DEM value ultimately resulting in rasters that did not drain correctly and empty flow accumulation rasters.
* Fixed an issue where some reservoirs whose edges were clipped to the edge of the watershed created large plateaus with no drain except off the edge of the defined raster.  Added a second pass in the plateau drainage algorithm to test for these cases and drains them to an adjacent nodata area if they occur.
* Fixed an issue in the Fisheries model where the Results Suffix input was invariably initializing to an empty string.
* Fixed an issue in the Blue Carbon model that prevented the report from being generated in the outputs file.

3.1.1 (2015-03-13)
------------------
InVEST 3.1.1 is a major performance and memory bug patch to the InVEST toolsuite.  We recommend all users upgrade to this version.

* Fixed an issue surrounding reports of SDR or Nutrient model outputs of zero values, nodata holes, excessive runtimes, or out of memory errors.  Some of those problems happened to be related to interesting DEMs that would break the flat drainage algorithm we have inside RouteDEM that adjusted the heights of those regions to drain away from higher edges and toward lower edges, and then pass the height adjusted dem to the InVEST model to do all its model specific calculations.  Unfortunately this solution was not amenable to some degenerate DEM cases and we have now adjusted the algorithm to treat each plateau in the DEM as its own separate region that is processed independently from the other regions. This decreases memory use so we never effectively run out of memory at a minor hit to overall runtime.  We also now adjust the flow direction directly instead of adjust the dem itself.  This saves us from having to modify the DEM and potentially get it into a state where a drained plateau would be higher than its original pixel neighbors that used to drain into it.

There are side effects that result in sometimes large changes to un calibrated runs of SDR or nutrient.  These are related to slightly different flow directions across the landscape and a bug fix on the distance to stream calculation.

* InVEST geoprocessing now uses the PyGeoprocessing package (v0.1.4) rather than the built in functionality that used to be in InVEST.  This will not affect end users of InVEST but may be of interest to users who script InVEST calls who want a standalone Python processing package for raster stack math and hydrological routing.  The project is hosted at https://bitbucket.org/richpsharp/pygeoprocessing.

* Fixed an marine water quality issue where users could input AOIs that were unprojected, but output pixel sizes were specified in meters.  Really the output pixel size should be in the units of the polygon and are now specified as such.  Additionally an exception is raised if the pixel size is too small to generate a numerical solution that is no longer a deep scipy error.

* Added a suffix parameter to the timber and marine water quality models that append a user defined string to the output files; consistent with most of the other InVEST models.

* Fixed a user interface issue where sometimes the InVEST model run would not open a windows explorer to the user's workspace.  Instead it would open to C:\User[..]\My Documents.  This would often happen if there were spaces in the the workspace name or "/" characters in the path.

* Fixed an error across all InVEST models where a specific combination of rasters of different cell sizes and alignments and unsigned data types could create errors in internal interpolation of the raster stacks.  Often these would appear as 'KeyError: 0' across a variety of contexts.  Usually the '0' was an erroneous value introduced by a faulty interpolation scheme.

* Fixed a MemoryError that could occur in the pollination and habitat quality models when the the base landcover map was large and the biophysical properties table allowed the effect to be on the order of that map.  Now can use any raster or range values with only a minor hit to runtime performance.

* Fixed a serious bug in the plateau resolution algorithm that occurred on DEMs with large plateau areas greater than 10x10 in size.  The underlying 32 bit floating point value used to record small height offsets did not have a large enough precision to differentiate between some offsets thus creating an undefined flow direction and holes in the flow accumulation algorithm.

* Minor performance improvements in the routing core, in some cases decreasing runtimes by 30%.

* Fixed a minor issue in DEM resolution that occurred when a perfect plateau was encountered.  Rather that offset the height so the plateau would drain, it kept the plateau at the original height.  This occurred because the uphill offset was nonexistent so the algorithm assumed no plateau resolution was needed.  Perfect plateaus now drain correctly.  In practice this kind of DEM was encountered in areas with large bodies of water where the remote sensing algorithm would classify the center of a lake 1 meter higher than the rest of the lake.

* Fixed a serious routing issue where divergent flow directions were not getting accumulated 50% of the time. Related to a division speed optimization that fell back on C-style modulus which differs from Python.

* InVEST SDR model thresholded slopes in terms of radians, not percent thus clipping the slope tightly between 0.001 and 1%.  The model now only has a lower threshold of 0.00005% for the IC_0 factor, and no other thresholds.  We believe this was an artifact left over from an earlier design of the model.


* Fixed a potential memory inefficiency in Wave Energy Model when computing the percentile rasters. Implemented a new memory efficient percentile algorithm and updated the outputs to reflect the new open source framework of the model. Now outputting csv files that describe the ranges and meaning of the percentile raster outputs.

* Fixed a bug in Habitat Quality where the future output "quality_out_f.tif" was not reflecting the habitat value given in the sensitivity table for the specified landcover types.


3.1.0 (2014-11-19)
------------------
InVEST 3.1.0 (http://www.naturalcapitalproject.org/download.html) is a major software and science milestone that includes an overhauled sedimentation model, long awaited fixes to exponential decay routines in habitat quality and pollination, and a massive update to the underlying hydrological routing routines.  The updated sediment model, called SDR (sediment delivery ratio), is part of our continuing effort to improve the science and capabilities of the InVEST tool suite.  The SDR model inputs are backwards comparable with the InVEST 3.0.1 sediment model with two additional global calibration parameters and removed the need for the retention efficiency parameter in the biophysical table; most users can run SDR directly with the data they have prepared for previous versions.  The biophysical differences between the models are described in a section within the SDR user's guide and represent a superior representation of the hydrological connectivity of the watershed, biophysical parameters that are independent of cell size, and a more accurate representation of sediment retention on the landscape.  Other InVEST improvements to include standard bug fixes, performance improvements, and usability features which in part are described below:

* InVEST Sediment Model has been replaced with the InVEST Sediment Delivery Ratio model.  See the SDR user's guide chapter for the difference between the two.
* Fixed an issue in the pollination model where the exponential decay function decreased too quickly.
* Fixed an issue in the habitat quality model where the exponential decay function decreased too quickly and added back linear decay as an option.
* Fixed an InVEST wide issue where some input rasters that were signed bytes did not correctly map to their negative nodata values.
* Hydropower input rasters have been normalized to the LULC size so sampling error is the same for all the input watersheds.
* Adding a check to make sure that input biophysical parameters to the water yield model do not exceed invalid scientific ranges.
* Added a check on nutrient retention in case the upstream water yield was less than 1 so that the log value did not go negative.  In that case we clamp upstream water yield to 0.
* A KeyError issue in hydropower was resolved that occurred when the input rasters were at such a coarse resolution that at least one pixel was completely contained in each watershed.  Now a value of -9999 will be reported for watersheds that don't contain any valid data.
* An early version of the monthly water yield model that was erroneously included in was in the installer; it was removed in this version.
* Python scripts necessary for running the ArcGIS version of Coastal Protection were missing.  They've since been added back to the distribution.
* Raster calculations are now processed by raster block sizes.  Improvements in raster reads and writes.
* Fixed an issue in the routing core where some wide DEMs would cause out of memory errors.
* Scenario generator marked as stable.
* Fixed bug in HRA where raster extents of shapefiles were not properly encapsulating the whole AOI.
* Fixed bug in HRA where any number of habitats over 4 would compress the output plots. Now extends the figure so that all plots are correctly scaled.
* Fixed a bug in HRA where the AOI attribute 'name' could not be an int. Should now accept any type.
* Fixed bug in HRA which re-wrote the labels if it was run immediately without closing the UI.
* Fixed nodata masking bug in Water Yield when raster extents were less than that covered by the watershed.
* Removed hydropower calibration parameter form water yield model.
* Models that had suffixes used to only allow alphanumeric characters.  Now all suffix types are allowed.
* A bug in the core platform that would occasionally cause routing errors on irregularly pixel sized rasters was fixed.  This often had the effect that the user would see broken streams and/or nodata values scattered through sediment or nutrient results.
* Wind Energy:
        * Added new framework for valuation component. Can now input a yearly price table that spans the lifetime of the wind farm. Also if no price table is made, can specify a price for energy and an annual rate of change.
        * Added new memory efficient distance transform functionality
        * Added ability to leave out 'landing points' in 'grid connection points' input. If not landing points are found, it will calculate wind farm directly to grid point distances
* Error message added in Wave Energy if clip shape has no intersection
* Fixed an issue where the data type of the nodata value in a raster might be different than the values in the raster.  This was common in the case of 64 bit floating point values as nodata when the underlying raster was 32 bit.  Now nodata values are cast to the underlying types which improves the reliability of many of the InVEST models.


3.0.1 (2014-05-19)
------------------
* Blue Carbon model released.

* HRA UI now properly reflects that the Resolution of Analysis is in meters, not meters squared, and thus will be applied as a side length for a raster pixel.

* HRA now accepts CSVs for ratings scoring that are semicolon separated as well as comma separated.

* Fixed a minor bug in InVEST's geoprocessing aggregate core that now consistently outputs correct zonal stats from the underlying pixel level hydro outputs which affects the water yield, sediment, and nutrient models.

* Added compression to InVEST output geotiff files.  In most cases this reduces output disk usage by a factor of 5.

* Fixed an issue where CSVs in the sediment model weren't open in universal line read mode.

* Fixed an issue where approximating whether pixel edges were the same size was not doing an approximately equal function.

* Fixed an issue that made the CV model crash when the coastline computed from the landmass didn't align perfectly with that defined in the geomorphology layer.

* Fixed an issue in the CV model where the intensity of local wave exposure was very low, and yielded zero local wave power for the majority of coastal segments.

* Fixed an issue where the CV model crashes if a coastal segment is at the edge of the shore exposure raster.

* Fixed the exposure of segments surrounded by land that appeared as exposed when their depth was zero.

* Fixed an issue in the CV model where the natural habitat values less than 5 were one unit too low, leading to negative habitat values in some cases.

* Fixed an exponent issue in the CV model where the coastal vulnerability index was raised to a power that was too high.

* Fixed a bug in the Scenic Quality model that prevented it from starting, as well as a number of other issues.

* Updated the pollination model to conform with the latest InVEST geoprocessing standards, resulting in an approximately 33% speedup.

* Improved the UI's ability to remember the last folder visited, and to have all file and folder selection dialogs have access to this information.

* Fixed an issue in Marine Water Quality where the UV points were supposed to be optional, but instead raised an exception when not passed in.

3.0.0 (2014-03-23)
------------------
The 3.0.0 release of InVEST represents a shift away from the ArcGIS to the InVEST standalone computational platform.  The only exception to this shift is the marine coastal protection tier 1 model which is still supported in an ArcGIS toolbox and has no InVEST 3.0 standalone at the moment.  Specific changes are detailed below

* A standalone version of the aesthetic quality model has been developed and packaged along with this release.  The standalone outperforms the ArcGIS equivalent and includes a valuation component.  See the user's guide for details.

* The core water routing algorithms for the sediment and nutrient models have been overhauled.  The routing algorithms now correctly adjust flow in plateau regions, address a bug that would sometimes not route large sections of a DEM, and has been optimized for both run time and memory performance.  In most cases the core d-infinity flow accumulation algorithm out performs TauDEM.  We have also packaged a simple interface to these algorithms in a standalone tool called RouteDEM; the functions can also be referenced from the scripting API in the invest_natcap.routing package.

* The sediment and nutrient models are now at a production level release.  We no longer support the ArcGIS equivalent of these models.

* The sediment model has had its outputs simplified with major changes including the removal of the 'pixel mean' outputs, a direct output of the pixel level export and retention maps, and a single output shapefile whose attribute table contains aggregations of sediment output values.  Additionally all inputs to the sediment biophysical table including p, c, and retention coefficients are now expressed as a proportion between 0 and 1; the ArcGIS model had previously required those inputs were integer values between 0 and 1000.  See the "Interpreting Results" section of sediment model for full details on the outputs.

* The nutrient model has had a similar overhaul to the sediment model including a simplified output structure with many key outputs contained in the attribute table of the shapefile.  Retention coefficients are also expressed in proportions between 0 and 1.  See the "Interpreting Results" section of nutrient model for full details on the outputs.

* Fixed a bug in Habitat Risk Assessment where the HRA module would incorrectly error if a criteria with a 0 score (meant to be removed from the assessment) had a 0 data quality or weight.

* Fixed a bug in Habitat Risk Assessment where the average E/C/Risk values across the given subregion were evaluating to negative numbers.

* Fixed a bug in Overlap Analysis where Human Use Hubs would error if run without inter-activity weighting, and Intra-Activity weighting would error if run without Human Use Hubs.

* The runtime performance of the hydropower water yield model has been improved.

* Released InVEST's implementation of the D-infinity flow algorithm in a tool called RouteDEM available from the start menu.

* Unstable version of blue carbon available.

* Unstable version of scenario generator available.

* Numerous other minor bug fixes and performance enhacnements.



2.6.0 (2013-12-16)
------------------
The 2.6.0 release of InVEST removes most of the old InVEST models from the Arc toolbox in favor of the new InVEST standalone models.  While we have been developing standalone equivalents for the InVEST Arc models since version 2.3.0, this is the first release in which we removed support for the deprecated ArcGIS versions after an internal review of correctness, performance, and stability on the standalones.  Additionally, this is one of the last milestones before the InVEST 3.0.0 release later next year which will transition InVEST models away from strict ArcGIS dependence to a standalone form.

Specifically, support for the following models have been moved from the ArcGIS toolbox to their Windows based standalones: (1) hydropower/water yield, (2) finfish aquaculture, (3) coastal protection tier 0/coastal vulnerability, (4) wave energy, (5) carbon, (6) habitat quality/biodiversity, (7) pollination, (8) timber, and (9) overlap analysis.  Additionally, documentation references to ArcGIS for those models have been replaced with instructions for launching standalone InVEST models from the Windows start menu.

This release also addresses minor bugs, documentation updates, performance tweaks, and new functionality to the toolset, including:

*  A Google doc to provide guidance for scripting the InVEST standalone models: https://docs.google.com/document/d/158WKiSHQ3dBX9C3Kc99HUBic0nzZ3MqW3CmwQgvAqGo/edit?usp=sharing

* Fixed a bug in the sample data that defined Kc as a number between 0 and 1000 instead of a number between 0 and 1.

* Link to report an issue now takes user to the online forums rather than an email address.

* Changed InVEST Sediment model standalone so that retention values are now between 0 and 1 instead of 0 and 100.

* Fixed a bug in Biodiversity where if no suffix were entered output filenames would have a trailing underscore (_) behind them.

* Added documentation to the water purification/nutrient retention model documentation about the standalone outputs since they differ from the ArcGIS version of the model.

* Fixed an issue where the model would try to move the logfile to the workspace after the model run was complete and Windows would erroneously report that the move failed.

* Removed the separation between marine and freshwater terrestrial models in the user's guide.  Now just a list of models.

* Changed the name of InVEST "Biodiversity" model to "Habitat Quality" in the module names, start menu, user's guide, and sample data folders.

* Minor bug fixes, performance enhancements, and better error reporting in the internal infrastructure.

* HRA risk in the unstable standalone is calculated differently from the last release. If there is no spatial overlap within a cell, there is automatically a risk of 0. This also applies to the E and C intermediate files for a given pairing. If there is no spatial overlap, E and C will be 0 where there is only habitat. However, we still create a recovery potential raster which has habitat- specific risk values, even without spatial overlap of a stressor. HRA shapefile outputs for high, medium, low risk areas are now calculated using a user-defined maximum number of overlapping stressors, rather than all potential stressors. In the HTML subregion averaged output, we now attribute what portion of risk to a habitat comes from each habitat-stressor pairing. Any pairings which don't overlap will have an automatic risk of 0.

* Major changes to Water Yield : Reservoir Hydropower Production. Changes include an alternative equation for calculating Actual Evapotranspiration (AET) for non-vegetated land cover types including wetlands. This allows for a more accurate representation of processes on land covers such as urban, water, wetlands, where root depth values aren't applicable. To differentiate between the two equations a column 'LULC_veg' has been added to the Biophysical table in Hydropower/input/biophysical_table.csv. In this column a 1 indicates vegetated and 0 indicates non-vegetated.

* The output structure and outputs have also change in Water Yield : Reservoir Hydropower Production. There is now a folder 'output' that contains all output files including a sub directory 'per_pixel' which has three pixel raster outputs. The subwatershed results are only calculated for the water yield portion and those results can be found as a shapefile, 'subwatershed_results.shp', and CSV file, 'subwatershed_results.csv'. The watershed results can be found in similar files: watershed_results.shp and watershed_results.csv. These two files for the watershed outputs will aggregate the Scarcity and Valuation results as well.

* The evapotranspiration coefficients for crops, Kc, has been changed to a decimal input value in the biophysical table. These values used to be multiplied by 1000 so that they were in integer format, that pre processing step is no longer necessary.

* Changing support from richsharp@stanford.edu to the user support forums at http://ncp-yamato.stanford.edu/natcapforums.

2.5.6 (2013-09-06)
------------------
The 2.5.6 release of InVEST that addresses minor bugs, performance
tweaks, and new functionality of the InVEST standalone models.
Including:

* Change the changed the Carbon biophysical table to use code field
  name from LULC to lucode so it is consistent with the InVEST water
  yield biophysical table.

* Added Monte Carlo uncertainty analysis and documentation to finfish
  aquaculture model.

* Replaced sample data in overlap analysis that was causing the model
  to crash.

* Updates to the overlap analysis user's guide.

* Added preprocessing toolkit available under
  C:\{InVEST install directory}\utils

* Biodiversity Model now exits gracefully if a threat raster is not
  found in the input folder.

* Wind Energy now uses linear (bilinear because its over 2D space?)
  interpolation.

* Wind Energy has been refactored to current API.

* Potential Evapotranspiration input has been properly named to
  Reference Evapotranspiration.

* PET_mn for Water Yield is now Ref Evapotranspiration times Kc
  (evapotranspiration coefficient).

* The soil depth field has been renamed 'depth to root restricting
  layer' in both the hydropower and nutrient retention models.

* ETK column in biophysical table for Water Yield is now Kc.

* Added help text to Timber model.

* Changed the behavior of nutrient retention to return nodata values
  when the mean runoff index is zero.

* Fixed an issue where the hydropower model didn't use the suffix
  inputs.

* Fixed a bug in Biodiversity that did not allow for numerals in the
  threat names and rasters.

* Updated routing algorithm to use a modern algorithm for plateau
  direction resolution.

* Fixed an issue in HRA where individual risk pixels weren't being
  calculated correctly.

* HRA will now properly detect in the preprocessed CSVs when criteria
  or entire habitat-stressor pairs are not desired within an
  assessment.

* Added an infrastructure feature so that temporary files are created
  in the user's workspace rather than at the system level
  folder.  This lets users work in a secondary workspace on a USB
  attached hard drive and use the space of that drive, rather than the
  primary operating system drive.

2.5.5 (2013-08-06)
------------------
The 2.5.5 release of InVEST that addresses minor bugs, performance
tweaks, and new functionality of the InVEST standalone models.  Including:

 * Production level release of the 3.0 Coastal Vulnerability model.
    - This upgrades the InVEST 2.5.4 version of the beta standalone CV
      to a full release with full users guide.  This version of the
      CV model should be used in all cases over its ArcGIS equivalent.

 * Production level release of the Habitat Risk Assessment model.
    - This release upgrades the InVEST 2.5.4 beta version of the
      standalone habitat risk assessment model. It should be used in
      all cases over its ArcGIS equivalent.

 * Uncertainty analysis in Carbon model (beta)
    - Added functionality to assess uncertainty in sequestration and
      emissions given known uncertainty in carbon pool stocks.  Users
      can now specify standard  deviations of carbon pools with
      normal distributions as well as desired uncertainty levels.
      New outputs include masks for regions which both sequester and
      emit carbon with a high probability of confidence.  Please see
      the "Uncertainty Analysis" section of the carbon user's guide
      chapter for more information.

 * REDD+ Scenario Analysis in Carbon model (beta)
    - Additional functionality to assist users evaluating REDD
      and REDD+ scenarios in the carbon model.  The uncertainty analysis
      functionality can also be used with these scenarios.
      Please see the "REDD Scenario Analysis" section of the
      carbon user's guide chapter for more information.

 * Uncertainty analysis in Finfish Aquaculture model (beta)
    - Additionally functionality to account for uncertainty in
      alpha and beta growth parameters as well as histogram
      plots showing the distribution of harvest weights and
      net present value.   Uncertainty analysis is performed
      through Monte Carlo runs that normally sample the
      growth parameters.

 * Streamlined Nutrient Retention model functionality
    - The nutrient retention module no longer requires users to explicitly
      run the water yield model.  The model now seamlessly runs water yield
      during execution.

 * Beta release of the recreation model
    - The recreation is available for beta use with limited documentation.

 * Full release of the wind energy model
    - Removing the 'beta' designation on the wind energy model.


Known Issues:

 * Flow routing in the standalone sediment and nutrient models has a
   bug that prevents routing in some (not all) landscapes.  This bug is
   related to resolving d-infinity flow directions across flat areas.
   We are implementing the solution in Garbrecht and Martx (1997).
   In the meanwhile the sediment and nutrient models are still marked
   as beta until this issue is resolved.

2.5.4 (2013-06-07)
------------------
This is a minor release of InVEST that addresses numerous minor bugs and performance tweaks in the InVEST 3.0 models.  Including:

 * Refactor of Wave Energy Model:
    - Combining the Biophysical and Valuation modules into one.
    - Adding new data for the North Sea and Australia
    - Fixed a bug where elevation values that were equal to or greater than zero
      were being used in calculations.
    - Fixed memory issues when dealing with large datasets.
    - Updated core functions to remove any use of depracated functions

 * Performance updates to the carbon model.

 * Nodata masking fix for rarity raster in Biodiversity Model.
    - When computing rarity from a base landuse raster and current or future
      landuse raster, the intersection of the two was not being properly taken.

 * Fixes to the flow routing algorithms in the sediment and nutrient
   retention models in cases where stream layers were burned in by ArcGIS
   hydro tools.  In those cases streams were at the same elevation and caused
   routing issues.

 * Fixed an issue that affected several InVEST models that occured
   when watershed polygons were too small to cover a pixel.  Excessively
   small watersheds are now handled correctly

 * Arc model deprecation.  We are deprecating the following ArcGIS versions
   of our InVEST models in the sense we recommend ALL users use the InVEST
   standalones over the ArcGIS versions, and the existing ArcGIS versions
   of these models will be removed entirely in the next release.

        * Timber
        * Carbon
        * Pollination
        * Biodiversity
        * Finfish Aquaculture

Known Issues:

 * Flow routing in the standalone sediment and nutrient models has a
   bug that prevents routing in several landscapes.  We're not
   certain of the nature of the bug at the moment, but we will fix by
   the next release.  Thus, sediment and nutrient models are marked
   as (beta) since in some cases the DEM routes correctly.

2.5.3 (2013-03-21)
------------------
This is a minor release of InVEST that fixes an issue with the HRA model that caused ArcGIS versions of the model to fail when calculating habitat maps for risk hotspots. This upgrade is strongly recommended for users of InVEST 2.5.1 or 2.5.2.

2.5.2 (2013-03-17)
------------------
This is a minor release of InVEST that fixes an issue with the HRA sample data that caused ArcGIS versions of the model to fail on the training data.  There is no need to upgrade for most users unless you are doing InVEST training.

2.5.1 (2013-03-12)
------------------
This is a minor release of InVEST that does not add any new models, but
does add additional functionality, stability, and increased performance to
one of the InVEST 3.0 standalones:

  - Pollination 3.0 Beta:
        - Fixed a bug where Windows users of InVEST could run the model, but
          most raster outputs were filled with nodata values.

Additionally, this minor release fixes a bug in the InVEST user interface where
collapsible containers became entirely non-interactive.

2.5.0 (2013-03-08)
------------------
This a major release of InVEST that includes new standalone versions (ArcGIS
is not required) our models as well as additional functionality, stability,
and increased performance to many of the existing models.  This release is
timed to support our group's annual training event at Stanford University.
We expect to release InVEST 2.5.1 a couple of weeks after to address any
software issues that arise during the training.  See the release notes
below for details of the release, and please contact richsharp@stanford.edu
for any issues relating to software:

  - *new* Sediment 3.0 Beta:
      - This is a standalone model that executes an order of magnitude faster
        than the original ArcGIS model, but may have memory issues with
        larger datasets. This fix is scheduled for the 2.5.1 release of InVEST.
      - Uses a d-infinity flow algorithm (ArcGIS version uses D8).
      - Includes a more accurate LS factor.
      - Outputs are now summarized by polygon rather than rasterized polygons.
        Users can view results directly as a table rather than sampling a
        GIS raster.
  - *new* Nutrient 3.0 Beta:
      - This is a standalone model that executes an order of magnitude faster
        than the original ArcGIS model, but may have memory issues with
        larger datasets. This fix is scheduled for the 2.5.1 release of InVEST.
      - Uses a d-infinity flow algorithm (ArcGIS version uses D8).
      - Includes a more accurate LS factor.
      - Outputs are now summarized by polygon rather than rasterized polygons.
        Users can view results directly as a table rather than sampling a
        GIS raster.
  - *new* Wind Energy:
      - A new offshore wind energy model.  This is a standalone-only model
        available under the windows start menu.
  - *new* Recreation Alpha:
      - This is a working demo of our soon to be released future land and near
        shore recreation model.  The model itself is incomplete and should only
        be used as a demo or by NatCap partners that know what they're doing.
  - *new* Habitat Risk Assessment 3.0 Alpha:
      - This is a working demo of our soon to be released 3.0 version of habitat
        risk assessment.  The model itself is incomplete and should only
        be used as a demo or by NatCap partners that know what they're doing.
        Users that need to use the habitat risk assessment should use the
        ArcGIS version of this model.

  - Improvements to the InVEST 2.x ArcGIS-based toolset:
      - Bug fixes to the ArcGIS based Coastal Protection toolset.

  - Removed support for the ArcGIS invest_VERSION.mxd map.  We expect to
    transition the InVEST toolset exclusive standalone tools in a few months.  In
    preparation of this we are starting to deprecate parts of our old ArcGIS
    toolset including this ArcMap document.  The InVEST ArcToolbox is still
    available in C:\InVEST_2_5_0\invest_250.tbx.

  - Known issues:

    - The InVEST 3.0 standalones generate open source GeoTiffs as
      outputs rather than the proprietary ESRI Grid format.  ArcGIS 9.3.1
      occasionally displays these rasters incorrectly.  We have found
      that these layers can be visualized in ArcGIS 9.3.1 by following
      convoluted steps: Right Click on the layer and select Properties; click on
      the Symbology tab; select Stretch, agree to calculate a histogram (this will
      create an .aux file that Arc can use for visualization), click "Ok", remove
      the raster from the layer list, then add it back. As an alternative, we
      suggest using an open source GIS Desktop Tool like Quantum GIS or ArcGIS
      version 10.0 or greater.

   - The InVEST 3.0 carbon model will generate inaccurate sequestration results
     if the extents of the current and future maps don't align.  This will be
     fixed in InVEST 2.5.1; in the meanwhile a workaround is to clip both LULCs
     so they have identical overlaps.

   - A user reported an unstable run of InVEST 3.0 water yield.  We are not
     certain what is causing the issue, but we do have a fix that will go out
     in InVEST 2.5.1.

   - At the moment the InVEST standalones do not run on Windows XP.  This appears
     to be related to an incompatibility between Windows XP and GDAL, the an open
     source gis library we use to create and read GIS data.  At the moment we are
     uncertain if we will be able to fix this bug in future releases, but will
     pass along more information in the future.

2.4.5 (2013-02-01)
------------------
This is a minor release of InVEST that does not add any new models, but
does add additional functionality, stability, and increased performance to
many of the InVEST 3.0 standalones:

  - Pollination 3.0 Beta:
      - Greatly improved memory efficiency over previous versions of this model.
      - 3.0 Beta Pollination Biophysical and Valuation have been merged into a
        single tool, run through a unified user interface.
      - Slightly improved runtime through the use of newer core InVEST GIS libraries.
      - Optional ability to weight different species individually.  This feature
        adds a column to the Guilds table that allows the user to specify a
        relative weight for each species, which will be used before combining all
        species supply rasters.
      - Optional ability to aggregate pollinator abundances at specific points
        provided by an optional points shapefile input.
      - Bugfix: non-agricultural pixels are set to a value of 0.0 to indicate no
        value on the farm value output raster.
      - Bugfix: sup_val_<beename>_<scenario>.tif rasters are now saved to the
        intermediate folder inside the user's workspace instead of the output
        folder.
  - Carbon Biophysical 3.0 Beta:
        * Tweaked the user interface to require the user to
          provide a future LULC raster when the 'Calculate Sequestration' checkbox
          is checked.
        * Fixed a bug that restricted naming of harvest layers.  Harvest layers are
          now selected simply by taking the first available layer.
  - Better memory efficiency in hydropower model.
  - Better support for unicode filepaths in all 3.0 Beta user interfaces.
  - Improved state saving and retrieval when loading up previous-run parameters
    in all 3.0 Beta user interfaces.
  - All 3.0 Beta tools now report elapsed time on completion of a model.
  - All 3.0 Beta tools now provide disk space usage reports on completion of a
    model.
  - All 3.0 Beta tools now report arguments at the top of each logfile.
  - Biodiversity 3.0 Beta: The half-saturation constant is now allowed to be a
    positive floating-point number.
  - Timber 3.0 Beta: Validation has been added to the user interface for this
    tool for all tabular and shapefile inputs.
  - Fixed some typos in Equation 1 in the Finfish Aquaculture user's guide.
  - Fixed a bug where start menu items were not getting deleted during an InVEST
    uninstall.
  - Added a feature so that if the user selects to download datasets but the
    datasets don't successfully download the installation alerts the user and
    continues normally.
  - Fixed a typo with tau in aquaculture guide, originally said 0.8, really 0.08.

  - Improvements to the InVEST 2.x ArcGIS-based toolset:
      - Minor bugfix to Coastal Vulnerability, where an internal unit of
        measurements was off by a couple digits in the Fetch Calculator.
      - Minor fixes to various helper tools used in InVEST 2.x models.
      - Outputs for Hargreaves are now saved as geoTIFFs.
      - Thornwaite allows more flexible entering of hours of sunlight.

2.4.4 (2012-10-24)
------------------
- Fixes memory errors experienced by some users in the Carbon Valuation 3.0 Beta model.
- Minor improvements to logging in the InVEST User Interface
- Fixes an issue importing packages for some officially-unreleased InVEST models.

2.4.3 (2012-10-19)
------------------
- Fixed a minor issue with hydropower output vaulation rasters whose statistics were not pre-calculated.  This would cause the range in ArcGIS to show ther rasters at -3e38 to 3e38.
- The InVEST installer now saves a log of the installation process to InVEST_<version>\install_log.txt
- Fixed an issue with Carbon 3.0 where carbon output values were incorrectly calculated.
- Added a feature to Carbon 3.0 were total carbon stored and sequestered is output as part of the running log.
- Fixed an issue in Carbon 3.0 that would occur when users had text representations of floating point numbers in the carbon pool dbf input file.
- Added a feature to all InVEST 3.0 models to list disk usage before and after each run and in most cases report a low free space error if relevant.

2.4.2 (2012-10-15)
------------------
- Fixed an issue with the ArcMap document where the paths to default data were not saved as relative paths.  This caused the default data in the document to not be found by ArcGIS.
- Introduced some more memory-efficient processing for Biodiversity 3.0 Beta.  This fixes an out-of-memory issue encountered by some users when using very large raster datasets as inputs.

2.4.1 (2012-10-08)
------------------
- Fixed a compatibility issue with ArcGIS 9.3 where the ArcMap and ArcToolbox were unable to be opened by Arc 9.3.

2.4.0 (2012-10-05)
------------------
Changes in InVEST 2.4.0

General:

This is a major release which releases two additional beta versions of the
InVEST models in the InVEST 3.0 framework.  Additionally, this release
introduces start menu shortcuts for all available InVEST 3.0 beta models.
Existing InVEST 2.x models can still be found in the included Arc toolbox.

Existing InVEST models migrated to the 3.0 framework in this release
include:

- Biodiversity 3.0 Beta
    - Minor bug fixes and usability enhancements
    - Runtime decreased by a factor of 210
- Overlap Analysis 3.0 Beta
    - In most cases runtime decreased by at least a factor of 15
    - Minor bug fixes and usability enhancements
    - Split into two separate tools:
        * Overlap Analysis outputs rasters with individually-weighted pixels
        * Overlap Analysis: Management Zones produces a shapefile output.
    - Updated table format for input activity CSVs
    - Removed the "grid the seascape" step

Updates to ArcGIS models:

- Coastal vulnerability
    - Removed the "structures" option
    - Minor bug fixes and usability enhancements
- Coastal protection (erosion protection)
    - Incorporated economic valuation option
    - Minor bug fixes and usability enhancements

Additionally there are a handful of minor fixes and feature
enhancements:

- InVEST 3.0 Beta standalones (identified by a new InVEST icon) may be run
  from the Start Menu (on windows navigate to
  Start Menu -> All Programs -> InVEST 2.4.0
- Bug fixes for the calculation of raster statistics.
- InVEST 3.0 wave energy no longer requires an AOI for global runs, but
  encounters memory issues on machines with less than 4GB of RAM.  This
  is a known issue that will be fixed in a minor release.
- Minor fixes to several chapters in the user's guide.
- Minor bug fix to the 3.0 Carbon model: harvest maps are no longer required
  inputs.
- Other minor bug fixes and runtime performance tweaks in the 3.0 framework.
- Improved installer allows users to remove InVEST from the Windows Add/Remove
  programs menu.
- Fixed a visualization bug with wave energy where output rasters did not have the min/max/stdev calculations on them.  This made the default visualization in arc be a gray blob.

2.3.0 (2012-08-02)
------------------
Changes in InVEST 2.3.0

General:

This is a major release which releases several beta versions of the
InVEST models in the InVEST 3.0 framework.  These models run as
standalones, but a GIS platform is needed to edit and view the data
inputs and outputs.  Until InVEST 3.0 is released the original ArcGIS
based versions of these tools will remain the release.

Existing InVEST models migrated to the 3.0 framework in this release
include:

- Reservoir Hydropower Production 3.0 beta
    - Minor bug fixes.
- Finfish Aquaculture
    - Minor bug fixes and usability enhancements.
- Wave Energy 3.0 beta
    - Runtimes for non-global runs decreased by a factor of 7
    - Minor bugs in interpolation that exist in the 2.x model is fixed in
      3.0 beta.
- Crop Pollination 3.0 beta
    - Runtimes decreased by a factor of over 10,000

This release also includes the new models which only exist in the 3.0
framework:

- Marine Water Quality 3.0 alpha with a preliminary  user's guide.

InVEST models in the 3.0 framework from previous releases that now
have a standalone executable include:

- Managed Timber Production Model
- Carbon Storage and Sequestration

Additionally there are a handful of other minor fixes and feature
enhancements since the previous release:

- Minor bug fix to 2.x sedimentation model that now correctly
  calculates slope exponentials.
- Minor fixes to several chapters in the user's guide.
- The 3.0 version of the Carbon model now can value the price of carbon
  in metric tons of C or CO2.
- Other minor bug fixes and runtime performance tweaks in the 3.0 framework.

2.2.2 (2012-03-03)
------------------
Changes in InVEST 2.2.2

General:

This is a minor release which fixes the following defects:

-Fixed an issue with sediment retention model where large watersheds
 allowed loading per cell was incorrectly rounded to integer values.

-Fixed bug where changing the threshold didn't affect the retention output
 because function was incorrectly rounded to integer values.

-Added total water yield in meters cubed to to output table by watershed.

-Fixed bug where smaller than default (2000) resolutions threw an error about
 not being able to find the field in "unitynew".  With non-default resolution,
 "unitynew" was created without an attribute table, so one was created by
 force.

-Removed mention of beta state and ecoinformatics from header of software
 license.

-Modified overlap analysis toolbox so it reports an error directly in the
 toolbox if the workspace name is too long.

2.2.1 (2012-01-26)
------------------
Changes in InVEST 2.2.1

General:

This is a minor release which fixes the following defects:

-A variety of miscellaneous bugs were fixed that were causing crashes of the Coastal Protection model in Arc 9.3.
-Fixed an issue in the Pollination model that was looking for an InVEST1005 directory.
-The InVEST "models only" release had an entry for the InVEST 3.0 Beta tools, but was missing the underlying runtime.  This has been added to the models only 2.2.1 release at the cost of a larger installer.
-The default InVEST ArcMap document wouldn't open in ArcGIS 9.3.  It can now be opened by Arc 9.3 and above.
-Minor updates to the Coastal Protection user's guide.

2.2.0 (2011-12-22)
------------------
In this release we include updates to the habitat risk assessment
model, updates to Coastal Vulnerability Tier 0 (previously named
Coastal Protection), and a new tier 1 Coastal Vulnerability tool.
Additionally, we are releasing a beta version of our 3.0 platform that
includes the terrestrial timber and carbon models.

See the "Marine Models" and "InVEST 3.0 Beta" sections below for more details.

**Marine Models**

1. Marine Python Extension Check

   This tool has been updated to include extension requirements for the new
   Coastal Protection T1 model.  It also reflects changes to the Habitat Risk
   Assessment and Coastal Protection T0 models, as they no longer require the
   PythonWin extension.

2. Habitat Risk Assessment (HRA)

   This model has been updated and is now part of three-step toolset.  The
   first step is a new Ratings Survey Tool which eliminates the need for
   Microsoft Excel when users are providing habitat-stressor ratings.  This
   Survey Tool now allows users to up- and down-weight the importance of
   various criteria.  For step 2, a copy of the Grid the Seascape tool has been
   placed in the HRA toolset.  In the last step, users will run the HRA model
   which includes the following updates:

   - New habitat outputs classifying risk as low, medium, and high
   - Model run status updates (% complete) in the message window
   - Improved habitat risk plots embedded in the output HTML

3. Coastal Protection

   This module is now split into sub-models, each with two parts.  The first
   sub-model is Coastal Vulnerability (Tier 0) and the new addition is Coastal
   Protection (Tier 1).

   Coastal Vulnerability (T0)
   Step 1) Fetch Calculator - there are no updates to this tool.
   Step 2) Vulnerability Index

   - Wave Exposure: In this version of the model, we define wave exposure for
     sites facing the open ocean as the maximum of the weighted average of
     wave's power coming from the ocean or generated by local winds.  We
     weight wave power coming from each of the 16 equiangular sector by the
     percent of time that waves occur in that sector, and based on whether or
     not fetch in that sector exceeds 20km.  For sites that are sheltered, wave
     exposure is the average of wave power generated by the local storm winds
     weighted by the percent occurrence of those winds in each sector.  This
     new method takes into account the seasonality of wind and wave patterns
     (storm waves generally come from a preferential direction), and helps
     identify regions that are not exposed to powerful waves although they are
     open to the ocean (e.g. the leeside of islands).

   - Natural Habitats: The ranking is now computed using the rank of all
     natural habitats present in front of a segment, and we weight the lowest
     ranking habitat 50% more than all other habitats.  Also, rankings and
     protective distance information are to be provided by CSV file instead of
     Excel.  With this new method, shoreline segments that have more habitats
     than others will have a lower risk of inundation and/or erosion during
     storms.

   - Structures: The model has been updated to now incorporate the presence of
     structures by decreasing the ranking of shoreline segments that adjoin
     structures.

   Coastal Protection (T1) - This is a new model which plots the amount of
   sandy beach erosion or consolidated bed scour that backshore regions
   experience in the presence or absence of natural habitats.  It is composed
   of two steps: a Profile Generator and Nearshore Waves and Erosion.  It is
   recommended to run the Profile Generator before the Nearshore Waves and
   Erosion model.

   Step 1) Profile Generator:  This tool helps the user generate a 1-dimensional
   bathymetric and topographic profile perpendicular to the shoreline at the
   user-defined location.  This model provides plenty of guidance for building
   backshore profiles for beaches, marshes and mangroves.  It will help users
   modify bathymetry profiles that they already have, or can generate profiles
   for sandy beaches if the user has not bathymetric data.  Also, the model
   estimates and maps the location of natural habitats present in front of the
   region of interest.  Finally, it provides sample wave and wind data that
   can be later used in the Nearshore Waves and Erosion model, based on
   computed fetch values and default Wave Watch III data.

   Step 2) Nearshore Waves and Erosion: This model estimates profiles of beach
   erosion or values of rates of consolidated bed scour at a site as a function
   of the type of habitats present in the area of interest.  The model takes
   into account the protective effects of vegetation, coral and oyster reefs,
   and sand dunes.  It also shows the difference of protection provided when
   those habitats are present, degraded, or gone.

4. Aesthetic Quality

   This model no longer requires users to provide a projection for Overlap
   Analysis.  Instead, it uses the projection from the user-specified Area of
   Interest (AOI) polygon.  Additionally, the population estimates for this
   model have been fixed.

**InVEST 3.0 Beta**

The 2.2.0 release includes a preliminary version of our InVEST 3.0 beta
platform.  It is included as a toolset named "InVEST 3.0 Beta" in the
InVEST220.tbx.  It is currently only supported with ArcGIS 10.  To launch
an InVEST 3.0 beta tool, double click on the desired tool in the InVEST 3.0
toolset then click "Ok" on the Arc toolbox screen that opens. The InVEST 3.0
tool panel has inputs very similar to the InVEST 2.2.0 versions of the tools
with the following modifications:

InVEST 3.0 Carbon:
  * Fixes a minor bug in the 2.2 version that ignored floating point values
    in carbon pool inputs.
  * Separation of carbon model into a biophysical and valuation model.
  * Calculates carbon storage and sequestration at the minimum resolution of
    the input maps.
  * Runtime efficiency improved by an order of magnitude.
  * User interface streamlined including dynamic activation of inputs based
    on user preference, direct link to documentation, and recall of inputs
    based on user's previous run.

InVEST 3.0 Timber:
  * User interface streamlined including dynamic activation of inputs based
    on user preference, direct link to documentation, and recall of inputs
    based on user's previous run.


2.1.1 (2011-10-17)
------------------
Changes in InVEST 2.1.1

General:

This is a minor release which fixes the following defects:

-A truncation error was fixed on nutrient retention and sedimentation model that involved division by the number of cells in a watershed.  Now correctly calculates floating point division.
-Minor typos were fixed across the user's guide.


2.1 Beta (2011-05-11)
---------------------
Updates to InVEST Beta

InVEST 2.1 . Beta

Changes in InVEST 2.1

General:

1. InVEST versioning
We have altered our versioning scheme.  Integer changes will reflect major changes (e.g. the addition of marine models warranted moving from 1.x to 2.0).  An increment in the digit after the primary decimal indicates major new features (e.g the addition of a new model) or major revisions.  For example, this release is numbered InVEST 2.1 because two new models are included).  We will add another decimal to reflect minor feature revisions or bug fixes.  For example, InVEST 2.1.1 will likely be out soon as we are continually working to improve our tool.
2. HTML guide
With this release, we have migrated the entire InVEST users. guide to an HTML format.  The HTML version will output a pdf version for use off-line, printing, etc.


**MARINE MODELS**

1.Marine Python Extension Check

-This tool has been updated to allow users to select the marine models they intend to run.  Based on this selection, it will provide a summary of which Python and ArcGIS extensions are necessary and if the Python extensions have been successfully installed on the user.s machine.

2.Grid the Seascape (GS)

-This tool has been created to allow marine model users to generate an seascape analysis grid within a specified area of interest (AOI).

-It only requires an AOI and cell size (in meters) as inputs, and produces a polygon grid which can be used as inputs for the Habitat Risk Assessment and Overlap Analysis models.

3. Coastal Protection

- This is now a two-part model for assessing Coastal Vulnerability.  The first part is a tool for calculating fetch and the second maps the value of a Vulnerability Index, which differentiates areas with relatively high or low exposure to erosion and inundation during storms.

- The model has been updated to now incorporate coastal relief and the protective influence of up to eight natural habitat input layers.

- A global Wave Watch 3 dataset is also provided to allow users to quickly generate rankings for wind and wave exposure worldwide.

4. Habitat Risk Assessment (HRA)

This new model allows users to assess the risk posed to coastal and marine habitats by human activities and the potential consequences of exposure for the delivery of ecosystem services and biodiversity.  The HRA model is suited to screening the risk of current and future human activities in order to prioritize management strategies that best mitigate risk.

5. Overlap Analysis

This new model maps current human uses in and around the seascape and summarizes the relative importance of various regions for particular activities.  The model was designed to produce maps that can be used to identify marine and coastal areas that are most important for human use, in particular recreation and fisheries, but also other activities.

**FRESHWATER MODELS**

All Freshwater models now support ArcMap 10.


Sample data:

1. Bug fix for error in Water_Tables.mdb Biophysical table where many field values were shifted over one column relative to the correct field name.

2. Bug fix for incorrect units in erosivity layer.


Hydropower:

1.In Water Yield, new output tables have been added containing mean biophysical outputs (precipitation, actual and potential evapotranspiration, water yield)  for each watershed and sub-watershed.


Water Purification:

1. The Water Purification Threshold table now allows users to specify separate thresholds for nitrogen and phosphorus.   Field names thresh_n and thresh_p replace the old ann_load.

2. The Nutrient Retention output tables nutrient_watershed.dbf and nutrient_subwatershed.dbf now include a column for nutrient retention per watershed/sub-watershed.

3. In Nutrient Retention, some output file names have changed.

4. The user's guide has been updated to explain more accurately the inclusion of thresholds in the biophysical service estimates.


Sedimentation:

1. The Soil Loss output tables sediment_watershed.dbf and sediment_subwatershed.dbf now include a column for sediment retention per watershed/sub-watershed.

2. In Soil Loss, some output file names have changed.

3. The default input value for Slope Threshold is now 75.

4. The user's guide has been updated to explain more accurately the inclusion of thresholds in the biophysical service estimates.

5. Valuation: Bug fix where the present value was not being applied correctly.





2.0 Beta (2011-02-14)
---------------------
Changes in InVEST 2.0

InVEST 1.005 is a minor release with the following modification:

1. Aesthetic Quality

    This new model allows users to determine the locations from which new nearshore or offshore features can be seen.  It generates viewshed maps that can be used to identify the visual footprint of new offshore development.


2. Coastal Vulnerability

    This new model produces maps of coastal human populations and a coastal exposure to erosion and inundation index map.  These outputs can be used to understand the relative contributions of different variables to coastal exposure and to highlight the protective services offered by natural habitats.


3. Aquaculture

    This new model is used to evaluate how human activities (e.g., addition or removal of farms, changes in harvest management practices) and climate change (e.g., change in sea surface temperature) may affect the production and economic value of aquacultured Atlantic salmon.


4. Wave Energy

    This new model provides spatially explicit information, showing potential areas for siting Wave Energy conversion (WEC) facilities with the greatest energy production and value.  This site- and device-specific information for the WEC facilities can then be used to identify and quantify potential trade-offs that may arise when siting WEC facilities.


5. Avoided Reservoir Sedimentation

    - The name of this model has been changed to the Sediment Retention model.

    - We have added a water quality valuation model for sediment retention. The user now has the option to select avoided dredge cost analysis, avoided water treatment cost analysis or both.  The water quality valuation approach is the same as that used in the Water Purification: Nutrient Retention model.

    - The threshold information for allowed sediment loads (TMDL, dead volume, etc.) are now input in a stand alone table instead of being included in the valuation table. This adjusts the biophysical service output for any social allowance of pollution. Previously, the adjustment was only done in the valuation model.

    - The watersheds and sub-watershed layers are now input as shapefiles instead of rasters.

    - Final outputs are now aggregated to the sub-basin scale. The user must input a sub-basin shapefile. We provide the Hydro 1K dataset as a starting option. See users guide for changes to many file output names.

    - Users are strongly advised not to interpret pixel-scale outputs for hydrological understanding or decision-making of any kind. Pixel outputs should only be used for calibration/validation or model checking.


6. Hydropower Production

    - The watersheds and sub-watershed layers are now input as shapefiles instead of rasters.

    - Final outputs are now aggregated to the sub-basin scale. The user must input a sub-basin shapefile. We provide the Hydro 1K dataset as a starting option. See users guide for changes to many file output names.

    - Users are strongly advised not to interpret pixel-scale outputs for hydrological understanding or decision-making of any kind. Pixel outputs should only be used for calibration/validation or model checking.

    - The calibration constant for each watershed is now input in a stand-alone table instead of being included in the valuation table. This makes running the water scarcity model simpler.


7. Water Purification: Nutrient Retention

    - The threshold information for allowed pollutant levels (TMDL, etc.) are now input in a stand alone table instead of being included in the valuation table. This adjusts the biophysical service output for any social allowance of pollution. Previously, the adjustment was only done in the valuation model.

    - The watersheds and sub-watershed layers are now input as shapefiles instead of rasters.

    - Final outputs are now aggregated to the sub-basin scale. The user must input a sub-basin shapefile. We provide the Hydro 1K dataset as a starting option. See users guide for changes to many file output names.

    - Users are strongly advised not to interpret pixel-scale outputs for hydrological understanding or decision-making of any kind. Pixel outputs should only be used for calibration/validation or model checking.


8. Carbon Storage and Sequestration

    The model now outputs an aggregate sum of the carbon storage.


9. Habitat Quality and Rarity

    This model had an error while running ReclassByACII if the land cover codes were not sorted alphabetically.  This has now been corrected and it sorts the reclass file before running the reclassification

    The model now outputs an aggregate sum of the habitat quality.

10. Pollination

    In this version, the pollination model accepts an additional parameter which indicated the proportion of a crops yield that is attributed to wild pollinators.<|MERGE_RESOLUTION|>--- conflicted
+++ resolved
@@ -48,6 +48,10 @@
       has been merged into ``utils.read_csv_to_dataframe``
       (`#1319 <https://github.com/natcap/invest/issues/1319>`_),
       (`#1327 <https://github.com/natcap/invest/issues/1327>`_)
+* Coastal Blue Carbon
+    * Added valuation for the transition table, raising a validation error if
+      unexpected values are encoutnered.
+      (`#729 <https://github.com/natcap/invest/issues/729>`_)
 * Workbench
     * Fixed a bug where sampledata downloads failed silently (and progress bar
       became innacurate) if the Workbench did not have write permission to
@@ -56,19 +60,12 @@
       (`#727 <https://github.com/natcap/invest/issues/727>`_)
     * Changing the language setting will now cause the app to relaunch
       (`#1168 <https://github.com/natcap/invest/issues/1168>`_)
-<<<<<<< HEAD
-* Coastal Blue Carbon
-    * Added valuation for the transition table, raising a validation error if
-      unexpected values are encoutnered.
-      (`#729 <https://github.com/natcap/invest/issues/729>`_)
-=======
     * Closing the main window will now close any user's guide windows that are
       open. Fixed a bug where the app could not be reopened after closing.
       (`#1258 <https://github.com/natcap/invest/issues/1258>`_)
     * Middle clicking an InVEST model tab was opening a blank window. Now
       middle clicking will close that tab as expected.
       (`#1261 <https://github.com/natcap/invest/issues/1261>`_)
->>>>>>> 6db22561
 * Forest Carbon
     * The biophysical table is now case-insensitive.
 * HRA
