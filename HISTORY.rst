.. :changelog:

Unreleased Changes
------------------
<<<<<<< HEAD
* Updated raster percentile algorithms in Scenic Quality and Wave Energy
  models to use a more efficient and reliable raster percentile function
  from pygeoprocessing.
* InVEST is now compatible with pygeoprocessing 1.9.0.
=======
* Speed and memory optimization of raster processing in the Recreation model.
>>>>>>> 64e57b72
* Removed a constraint in Coastal Vulnerability so the AOI polygon no longer
  needs to intersect the continental shelf contour line. So the AOI can now be
  used exclusively to delineate the coastal area of interest.
* Improved how Coastal Vulnerability calculates local wind-driven waves.
  This requires a new bathymetry raster input and implements equation 10
  of the User Guide. Also minor updates to fields in intermediate outputs, 
  notably a 'shore_id' field is now the unique ID for joining tables and 
  FIDs are no longer used.
* Added a status message to the UI if a datastack file fails to load,
  instead of staying silent.
* Correcting an issue with repository fetching in the InVEST ``Makefile``.
  Managed repositories will now be fetched and updated to the expected revision
  even if the repository already exists.
* Fixed the duplicate ``results_suffix`` input in Wave Energy UI.
* Added a human-friendly message on NDR model ``KeyError``.
* Adding a check to Annual Water Yield to ensure that the ``LULC_veg`` column
  has correct values.
* Improved how Seasonal Water Yield handles nodata values when processing
  floating-point precipitation and quickflow rasters.
* Add SDR feature to model sediment deposition across the landscape.
* Fixed an issue that would cause an exception if SDR landcover map was masked
  out if the original landcover map had no-nodata value defined.
* Fixed an issue in the SDR model that could cause reported result vector
  values to not correspond with known input vectors if the input watershed
  vector was not an ESRI Shapefile.
* Fixed issue in Seasonal Water Yield model that would cause an unhandled
  exception when input rasters had areas of a valid DEM but nodata in other
  input layers that overlap that dem.
* Fixed an issue in the NDR model that would cause an exception if the critical
  length of a landcover field was set to 0.
* Implemented PEP518-compatible build system definition in the file
  ``pyproject.toml``.  This should make it easier to install ``natcap.invest``
  from a source distribution.
* Fixed a ``TypeError`` issue in Seasonal Water Yield that would occur when
  the Land-Use/Land-Cover raster did not have a defined nodata value.  This
  case is now handled correctly.
* The binary build process for InVEST on Windows (which includes binaries
  based on PyInstaller and an NSIS Installer package) has been migrated
  to 32-bit Python 3.7.  The build itself is taking place on AppVeyor, and
  the configuration for this is contained within ``appveyor.yml``.
  Various python scripts involved in the distribution and release processes
  have been updated for compatibility with python 3.7 as a part of this
  migration.
* Fixed an ``IndexError`` issue in Wave Energy encountered in runs using
  the global wave energy dataset.  This error was the result of an incorrect
  spatial query of points and resulted in some wave energy points being
  double-counted.
* Fixed taskgraph-related issues with Habitat Risk Assessment where
  1) asynchronous mode was failing due to missing task dependencies and
  2) avoided recomputation was confounded by two tasks modifying the same files.
* Fixed an issue with Habitat Quality where the model was incorrectly
  expecting the sensitivity table to have a landcover code of 0.
* The InVEST CLI has been completely rebuilt to divide
  functionality into various topic-specific subcommands.  The various internal
  consumers of this API have been updated accordingly.  ``invest --help`` will
  contain details of the new interface.
* Updated the InVEST Launcher to list the human-readable model names rather
  than the internal model identifiers.
* Updated Coastal Vulnerability Model with significant speedups including
  ~40x speedup for geomorphology process and ~3x speedup for wind exposure process.
  Also saving an intermediate vector with wave energy values and a geomorphology
  vector with points that were assigned the ``geomorphology_fill_value``.
* Updated trove classifiers to indicate support for python versions 2.7, 3.6
  and 3.7.
* Updated all InVEST models to be compatible with a Python 2.7 or a Python 3.6
  environment. Also tested all models against GDAL versions 2.2.4 and 2.4.1.
* Fixed an issue with Habitat Quality where convolutions over threat rasters
  were not excluding nodata values, leading to incorrect outputs.  Nodata values
  are now handled correctly and excluded from the convolution entirely.
* Updated the subpackage ``natcap.invest.ui`` to work with python 3.6 and later
  and also to support the PySide2 bindings to Qt5.
* InVEST Coastal Blue Carbon model now writes out a net present value
  raster for the year of the current landcover, each transition year,
  and the final analysis year (if provided).
* Correcting an issue with InVEST Coastal Blue Carbon where incorrect
  configuration of a nodata value would result in ``-inf`` values in
  output rasters.  Now, any values without a defined reclassification
  rule that make it past validation will be written out as nodata.
* DelineateIt has been reimplemented using the latest version of
  pygeoprocessing (and the watershed delineation routine it provides) and now
  uses ``taskgraph`` for avoiding unnecessary recomputation.
* Fixed a bug in Recreation Model that was causing server-side code
  to execute twice for every client-side call.
* Fixed a bug in Recreation model that did not apply ``results_suffix`` to
  the monthly_table.csv output.
* Various fixes in Coastal Vulnerability Model. CSV output files now
  have FID column for joining to vector outputs. ``results_suffix`` can be
  used without triggering task re-execution. Raster processing maintains original
  resolution of the input raster so long as it is projected. Otherwise resamples
  to ``model_resolution``.
* Fixed a bug in Coastal Vulnerability model's task graph that sometimes
  caused an early task to re-execute when it should be deemed pre-calculated.
* Fixed a bug in the pollination model that would cause outputs to be all 0
  rasters if all the ``relative_abundance`` fields in the guild table were
  integers.
* Fixed a file cache flushing issue observed on Debian in
  ``utils.exponential_decay_kernel_raster`` that would cause an exponential
  kernel raster to contain random values rather than expected value.
* Added a new InVEST model: Urban Flood Risk Mitigation.
* Fixed an issue in the SDR model that would cause an unhandled exception
  if either the erosivity or erodibility raster had an undefined nodata value.

3.7.0 (2019-05-09)
------------------
* Refactoring Coastal Vulnerability (CV) model. CV now uses TaskGraph and
  Pygeoprocessing >=1.6.1. The model is now largely vector-based instead of
  raster-based. Fewer input datasets are required for the same functionality.
  Runtime in sycnhronous mode is similar to previous versions, but runtime can
  be reduced with multiprocessing. CV also supports avoided recomputation for
  successive runs in the same workspace, even if a different file suffix is
  used. Output vector files are in CSV and geopackage formats.
* Model User Interface 'Report an Issue' link points to our new
  community.naturalcapitalproject.org
* Correcting an issue with the Coastal Blue Carbon preprocessor where
  using misaligned landcover rasters would cause an exception to be raised.
* Correcting an issue with RouteDEM where runs of the tool with Flow Direction
  enabled would cause the tool to crash if ``n_workers > 0``.
* Correcting an issue with Habitat Quality's error checking where nodata values
  in landcover rasters were not being taken into account.
* Valuation is now an optional component of the InVEST Scenic Quality model.
* Fixing a bug in the percentiles algorithm used by Scenic Quality that
  would result in incorrect visual quality outputs.
* Carbon Model and Crop Production models no longer crash if user-input
  rasters do not have a nodata value defined. In this case these models
  treat all pixel values as valid data.
* Adding bitbucket pipelines and AppVeyor build configurations.
* Refactoring Recreation Model client to use taskgraph and the latest
  pygeoprocessing. Avoided re-computation from taskgraph means that
  successive model runs with the same AOI and gridding option can re-use PUD
  results and avoid server communication entirely. Successive runs with the
  same predictor data will re-use intermediate geoprocessing results.
  Multiprocessing offered by taskgraph means server-side PUD calculations
  and client-side predictor data processing can happen in parallel. Some
  output filenames have changed.
* Upgrading to SDR to use new PyGeoprocessing multiflow routing, DEM pit
  filling, contiguous stream extraction, and TaskGraph integration. This
  also includes a new TaskGraph feature that avoids recomputation by copying
  results from previous runs so long as the expected result would be
  identical. To use this feature, users must execute successive runs of SDR
  in the same workspace but use a different file suffix. This is useful when
  users need to do a parameter study or run scenarios with otherwise minor
  changes to inputs.
* Refactoring Habitat Risk Assessment (HRA) Model to use TaskGraph >= 0.8.2 and
  Pygeoprocessing >= 1.6.1. The HRA Proprocessor is removed and its previous
  functionality was simplified and merged into the HRA model itself.
  The model will no longer generate HTML plots and tables.
* Adding a software update notification button, dialog, and a link to the
  download page on the User Interface when a new InVEST version is available.
* Migrating the subversion sample and test data repositories to Git LFS
  repositories on BitBucket. Update the repository URL and fetch commands on
  Makefile accordingly.
* Fixing a bug in Habitat Quality UI where the absence of the required
  half_saturation_constant variable did not raise an exception.
* Adding encoding='utf-8-sig' to pandas.read_csv() to support
  utils.build_lookup_from_csv() to read CSV files encoded with UTF-8 BOM
  (byte-order mark) properly.

3.6.0 (2019-01-30)
------------------
* Correcting an issue with the InVEST Carbon Storage and Sequestration model
  where filepaths containing non-ASCII characters would cause the model's
  report generation to crash.  The output report is now a UTF-8 document.
* Refactoring RouteDEM to use taskgraph and the latest pygeoprocessing
  (``>=1.5.0``).  RouteDEM now fills hydrological sinks and users have the
  option to use either of the D8 or Multiple Flow Direction (MFD) routing
  algorithms.
* Adding a new input to the InVEST Settings window to allow users to customize
  the value that should be used for the ``n_workers`` parameter in
  taskgraph-enabled models.  This change involves removing the "Number of
  Parallel Workers" input from the model inputs pane for some models in
  favor of this new location.  The default value for this setting is ``-1``,
  indicating synchronous (non-threaded, non-multiprocessing) execution of
  tasks.
* Removing Scenario Generator: Rule-based model.
* Fixing a bug in Hydropower model where watershed aggregations would be incorrect
  if a watershed is partially covering nodata raster values. Nodata values are now
  ignored in zonal statistics. Numerical results change very slightly in the
  case where a watershed only includes a few nodata pixels.
* Adding TaskGraph functionality to GLOBIO model.
* Adding some TaskGraph functionality to Scenario Generator: Proximity.
* Fixing an issue with the InVEST Fisheries model that would prevent the model
  from batch-processing a directory of population tables.  The model will now
  process these files as expected.
* Reimplementing Crop Production models using taskgraph.
* Fixing an issue with Crop Production Regression's result_table.csv where the
  'production_modeled' and '<nutrient>_modeled' values calculated for each crop
  were done so using the same crop raster (e.g. wheat, soybean, and barley values
  were all based on soybean data).
* Hydropower subwatershed results now include all the same metrics as the
  watershed results, with the exception of economic valuation metrics.
* Reimplementing the Hydropower model using taskgraph.
* Reimplementing the Carbon model using taskgraph.
* Fixing an issue with Coastal Blue Carbon validation to allow column names to
  ignore case.
* Updating core carbon forest edge regression data coefficient to drop
  impossible negative coefficients.
* Fixing an issue with the Scenario Generator: Proximity model that would
  raise an exception if no AOI were passed in even though the AOI is optional.
* Removing Overlap Analysis and Overlap Analysis: Management Zones.
* Removing Habitat Suitability.
* Added comprehensive error checking to hydropower model to test for the VERY
  common errors of missing biophysical, demand, and valuation coefficients in
  their respective tables.
* Fixing an issue with Hydropower Water Yield ("Annual Water Yield") where
  valuation would never be triggered when running the model through the User
  Interface. And a related issue where the model would crash if a valuation table
  was provided but a demand table was not. The UI no longer validates that config.
* Fixing an issue with how logging is captured when a model is run through the
  InVEST User Interface.  Now, logging from any thread started by the executor
  thread will be written to the log file, which we expect to aid in debugging.
* Fixing an issue with Scenic Quality where viewpoints outside of the AOI
  were not being properly excluded.  Viewpoints are now excluded correctly.
* The crop production model has been refactored to drop the "aggregate ID"
  concept when summarizing results across an aggregate polygon. The model now
  uses the polygon FIDs internally and externally when producing the result
  summary table.
* Correcting the rating instructions in the criteria rating instructions on how
  the data quality (DQ) and weight should be rated in the HRA Preprocessor.
  A DQ score of 1 should represent better data quality whereas the score of 3 is
  worse data quality. A weight score of 1 is more important, whereas that of 3
  is less important.
* Fixing a case where a zero discount rate and rate of change in the carbon
  model would cause a divide by zero error.

3.5.0 (2018-08-14)
------------------
* Bumped pygeoprocessing requirement to ``pygeoprocessing>=1.2.3``.
* Bumped taskgraph requirement to ``taskgraph>=0.6.1``.
* Reimplemented the InVEST Scenic Quality model.  This new version removes the
  'population' and 'overlap' postprocessing steps, updates the available
  valuation functions and greatly improves the runtime and memory-efficiency of
  the model.  See the InVEST User's Guide chapter for more information.
* Updated Recreation server's database to include metadata from photos taken
  from 2005-2017 (previous range was 2005-2014). The new range is reflected
  in the UI.
* Fixed an issue with the InVEST binary build where binaries on Windows would
  crash with an error saying Python27.dll could not be loaded.
* Fixed an issue in the Rule-Based Scenario Generator UI where vector column
  names from override and constraint layers were not being loaded.  This bug
  caused the field 'UNKNOWN' to be passed to the model, causing an error.
* Fixed an issue with the InVEST UI (all models), where attempting to
  drag-and-drop a directory onto a model input would cause the application to
  crash.
* Coastal Vulnerability UI now specifies a number of reasonable defaults for
  some numeric inputs.
* Fixed an issue with the Fisheries UI where alpha and beta parameter inputs
  were incorrectly disabled for the Ricker recruitment function.
* InVEST now uses a Makefile to automate the build processes.  GNU Make is
  required to use the Makefile.  See ``README.rst`` for instructions on
  building InVEST.  This replaces the old ``pavement.py`` build entrypoint,
  which has been removed.
* Fixed an issue with the InVEST UI (all models), where attempting to
  drag-and-drop a directory onto a model input would cause the application to
  crash.
* Fixed an issue with Forest Carbon Edge Effect where the UI layer was always
  causing the model to run with only the aboveground carbon pool
* Added functionality to the InVEST UI so that ``Dropdown`` inputs can now map
  dropdown values to different output values.
* Fixed an issue in the Crop Production Percentile model that would treat the
  optional AOI vector field as a filename and crash on a run if it were empty.
* Fixing an issue in the Pollination Model that would cause occasional crashes
  due to a missing dependent task; it had previously been patched by setting
  taskgraph to operate in single thread mode. This restores multithreading
  in the pollination model.
* Fixed an issue in the water yield / hydropower model that would skip
  calculation of water demand tables when "water scarcity" was enabled.
* Fixed an issue in the model data of the crop production model where some
  crops were using incorrect climate bin rasters. Since the error was in the
  data and not the code, users will need to download the most recent version
  of InVEST's crop model data during the installation step to get the fix.

3.4.4 (2018-03-26)
------------------
* InVEST now requires GDAL 2.0.0 and has been tested up to GDAL 2.2.3. Any API users of InVEST will need to use GDAL version >= 2.0. When upgrading GDAL we noticed slight numerical differences in our test suite in both numerical raster differences, geometry transforms, and occasionally a single pixel difference when using `gdal.RasterizeLayer`. Each of these differences in the InVEST test suite is within a reasonable numerical tolerance and we have updated our regression test suite appropriately. Users comparing runs between previous versions of InVEST may also notice reasonable numerical differences between runs.
* Added a UI keyboard shortcut for showing documentation. On Mac OSX, this will be Command-?. On Windows, GNOME and KDE, this will be F1.
* Patching an issue in NDR that was using the nitrogen subsurface retention efficiency for both nitrogen and phosphorous.
* Fixed an issue with the Seasonal Water Yield model that incorrectly required a rain events table when the climate zone mode was in use.
* Fixed a broken link to local and online user documentation from the Seasonal Water Yield model from the model's user interface.

3.4.3 (2018-03-26)
------------------
* Fixed a critical issue in the carbon model UI that would incorrectly state the user needed a "REDD Priority Raster" when none was required.
* Fixed an issue in annual water yield model that required subwatersheds even though it is an optional field.
* Fixed an issue in wind energy UI that was incorrectly validating most of the inputs.

3.4.2 (2017-12-15)
------------------
* Fixed a cross-platform issue with the UI where logfiles could not be dropped onto UI windows.
* Model arguments loaded from logfiles are now cast to their correct literal value.  This addresses an issue where some models containing boolean inputs could not have their parameters loaded from logfiles.
* Fixed an issue where the Pollination Model's UI required a farm polygon. It should have been optional and now it is.
* Fixing an issue with the documentation and forums links on the InVEST model windows.  The links now correctly link to the documentation page or forums as needed.
* Fixing an issue with the ``FileSystemRunDialog`` where pressing the 'X' button in the corner of the window would close the window, but not reset its state.  The window's state is now reset whenever the window is closed (and the window cannot be closed when the model is running)

3.4.1 (2017-12-11)
------------------
* In the Coastal Blue Carbon model, the ``interest_rate`` parameter has been renamed to ``inflation_rate``.
* Fixed issues with sample parameter sets for InVEST Habitat Quality, Habitat Risk Assessment, Coastal Blue Carbon, and Coastal Blue Carbon Preprocessors.  All sample parameter sets now have the correct paths to the model's input files, and correctly note the name of the model that they apply to.
* Added better error checking to the SDR model for missing `ws_id` and invalid `ws_id` values such as `None` or some non-integer value. Also added tests for the `SDR` validation module.

3.4.0 (2017-12-03)
------------------
* Fixed an issue with most InVEST models where the suffix was not being reflected in the output filenames.  This was due to a bug in the InVEST UI, where the suffix args key was assumed to be ``'suffix'``.  Instances of ``InVESTModel`` now accept a keyword argument to defined the suffix args key.
* Fixed an issue/bug in Seasonal Water Yield that would occur when a user provided a datastack that had nodata values overlapping with valid DEM locations. Previously this would generate an NaN for various biophysical values at that pixel and cascade it downslope. Now any question of nodata on a valid DEM pixel is treated as "0". This will make serious visual artifacts on the output, but should help users pinpoint the source of bad data rather than crash.
* Refactored all but routing components of SDR to use PyGeoprocessing 0.5.0 and laid a consistent raster floating point type of 'float32'. This will cause numerically insignificant differences between older versions of SDR and this one. But differences are well within the tolerance of the overall error of the model and expected error rate of data. Advantages are smaller disk footprint per run, cleaner and more maintainable design, and a slight performance increase.
* Bug fixed in SDR that would align the output raster stack to match with the landcover pixel stack even though the rest of the rasters are scaled and clipped to the DEM.
* When loading parameters from a datastack, parameter set or logfile, the UI will check that the model that created the file being loaded matches the name of the model that is currently running.  If there is a mismatch, a dialog is presented for the user to confirm or cancel the loading of parameters. Logfiles from IUI (which do not have clearly-recorded modelname or InVEST version information) can still have their arguments parsed, but the resulting model name and InVEST version will be set to ``"UNKNOWN"``.
* Data Stack files (``*.invest.json``, ``*.invest.tar.gz``) can now be dragged and dropped on an InVEST model window, which will prompt the UI to load that parameter set.
* Spatial inputs to Coastal Blue Carbon are now aligned as part of the model. This resolves a longstanding issue with the model where inputs would need to perfectly overlap (even down to pixel indices), or else the model would yield strange results.
* The InVEST UI now contains a submenu for opening a recently-opened datastack.  This submenu is automatically populated with the 10 most recently-opened datastacks for the current model.
* Removed vendored ``natcap.invest.dbfpy`` subpackage.
* Removed deprecated ``natcap.invest.fileio`` module.
* Removed ``natcap.invest.iui`` UI subpackage in favor of a new UI framework found at ``natcap.invest.ui``. This new UI features a greatly improved API, good test coverage, support for Qt4 and Qt5, and includes updates to all InVEST models to support validation of model arguments from a python script, independent of the UI.
* Updated core model of seasonal water yield to allow for negative `L_avail`.
* Updated RouteDEM to allow for file suffixes, finer control over what DEM routing algorithms to run, and removal of the multiple stepped stream threshold classification.
* Redesign/refactor of pollination model. Long term bugs in the model are resolved, managed pollinators added, and many simplifications to the end user's experience.  The updated user's guide chapter is available here: http://data.naturalcapitalproject.org/nightly-build/invest-users-guide/html/croppollination.html
* Scenario Generator - Rule Based now has an optional input to define a seed.
  This input is used to seed the random shuffling of parcels that have equal
  priorities.
* InVEST on mac is now distributed as a single application bundle, allowing InVEST to run as expected on mac OSX Sierra.  Individual models are selected and launched from a new launcher window.
* The InVEST CLI now has a GUI model launcher:  ``$ invest launcher``
* Updated the Coastal Blue Carbon model to improve handling of blank lines in input CSV tables and improve memory efficiency of the current implementation.
* Improved the readability of a cryptic error message in Coastal Vulnerability that is normally raised when the depth threshold is too high or the exposure proportion is too low to detect any shoreline segments.
* Adding InVEST HTML documentation to the Mac disk image distribution.
* Upgrading dependency of PyGeoprocessing to 0.3.3.  This fixes a memory leak associated with any model that aggregates rasters over complicated overlapping polygons.
* Adding sample data to Blue Carbon model that were missing.
* Deprecating the InVEST Marine Water Quality model.  This also removes InVEST's dependancy on the pyamg package which has been removed from REQUIREMENTS.TXT.
* Deprecating the ArcGIS-based Coastal Protection model and ArcGIS-based data-preprocessing scripts.  The toolbox and scripts may still be found at https://bitbucket.org/natcap/invest.arcgis.
* Fixing an issue in the carbon edge effect model that caused output values in the shapefile to be rounded to the nearest integer.
* Fixing issue in SDR model that would occasionally cause users to see errors about field widths in the output shapefile generation.
* Updated the erodibility sample raster that ships with InVEST for the SDR model.  The old version was in US units, in this version we convert to SI units as the model requires, and clipped the raster to the extents of the other stack to save disk space.

3.3.3 (2017-02-06)
------------------
* Fixed an issue in the UI where the carbon model wouldn't accept negative numbers in the price increase of carbon.
* RouteDEM no longer produces a "tiled_dem.tif" file since that functionality is being deprecated in PyGeoprocessing.
* Fixing an issue in SDR where the optional drainage layer would not be used in most of the SDR biophysical calculations.
* Refactoring so water yield pixels with Kc and et0 equal to be 0 now yields a 0.0 value of water yield on that pixel rather than nodata.
* Light optimization refactor of wind energy model that improves runtimes in some cases by a factor of 2-3.
* Performance optimizations to HRA that improve runtimes by approximately 30%.
* Fixed a broken UI link to Seasonal Water Yield's user's guide.
* Fixed an issue with DelineateIT that caused ArcGIS users to see both the watershed and inverse watershed polygons when viewing the output of the tool.
* Upgrading dependency to PyGeoprocessing 0.3.2.
* Fixed an issue with SDR that caused the LS factor to be an order of magnitue too high in areas where the slope was greater than 9%.  In our sample case this caused sediment export estimates to be about 6% too high, but in cases where analyses are run over steep slopes the error would have been greater.
* ``paver check`` now warns if the ``PYTHONHOME`` environment variable is set.
* API docs now correctly reflect installation steps needed for python development headers on linux.
* Fixed a side effect in the InVEST user interface that would cause ``tempfile.tempdir`` to be set and then not be reset after a model run is finished.
* The InVEST user interface will now record GDAL/OGR log messages in the log messages window and in the logfile written to the workspace.
* Updated branding and usability of the InVEST installer for Windows, and the Mac Disk Image (.dmg).


3.3.2 (2016-10-17)
------------------
* Partial test coverage for HRA model.
* Full test coverage for Overlap Analysis model.
* Full test coverage for Finfish Aquaculture.
* Full test coverage for DelineateIT.
* Full test coverage for RouteDEM.
* Fixed an issue in Habitat Quality where an error in the sample table or malformed threat raster names would display a confusing message to the user.
* Full test coverage for scenario generator proximity model.
* Patching an issue in seasonal water yield that causes an int overflow error if the user provides a floating point landcover map and the nodata value is outside of the range of an int64.
* Full test coverage for the fisheries model.
* Patched an issue that would cause the Seasonal Water Edge model to crash when the curve number was 100.
* Patching a critical issue with forest carbon edge that would give incorrect results for edge distance effects.
* Patching a minor issue with forest carbon edge that would cause the model to crash if only one  interpolation point were selected.
* Full test coverage for pollination model.
* Removed "farms aggregation" functionality from the InVEST pollination model.
* Full test coverage for the marine water quality model.
* Full test coverage for GLOBIO model.
* Full test coverage for carbon forest edge model.
* Upgraded SciPy dependancy to 0.16.1.
* Patched bug in NDR that would cause a phosphorus density to be reported per pixel rather than total amount of phosporous in a pixel.
* Corrected an issue with the uses of buffers in the euclidean risk function of Habitat Risk Assessment.  (issue #3564)
* Complete code coverage tests for Habitat Quality model.
* Corrected an issue with the ``Fisheries_Inputs.csv`` sample table used by Overlap Analysis.  (issue #3548)
* Major modifications to Terrestrial Carbon model to include removing the harvested wood product pool, uncertainty analysis, and updated efficient raster calculations for performance.
* Fixed an issue in GLOBIO that would cause model runs to crash if the AOI marked as optional was not present.
* Removed the deprecated and incomplete Nearshore Wave and Erosion model (``natcap.invest.nearshore_wave_and_erosion``).
* Removed the deprecated Timber model (``natcap.invest.timber``).
* Fixed an issue where seasonal water yield would raise a divide by zero error if a watershed polygon didn't cover a valid data region.  Now sets aggregation quantity to zero and reports a warning in the log.
* ``natcap.invest.utils.build_file_registry`` now raises a ``ValueError`` if a path is not a string or list of strings.
* Fixed issues in NDR that would indicate invalid values were being processed during runtimes by skipping the invalid calculations in the first place rather than calculating them and discarding after the fact.
* Complete code coverage tests for NDR model.
* Minor (~10% speedup) performance improvements to NDR.
* Added functionality to recreation model so that the `monthly_table.csv` file now receives a file suffix if one is provided by the user.
* Fixed an issue in SDR where the m exponent was calculated incorrectly in many situations resulting in an error of about 1% in total export.
* Fixed an issue in SDR that reported runtime overflow errors during normal processing even though the model completed without other errors.

3.3.1 (2016-06-13)
------------------
* Refactored API documentation for readability, organization by relevant topics, and to allow docs to build on `invest.readthedocs.io <http://invest.readthedocs.io>`_,
* Installation of ``natcap.invest`` now requires ``natcap.versioner``.  If this is not available on the system at runtime, setuptools will make it available at runtime.
* InVEST Windows installer now includes HISTORY.rst as the changelog instead of the old ``InVEST_Updates_<version>`` files.
* Habitat suitability model is generalized and released as an API only accessible model.  It can be found at ``natcap.invest.habitat_suitability.execute``.  This model replaces the oyster habitat suitability model.
    * The refactor of this model requires an upgrade to ``numpy >= 1.11.0``.
* Fixed a crash in the InVEST CLI where calling ``invest`` without a parameter would raise an exception on linux-based systems.  (Issue `#3528 <https://bitbucket.org/natcap/invest/issues/3515>`_)
* Patched an issue in Seasonal Water Yield model where a nodata value in the landcover map that was equal to ``MAX_INT`` would cause an overflow error/crash.
* InVEST NSIS installer will now optionally install the Microsoft Visual C++ 2008 redistributable on Windows 7 or earlier.  This addresses a known issue on Windows 7 systems when importing GDAL binaries (Issue `#3515 <https://bitbucket.org/natcap/invest/issues/3515>`_).  Users opting to install this redistributable agree to abide by the terms and conditions therein.
* Removed the deprecated subpackage ``natcap.invest.optimization``.
* Updated the InVEST license to legally define the Natural Capital Project.
* Corrected an issue in Coastal Vulnerability where an output shapefile was being recreated for each row, and where field values were not being stored correctly.
* Updated Scenario Generator model to add basic testing, file registry support, PEP8 and PEP257 compliance, and to fix several bugs.
* Updated Crop Production model to add a simplified UI, faster runtime, and more testing.

3.3.0 (2016-03-14)
------------------
* Refactored Wind Energy model to use a CSV input for wind data instead of a Binary file.
* Redesigned InVEST recreation model for a single input streamlined interface, advanced analytics, and refactored outputs.  While the model is still based on "photo user days" old model runs are not backward compatable with the new model or interface. See the Recreation Model user's guide chapter for details.
    * The refactor of this model requires an upgrade to ``GDAL >=1.11.0 <2.0`` and ``numpy >= 1.10.2``.
* Removed nutrient retention (water purification) model from InVEST suite and replaced it with the nutrient delivery ratio (NDR) model.  NDR has been available in development relseases, but has now officially been added to the set of Windows Start Menu models and the "under development" tag in its users guide has been removed.  See the InVEST user's guide for details between the differences and advantages of NDR over the old nutrient model.
* Modified NDR by adding a required "Runoff Proxy" raster to the inputs.  This allows the model to vary the relative intensity of nutrient runoff based on varying precipitation variability.
* Fixed a bug in the Area Change rule of the Rule-Based Scenario Generator, where units were being converted incorrectly. (Issue `#3472 <https://bitbucket.org/natcap/invest/issues/3472>`_) Thanks to Fosco Vesely for this fix.
* InVEST Seasonal Water Yield model released.
* InVEST Forest Carbon Edge Effect model released.
* InVEST Scenario Generator: Proximity Based model released and renamed the previous "Scenario Generator" to "Scenario Generator: Rule Based".
* Implemented a blockwise exponential decay kernel generation function, which is now used in the Pollination and Habitat Quality models.
* GLOBIO now uses an intensification parameter and not a map to average all agriculture across the GLOBIO 8 and 9 classes.
* GLOBIO outputs modified so core outputs are in workspace and intermediate outputs are in a subdirectory called 'intermediate_outputs'.
* Fixed a crash with the NDR model that could occur if the DEM and landcover maps were different resolutions.
* Refactored all the InVEST model user interfaces so that Workspace defaults to the user's home "Documents" directory.
* Fixed an HRA bug where stessors with a buffer of zero were being buffered by 1 pixel
* HRA enhancement which creates a common raster to burn all input shapefiles onto, ensuring consistent alignment.
* Fixed an issue in SDR model where a landcover map that was smaller than the DEM would create extraneous "0" valued cells.
* New HRA feature which allows for "NA" values to be entered into the "Ratings" column for a habitat / stressor pair in the Criteria Ratings CSV. If ALL ratings are set to NA, the habitat / stressor will be treated as having no interaction. This means in the model, that there will be no overlap between the two sources. All rows parameters with an NA rating will not be used in calculating results.
* Refactored Coastal Blue Carbon model for greater speed, maintainability and clearer documentation.
* Habitat Quality bug fix when given land cover rasters with different pixel sizes than threat rasters. Model would use the wrong pixel distance for the convolution kernel.
* Light refactor of Timber model. Now using CSV input attribute file instead of DBF file.
* Fixed clipping bug in Wave Energy model that was not properly clipping polygons correctly. Found when using global data.
* Made the following changes / updates to the coastal vulnerability model:
    * Fixed a bug in the model where the geomorphology ranks were not always being used correctly.
    * Removed the HTML summary results output and replaced with a link to a dashboard that helps visualize and interpret CV results.
    * Added a point shapefile output: 'outputs/coastal_exposure.shp' that is a shapefile representation of the corresponding CSV table.
    * The model UI now requires the 'Relief' input. No longer optional.
    * CSV outputs and Shapefile outputs based on rasters now have x, y coorinates of the center of the pixel instead of top left of the pixel.
* Turning setuptools' zip_safe to False for consistency across the Natcap Namespace.
* GLOBIO no longer requires user to specify a keyfield in the AOI.
* New feature to GLOBIO to summarize MSA by AOI.
* New feature to GLOBIO to use a user defined MSA parameter table to do the MSA thresholds for infrastructure, connectivity, and landuse type
* Documentation to the GLOBIO code base including the large docstring for 'execute'.

3.2.0 (2015-05-31)
------------------
InVEST 3.2.0 is a major release with the addition of several experimental models and tools as well as an upgrade to the PyGeoprocessing core:

* Upgrade to PyGeoprocessing v0.3.0a1 for miscelaneous performance improvements to InVEST's core geoprocessing routines.
* An alpha unstable build of the InVEST crop production model is released with partial documentation and sample data.
* A beta build of the InVEST fisheries model is released with documentation and sample data.
* An alpha unstable build of the nutrient delivery ratio (NDR) model is available directly under InVEST's instalation directory at  ``invest-x86/invest_ndr.exe``; eventually this model will replace InVEST's current "Nutrient" model.  It is currently undocumented and unsupported but inputs are similar to that of InVEST's SDR model.
* An alpha unstable build of InVEST's implementation of GLOBIO is available directly under InVEST's instalation directory at ``invest-x86/invest_globio.exe``.  It is currently undocumented but sample data are provided.
* DelinateIT, a watershed delination tool based on PyGeoprocessing's d-infinity flow algorithm is released as a standalone tool in the InVEST repository with documentation and sample data.
* Miscelaneous performance patches and bug fixes.

3.1.3 (2015-04-23)
------------------
InVEST 3.1.3 is a hotfix release patching a memory blocking issue resolved in PyGeoprocessing version 0.2.1.  Users might have experienced slow runtimes on SDR or other routed models.

3.1.2 (2015-04-15)
------------------
InVEST 3.1.2 is a minor release patching issues mostly related to the freshwater routing models and signed GDAL Byte datasets.

* Patching an issue where some projections were not regognized and InVEST reported an UnprojectedError.
* Updates to logging that make it easier to capture logging messages when scripting InVEST.
* Shortened water yield user interface height so it doesn't waste whitespace.
* Update PyGeoprocessing dependency to version 0.2.0.
* Fixed an InVEST wide issue related to bugs stemming from the use of signed byte raster inputs that resulted in nonsensical outputs or KeyErrors.
* Minor performance updates to carbon model.
* Fixed an issue where DEMS with 32 bit ints and INT_MAX as the nodata value nodata value incorrectly treated the nodata value in the raster as a very large DEM value ultimately resulting in rasters that did not drain correctly and empty flow accumulation rasters.
* Fixed an issue where some reservoirs whose edges were clipped to the edge of the watershed created large plateaus with no drain except off the edge of the defined raster.  Added a second pass in the plateau drainage algorithm to test for these cases and drains them to an adjacent nodata area if they occur.
* Fixed an issue in the Fisheries model where the Results Suffix input was invariably initializing to an empty string.
* Fixed an issue in the Blue Carbon model that prevented the report from being generated in the outputs file.

3.1.1 (2015-03-13)
------------------
InVEST 3.1.1 is a major performance and memory bug patch to the InVEST toolsuite.  We recommend all users upgrade to this version.

* Fixed an issue surrounding reports of SDR or Nutrient model outputs of zero values, nodata holes, excessive runtimes, or out of memory errors.  Some of those problems happened to be related to interesting DEMs that would break the flat drainage algorithm we have inside RouteDEM that adjusted the heights of those regions to drain away from higher edges and toward lower edges, and then pass the height adjusted dem to the InVEST model to do all its model specific calculations.  Unfortunately this solution was not amenable to some degenerate DEM cases and we have now adjusted the algorithm to treat each plateau in the DEM as its own separate region that is processed independently from the other regions. This decreases memory use so we never effectively run out of memory at a minor hit to overall runtime.  We also now adjust the flow direction directly instead of adjust the dem itself.  This saves us from having to modify the DEM and potentially get it into a state where a drained plateau would be higher than its original pixel neighbors that used to drain into it.

There are side effects that result in sometimes large changes to un calibrated runs of SDR or nutrient.  These are related to slightly different flow directions across the landscape and a bug fix on the distance to stream calculation.

* InVEST geoprocessing now uses the PyGeoprocessing package (v0.1.4) rather than the built in functionality that used to be in InVEST.  This will not affect end users of InVEST but may be of interest to users who script InVEST calls who want a standalone Python processing package for raster stack math and hydrological routing.  The project is hosted at https://bitbucket.org/richpsharp/pygeoprocessing.

* Fixed an marine water quality issue where users could input AOIs that were unprojected, but output pixel sizes were specified in meters.  Really the output pixel size should be in the units of the polygon and are now specified as such.  Additionally an exception is raised if the pixel size is too small to generate a numerical solution that is no longer a deep scipy error.

* Added a suffix parameter to the timber and marine water quality models that append a user defined string to the output files; consistent with most of the other InVEST models.

* Fixed a user interface issue where sometimes the InVEST model run would not open a windows explorer to the user's workspace.  Instead it would open to C:\User[..]\My Documents.  This would often happen if there were spaces in the the workspace name or "/" characters in the path.

* Fixed an error across all InVEST models where a specific combination of rasters of different cell sizes and alignments and unsigned data types could create errors in internal interpolation of the raster stacks.  Often these would appear as 'KeyError: 0' across a variety of contexts.  Usually the '0' was an erroneous value introduced by a faulty interpolation scheme.

* Fixed a MemoryError that could occur in the pollination and habitat quality models when the the base landcover map was large and the biophysical properties table allowed the effect to be on the order of that map.  Now can use any raster or range values with only a minor hit to runtime performance.

* Fixed a serious bug in the plateau resolution algorithm that occurred on DEMs with large plateau areas greater than 10x10 in size.  The underlying 32 bit floating point value used to record small height offsets did not have a large enough precision to differentiate between some offsets thus creating an undefined flow direction and holes in the flow accumulation algorithm.

* Minor performance improvements in the routing core, in some cases decreasing runtimes by 30%.

* Fixed a minor issue in DEM resolution that occurred when a perfect plateau was encountered.  Rather that offset the height so the plateau would drain, it kept the plateau at the original height.  This occurred because the uphill offset was nonexistent so the algorithm assumed no plateau resolution was needed.  Perfect plateaus now drain correctly.  In practice this kind of DEM was encountered in areas with large bodies of water where the remote sensing algorithm would classify the center of a lake 1 meter higher than the rest of the lake.

* Fixed a serious routing issue where divergent flow directions were not getting accumulated 50% of the time. Related to a division speed optimization that fell back on C-style modulus which differs from Python.

* InVEST SDR model thresholded slopes in terms of radians, not percent thus clipping the slope tightly between 0.001 and 1%.  The model now only has a lower threshold of 0.00005% for the IC_0 factor, and no other thresholds.  We believe this was an artifact left over from an earlier design of the model.


* Fixed a potential memory inefficiency in Wave Energy Model when computing the percentile rasters. Implemented a new memory efficient percentile algorithm and updated the outputs to reflect the new open source framework of the model. Now outputting csv files that describe the ranges and meaning of the percentile raster outputs.

* Fixed a bug in Habitat Quality where the future output "quality_out_f.tif" was not reflecting the habitat value given in the sensitivity table for the specified landcover types.


3.1.0 (2014-11-19)
------------------
InVEST 3.1.0 (http://www.naturalcapitalproject.org/download.html) is a major software and science milestone that includes an overhauled sedimentation model, long awaited fixes to exponential decay routines in habitat quality and pollination, and a massive update to the underlying hydrological routing routines.  The updated sediment model, called SDR (sediment delivery ratio), is part of our continuing effort to improve the science and capabilities of the InVEST tool suite.  The SDR model inputs are backwards comparable with the InVEST 3.0.1 sediment model with two additional global calibration parameters and removed the need for the retention efficiency parameter in the biophysical table; most users can run SDR directly with the data they have prepared for previous versions.  The biophysical differences between the models are described in a section within the SDR user's guide and represent a superior representation of the hydrological connectivity of the watershed, biophysical parameters that are independent of cell size, and a more accurate representation of sediment retention on the landscape.  Other InVEST improvements to include standard bug fixes, performance improvements, and usability features which in part are described below:

* InVEST Sediment Model has been replaced with the InVEST Sediment Delivery Ratio model.  See the SDR user's guide chapter for the difference between the two.
* Fixed an issue in the pollination model where the exponential decay function decreased too quickly.
* Fixed an issue in the habitat quality model where the exponential decay function decreased too quickly and added back linear decay as an option.
* Fixed an InVEST wide issue where some input rasters that were signed bytes did not correctly map to their negative nodata values.
* Hydropower input rasters have been normalized to the LULC size so sampling error is the same for all the input watersheds.
* Adding a check to make sure that input biophysical parameters to the water yield model do not exceed invalid scientific ranges.
* Added a check on nutrient retention in case the upstream water yield was less than 1 so that the log value did not go negative.  In that case we clamp upstream water yield to 0.
* A KeyError issue in hydropower was resolved that occurred when the input rasters were at such a coarse resolution that at least one pixel was completely contained in each watershed.  Now a value of -9999 will be reported for watersheds that don't contain any valid data.
* An early version of the monthly water yield model that was erroneously included in was in the installer; it was removed in this version.
* Python scripts necessary for running the ArcGIS version of Coastal Protection were missing.  They've since been added back to the distribution.
* Raster calculations are now processed by raster block sizes.  Improvements in raster reads and writes.
* Fixed an issue in the routing core where some wide DEMs would cause out of memory errors.
* Scenario generator marked as stable.
* Fixed bug in HRA where raster extents of shapefiles were not properly encapsulating the whole AOI.
* Fixed bug in HRA where any number of habitats over 4 would compress the output plots. Now extends the figure so that all plots are correctly scaled.
* Fixed a bug in HRA where the AOI attribute 'name' could not be an int. Should now accept any type.
* Fixed bug in HRA which re-wrote the labels if it was run immediately without closing the UI.
* Fixed nodata masking bug in Water Yield when raster extents were less than that covered by the watershed.
* Removed hydropower calibration parameter form water yield model.
* Models that had suffixes used to only allow alphanumeric characters.  Now all suffix types are allowed.
* A bug in the core platform that would occasionally cause routing errors on irregularly pixel sized rasters was fixed.  This often had the effect that the user would see broken streams and/or nodata values scattered through sediment or nutrient results.
* Wind Energy:
        * Added new framework for valuation component. Can now input a yearly price table that spans the lifetime of the wind farm. Also if no price table is made, can specify a price for energy and an annual rate of change.
        * Added new memory efficient distance transform functionality
        * Added ability to leave out 'landing points' in 'grid connection points' input. If not landing points are found, it will calculate wind farm directly to grid point distances
* Error message added in Wave Energy if clip shape has no intersection
* Fixed an issue where the data type of the nodata value in a raster might be different than the values in the raster.  This was common in the case of 64 bit floating point values as nodata when the underlying raster was 32 bit.  Now nodata values are cast to the underlying types which improves the reliability of many of the InVEST models.


3.0.1 (2014-05-19)
------------------
* Blue Carbon model released.

* HRA UI now properly reflects that the Resolution of Analysis is in meters, not meters squared, and thus will be applied as a side length for a raster pixel.

* HRA now accepts CSVs for ratings scoring that are semicolon separated as well as comma separated.

* Fixed a minor bug in InVEST's geoprocessing aggregate core that now consistently outputs correct zonal stats from the underlying pixel level hydro outputs which affects the water yield, sediment, and nutrient models.

* Added compression to InVEST output geotiff files.  In most cases this reduces output disk usage by a factor of 5.

* Fixed an issue where CSVs in the sediment model weren't open in universal line read mode.

* Fixed an issue where approximating whether pixel edges were the same size was not doing an approximately equal function.

* Fixed an issue that made the CV model crash when the coastline computed from the landmass didn't align perfectly with that defined in the geomorphology layer.

* Fixed an issue in the CV model where the intensity of local wave exposure was very low, and yielded zero local wave power for the majority of coastal segments.

* Fixed an issue where the CV model crashes if a coastal segment is at the edge of the shore exposure raster.

* Fixed the exposure of segments surrounded by land that appeared as exposed when their depth was zero.

* Fixed an issue in the CV model where the natural habitat values less than 5 were one unit too low, leading to negative habitat values in some cases.

* Fixed an exponent issue in the CV model where the coastal vulnerability index was raised to a power that was too high.

* Fixed a bug in the Scenic Quality model that prevented it from starting, as well as a number of other issues.

* Updated the pollination model to conform with the latest InVEST geoprocessing standards, resulting in an approximately 33% speedup.

* Improved the UI's ability to remember the last folder visited, and to have all file and folder selection dialogs have access to this information.

* Fixed an issue in Marine Water Quality where the UV points were supposed to be optional, but instead raised an exception when not passed in.

3.0.0 (2014-03-23)
------------------
The 3.0.0 release of InVEST represents a shift away from the ArcGIS to the InVEST standalone computational platform.  The only exception to this shift is the marine coastal protection tier 1 model which is still supported in an ArcGIS toolbox and has no InVEST 3.0 standalone at the moment.  Specific changes are detailed below

* A standalone version of the aesthetic quality model has been developed and packaged along with this release.  The standalone outperforms the ArcGIS equivalent and includes a valuation component.  See the user's guide for details.

* The core water routing algorithms for the sediment and nutrient models have been overhauled.  The routing algorithms now correctly adjust flow in plateau regions, address a bug that would sometimes not route large sections of a DEM, and has been optimized for both run time and memory performance.  In most cases the core d-infinity flow accumulation algorithm out performs TauDEM.  We have also packaged a simple interface to these algorithms in a standalone tool called RouteDEM; the functions can also be referenced from the scripting API in the invest_natcap.routing package.

* The sediment and nutrient models are now at a production level release.  We no longer support the ArcGIS equivalent of these models.

* The sediment model has had its outputs simplified with major changes including the removal of the 'pixel mean' outputs, a direct output of the pixel level export and retention maps, and a single output shapefile whose attribute table contains aggregations of sediment output values.  Additionally all inputs to the sediment biophysical table including p, c, and retention coefficients are now expressed as a proportion between 0 and 1; the ArcGIS model had previously required those inputs were integer values between 0 and 1000.  See the "Interpreting Results" section of sediment model for full details on the outputs.

* The nutrient model has had a similar overhaul to the sediment model including a simplified output structure with many key outputs contained in the attribute table of the shapefile.  Retention coefficients are also expressed in proportions between 0 and 1.  See the "Interpreting Results" section of nutrient model for full details on the outputs.

* Fixed a bug in Habitat Risk Assessment where the HRA module would incorrectly error if a criteria with a 0 score (meant to be removed from the assessment) had a 0 data quality or weight.

* Fixed a bug in Habitat Risk Assessment where the average E/C/Risk values across the given subregion were evaluating to negative numbers.

* Fixed a bug in Overlap Analysis where Human Use Hubs would error if run without inter-activity weighting, and Intra-Activity weighting would error if run without Human Use Hubs.

* The runtime performance of the hydropower water yield model has been improved.

* Released InVEST's implementation of the D-infinity flow algorithm in a tool called RouteDEM available from the start menu.

* Unstable version of blue carbon available.

* Unstable version of scenario generator available.

* Numerous other minor bug fixes and performance enhacnements.



2.6.0 (2013-12-16)
------------------
The 2.6.0 release of InVEST removes most of the old InVEST models from the Arc toolbox in favor of the new InVEST standalone models.  While we have been developing standalone equivalents for the InVEST Arc models since version 2.3.0, this is the first release in which we removed support for the deprecated ArcGIS versions after an internal review of correctness, performance, and stability on the standalones.  Additionally, this is one of the last milestones before the InVEST 3.0.0 release later next year which will transition InVEST models away from strict ArcGIS dependence to a standalone form.

Specifically, support for the following models have been moved from the ArcGIS toolbox to their Windows based standalones: (1) hydropower/water yield, (2) finfish aquaculture, (3) coastal protection tier 0/coastal vulnerability, (4) wave energy, (5) carbon, (6) habitat quality/biodiversity, (7) pollination, (8) timber, and (9) overlap analysis.  Additionally, documentation references to ArcGIS for those models have been replaced with instructions for launching standalone InVEST models from the Windows start menu.

This release also addresses minor bugs, documentation updates, performance tweaks, and new functionality to the toolset, including:

*  A Google doc to provide guidance for scripting the InVEST standalone models: https://docs.google.com/document/d/158WKiSHQ3dBX9C3Kc99HUBic0nzZ3MqW3CmwQgvAqGo/edit?usp=sharing

* Fixed a bug in the sample data that defined Kc as a number between 0 and 1000 instead of a number between 0 and 1.

* Link to report an issue now takes user to the online forums rather than an email address.

* Changed InVEST Sediment model standalone so that retention values are now between 0 and 1 instead of 0 and 100.

* Fixed a bug in Biodiversity where if no suffix were entered output filenames would have a trailing underscore (_) behind them.

* Added documentation to the water purification/nutrient retention model documentation about the standalone outputs since they differ from the ArcGIS version of the model.

* Fixed an issue where the model would try to move the logfile to the workspace after the model run was complete and Windows would erroneously report that the move failed.

* Removed the separation between marine and freshwater terrestrial models in the user's guide.  Now just a list of models.

* Changed the name of InVEST "Biodiversity" model to "Habitat Quality" in the module names, start menu, user's guide, and sample data folders.

* Minor bug fixes, performance enhancements, and better error reporting in the internal infrastructure.

* HRA risk in the unstable standalone is calculated differently from the last release. If there is no spatial overlap within a cell, there is automatically a risk of 0. This also applies to the E and C intermediate files for a given pairing. If there is no spatial overlap, E and C will be 0 where there is only habitat. However, we still create a recovery potential raster which has habitat- specific risk values, even without spatial overlap of a stressor. HRA shapefile outputs for high, medium, low risk areas are now calculated using a user-defined maximum number of overlapping stressors, rather than all potential stressors. In the HTML subregion averaged output, we now attribute what portion of risk to a habitat comes from each habitat-stressor pairing. Any pairings which don't overlap will have an automatic risk of 0.

* Major changes to Water Yield : Reservoir Hydropower Production. Changes include an alternative equation for calculating Actual Evapotranspiration (AET) for non-vegetated land cover types including wetlands. This allows for a more accurate representation of processes on land covers such as urban, water, wetlands, where root depth values aren't applicable. To differentiate between the two equations a column 'LULC_veg' has been added to the Biophysical table in Hydropower/input/biophysical_table.csv. In this column a 1 indicates vegetated and 0 indicates non-vegetated.

* The output structure and outputs have also change in Water Yield : Reservoir Hydropower Production. There is now a folder 'output' that contains all output files including a sub directory 'per_pixel' which has three pixel raster outputs. The subwatershed results are only calculated for the water yield portion and those results can be found as a shapefile, 'subwatershed_results.shp', and CSV file, 'subwatershed_results.csv'. The watershed results can be found in similar files: watershed_results.shp and watershed_results.csv. These two files for the watershed outputs will aggregate the Scarcity and Valuation results as well.

* The evapotranspiration coefficients for crops, Kc, has been changed to a decimal input value in the biophysical table. These values used to be multiplied by 1000 so that they were in integer format, that pre processing step is no longer necessary.

* Changing support from richsharp@stanford.edu to the user support forums at http://ncp-yamato.stanford.edu/natcapforums.

2.5.6 (2013-09-06)
------------------
The 2.5.6 release of InVEST that addresses minor bugs, performance
tweaks, and new functionality of the InVEST standalone models.
Including:

* Change the changed the Carbon biophysical table to use code field
  name from LULC to lucode so it is consistent with the InVEST water
  yield biophysical table.

* Added Monte Carlo uncertainty analysis and documentation to finfish
  aquaculture model.

* Replaced sample data in overlap analysis that was causing the model
  to crash.

* Updates to the overlap analysis user's guide.

* Added preprocessing toolkit available under
  C:\{InVEST install directory}\utils

* Biodiversity Model now exits gracefully if a threat raster is not
  found in the input folder.

* Wind Energy now uses linear (bilinear because its over 2D space?)
  interpolation.

* Wind Energy has been refactored to current API.

* Potential Evapotranspiration input has been properly named to
  Reference Evapotranspiration.

* PET_mn for Water Yield is now Ref Evapotranspiration times Kc
  (evapotranspiration coefficient).

* The soil depth field has been renamed 'depth to root restricting
  layer' in both the hydropower and nutrient retention models.

* ETK column in biophysical table for Water Yield is now Kc.

* Added help text to Timber model.

* Changed the behavior of nutrient retention to return nodata values
  when the mean runoff index is zero.

* Fixed an issue where the hydropower model didn't use the suffix
  inputs.

* Fixed a bug in Biodiversity that did not allow for numerals in the
  threat names and rasters.

* Updated routing algorithm to use a modern algorithm for plateau
  direction resolution.

* Fixed an issue in HRA where individual risk pixels weren't being
  calculated correctly.

* HRA will now properly detect in the preprocessed CSVs when criteria
  or entire habitat-stressor pairs are not desired within an
  assessment.

* Added an infrastructure feature so that temporary files are created
  in the user's workspace rather than at the system level
  folder.  This lets users work in a secondary workspace on a USB
  attached hard drive and use the space of that drive, rather than the
  primary operating system drive.

2.5.5 (2013-08-06)
------------------
The 2.5.5 release of InVEST that addresses minor bugs, performance
tweaks, and new functionality of the InVEST standalone models.  Including:

 * Production level release of the 3.0 Coastal Vulnerability model.
    - This upgrades the InVEST 2.5.4 version of the beta standalone CV
      to a full release with full users guide.  This version of the
      CV model should be used in all cases over its ArcGIS equivalent.

 * Production level release of the Habitat Risk Assessment model.
    - This release upgrades the InVEST 2.5.4 beta version of the
      standalone habitat risk assessment model. It should be used in
      all cases over its ArcGIS equivalent.

 * Uncertainty analysis in Carbon model (beta)
    - Added functionality to assess uncertainty in sequestration and
      emissions given known uncertainty in carbon pool stocks.  Users
      can now specify standard  deviations of carbon pools with
      normal distributions as well as desired uncertainty levels.
      New outputs include masks for regions which both sequester and
      emit carbon with a high probability of confidence.  Please see
      the "Uncertainty Analysis" section of the carbon user's guide
      chapter for more information.

 * REDD+ Scenario Analysis in Carbon model (beta)
    - Additional functionality to assist users evaluating REDD
      and REDD+ scenarios in the carbon model.  The uncertainty analysis
      functionality can also be used with these scenarios.
      Please see the "REDD Scenario Analysis" section of the
      carbon user's guide chapter for more information.

 * Uncertainty analysis in Finfish Aquaculture model (beta)
    - Additionally functionality to account for uncertainty in
      alpha and beta growth parameters as well as histogram
      plots showing the distribution of harvest weights and
      net present value.   Uncertainty analysis is performed
      through Monte Carlo runs that normally sample the
      growth parameters.

 * Streamlined Nutrient Retention model functionality
    - The nutrient retention module no longer requires users to explicitly
      run the water yield model.  The model now seamlessly runs water yield
      during execution.

 * Beta release of the recreation model
    - The recreation is available for beta use with limited documentation.

 * Full release of the wind energy model
    - Removing the 'beta' designation on the wind energy model.


Known Issues:

 * Flow routing in the standalone sediment and nutrient models has a
   bug that prevents routing in some (not all) landscapes.  This bug is
   related to resolving d-infinity flow directions across flat areas.
   We are implementing the solution in Garbrecht and Martx (1997).
   In the meanwhile the sediment and nutrient models are still marked
   as beta until this issue is resolved.

2.5.4 (2013-06-07)
------------------
This is a minor release of InVEST that addresses numerous minor bugs and performance tweaks in the InVEST 3.0 models.  Including:

 * Refactor of Wave Energy Model:
    - Combining the Biophysical and Valuation modules into one.
    - Adding new data for the North Sea and Australia
    - Fixed a bug where elevation values that were equal to or greater than zero
      were being used in calculations.
    - Fixed memory issues when dealing with large datasets.
    - Updated core functions to remove any use of depracated functions

 * Performance updates to the carbon model.

 * Nodata masking fix for rarity raster in Biodiversity Model.
    - When computing rarity from a base landuse raster and current or future
      landuse raster, the intersection of the two was not being properly taken.

 * Fixes to the flow routing algorithms in the sediment and nutrient
   retention models in cases where stream layers were burned in by ArcGIS
   hydro tools.  In those cases streams were at the same elevation and caused
   routing issues.

 * Fixed an issue that affected several InVEST models that occured
   when watershed polygons were too small to cover a pixel.  Excessively
   small watersheds are now handled correctly

 * Arc model deprecation.  We are deprecating the following ArcGIS versions
   of our InVEST models in the sense we recommend ALL users use the InVEST
   standalones over the ArcGIS versions, and the existing ArcGIS versions
   of these models will be removed entirely in the next release.

        * Timber
        * Carbon
        * Pollination
        * Biodiversity
        * Finfish Aquaculture

Known Issues:

 * Flow routing in the standalone sediment and nutrient models has a
   bug that prevents routing in several landscapes.  We're not
   certain of the nature of the bug at the moment, but we will fix by
   the next release.  Thus, sediment and nutrient models are marked
   as (beta) since in some cases the DEM routes correctly.

2.5.3 (2013-03-21)
------------------
This is a minor release of InVEST that fixes an issue with the HRA model that caused ArcGIS versions of the model to fail when calculating habitat maps for risk hotspots. This upgrade is strongly recommended for users of InVEST 2.5.1 or 2.5.2.

2.5.2 (2013-03-17)
------------------
This is a minor release of InVEST that fixes an issue with the HRA sample data that caused ArcGIS versions of the model to fail on the training data.  There is no need to upgrade for most users unless you are doing InVEST training.

2.5.1 (2013-03-12)
------------------
This is a minor release of InVEST that does not add any new models, but
does add additional functionality, stability, and increased performance to
one of the InVEST 3.0 standalones:

  - Pollination 3.0 Beta:
        - Fixed a bug where Windows users of InVEST could run the model, but
          most raster outputs were filled with nodata values.

Additionally, this minor release fixes a bug in the InVEST user interface where
collapsible containers became entirely non-interactive.

2.5.0 (2013-03-08)
------------------
This a major release of InVEST that includes new standalone versions (ArcGIS
is not required) our models as well as additional functionality, stability,
and increased performance to many of the existing models.  This release is
timed to support our group's annual training event at Stanford University.
We expect to release InVEST 2.5.1 a couple of weeks after to address any
software issues that arise during the training.  See the release notes
below for details of the release, and please contact richsharp@stanford.edu
for any issues relating to software:

  - *new* Sediment 3.0 Beta:
      - This is a standalone model that executes an order of magnitude faster
        than the original ArcGIS model, but may have memory issues with
	larger datasets. This fix is scheduled for the 2.5.1 release of InVEST.
      - Uses a d-infinity flow algorithm (ArcGIS version uses D8).
      - Includes a more accurate LS factor.
      - Outputs are now summarized by polygon rather than rasterized polygons.
        Users can view results directly as a table rather than sampling a
        GIS raster.
  - *new* Nutrient 3.0 Beta:
      - This is a standalone model that executes an order of magnitude faster
        than the original ArcGIS model, but may have memory issues with
	larger datasets. This fix is scheduled for the 2.5.1 release of InVEST.
      - Uses a d-infinity flow algorithm (ArcGIS version uses D8).
      - Includes a more accurate LS factor.
      - Outputs are now summarized by polygon rather than rasterized polygons.
        Users can view results directly as a table rather than sampling a
        GIS raster.
  - *new* Wind Energy:
      - A new offshore wind energy model.  This is a standalone-only model
        available under the windows start menu.
  - *new* Recreation Alpha:
      - This is a working demo of our soon to be released future land and near
        shore recreation model.  The model itself is incomplete and should only
        be used as a demo or by NatCap partners that know what they're doing.
  - *new* Habitat Risk Assessment 3.0 Alpha:
      - This is a working demo of our soon to be released 3.0 version of habitat
        risk assessment.  The model itself is incomplete and should only
    	be used as a demo or by NatCap partners that know what they're doing.
    	Users that need to use the habitat risk assessment should use the
        ArcGIS version of this model.

  - Improvements to the InVEST 2.x ArcGIS-based toolset:
      - Bug fixes to the ArcGIS based Coastal Protection toolset.

  - Removed support for the ArcGIS invest_VERSION.mxd map.  We expect to
    transition the InVEST toolset exclusive standalone tools in a few months.  In
    preparation of this we are starting to deprecate parts of our old ArcGIS
    toolset including this ArcMap document.  The InVEST ArcToolbox is still
    available in C:\InVEST_2_5_0\invest_250.tbx.

  - Known issues:

    - The InVEST 3.0 standalones generate open source GeoTiffs as
      outputs rather than the proprietary ESRI Grid format.  ArcGIS 9.3.1
      occasionally displays these rasters incorrectly.  We have found
      that these layers can be visualized in ArcGIS 9.3.1 by following
      convoluted steps: Right Click on the layer and select Properties; click on
      the Symbology tab; select Stretch, agree to calculate a histogram (this will
      create an .aux file that Arc can use for visualization), click "Ok", remove
      the raster from the layer list, then add it back. As an alternative, we
      suggest using an open source GIS Desktop Tool like Quantum GIS or ArcGIS
      version 10.0 or greater.

   - The InVEST 3.0 carbon model will generate inaccurate sequestration results
     if the extents of the current and future maps don't align.  This will be
     fixed in InVEST 2.5.1; in the meanwhile a workaround is to clip both LULCs
     so they have identical overlaps.

   - A user reported an unstable run of InVEST 3.0 water yield.  We are not
     certain what is causing the issue, but we do have a fix that will go out
     in InVEST 2.5.1.

   - At the moment the InVEST standalones do not run on Windows XP.  This appears
     to be related to an incompatibility between Windows XP and GDAL, the an open
     source gis library we use to create and read GIS data.  At the moment we are
     uncertain if we will be able to fix this bug in future releases, but will
     pass along more information in the future.

2.4.5 (2013-02-01)
------------------
This is a minor release of InVEST that does not add any new models, but
does add additional functionality, stability, and increased performance to
many of the InVEST 3.0 standalones:

  - Pollination 3.0 Beta:
      - Greatly improved memory efficiency over previous versions of this model.
      - 3.0 Beta Pollination Biophysical and Valuation have been merged into a
        single tool, run through a unified user interface.
      - Slightly improved runtime through the use of newer core InVEST GIS libraries.
      - Optional ability to weight different species individually.  This feature
        adds a column to the Guilds table that allows the user to specify a
        relative weight for each species, which will be used before combining all
        species supply rasters.
      - Optional ability to aggregate pollinator abundances at specific points
        provided by an optional points shapefile input.
      - Bugfix: non-agricultural pixels are set to a value of 0.0 to indicate no
        value on the farm value output raster.
      - Bugfix: sup_val_<beename>_<scenario>.tif rasters are now saved to the
        intermediate folder inside the user's workspace instead of the output
        folder.
  - Carbon Biophysical 3.0 Beta:
        * Tweaked the user interface to require the user to
          provide a future LULC raster when the 'Calculate Sequestration' checkbox
          is checked.
        * Fixed a bug that restricted naming of harvest layers.  Harvest layers are
          now selected simply by taking the first available layer.
  - Better memory efficiency in hydropower model.
  - Better support for unicode filepaths in all 3.0 Beta user interfaces.
  - Improved state saving and retrieval when loading up previous-run parameters
    in all 3.0 Beta user interfaces.
  - All 3.0 Beta tools now report elapsed time on completion of a model.
  - All 3.0 Beta tools now provide disk space usage reports on completion of a
    model.
  - All 3.0 Beta tools now report arguments at the top of each logfile.
  - Biodiversity 3.0 Beta: The half-saturation constant is now allowed to be a
    positive floating-point number.
  - Timber 3.0 Beta: Validation has been added to the user interface for this
    tool for all tabular and shapefile inputs.
  - Fixed some typos in Equation 1 in the Finfish Aquaculture user's guide.
  - Fixed a bug where start menu items were not getting deleted during an InVEST
    uninstall.
  - Added a feature so that if the user selects to download datasets but the
    datasets don't successfully download the installation alerts the user and
    continues normally.
  - Fixed a typo with tau in aquaculture guide, originally said 0.8, really 0.08.

  - Improvements to the InVEST 2.x ArcGIS-based toolset:
      - Minor bugfix to Coastal Vulnerability, where an internal unit of
        measurements was off by a couple digits in the Fetch Calculator.
      - Minor fixes to various helper tools used in InVEST 2.x models.
      - Outputs for Hargreaves are now saved as geoTIFFs.
      - Thornwaite allows more flexible entering of hours of sunlight.

2.4.4 (2012-10-24)
------------------
- Fixes memory errors experienced by some users in the Carbon Valuation 3.0 Beta model.
- Minor improvements to logging in the InVEST User Interface
- Fixes an issue importing packages for some officially-unreleased InVEST models.

2.4.3 (2012-10-19)
------------------
- Fixed a minor issue with hydropower output vaulation rasters whose statistics were not pre-calculated.  This would cause the range in ArcGIS to show ther rasters at -3e38 to 3e38.
- The InVEST installer now saves a log of the installation process to InVEST_<version>\install_log.txt
- Fixed an issue with Carbon 3.0 where carbon output values were incorrectly calculated.
- Added a feature to Carbon 3.0 were total carbon stored and sequestered is output as part of the running log.
- Fixed an issue in Carbon 3.0 that would occur when users had text representations of floating point numbers in the carbon pool dbf input file.
- Added a feature to all InVEST 3.0 models to list disk usage before and after each run and in most cases report a low free space error if relevant.

2.4.2 (2012-10-15)
------------------
- Fixed an issue with the ArcMap document where the paths to default data were not saved as relative paths.  This caused the default data in the document to not be found by ArcGIS.
- Introduced some more memory-efficient processing for Biodiversity 3.0 Beta.  This fixes an out-of-memory issue encountered by some users when using very large raster datasets as inputs.

2.4.1 (2012-10-08)
------------------
- Fixed a compatibility issue with ArcGIS 9.3 where the ArcMap and ArcToolbox were unable to be opened by Arc 9.3.

2.4.0 (2012-10-05)
------------------
Changes in InVEST 2.4.0

General:

This is a major release which releases two additional beta versions of the
InVEST models in the InVEST 3.0 framework.  Additionally, this release
introduces start menu shortcuts for all available InVEST 3.0 beta models.
Existing InVEST 2.x models can still be found in the included Arc toolbox.

Existing InVEST models migrated to the 3.0 framework in this release
include:

- Biodiversity 3.0 Beta
    - Minor bug fixes and usability enhancements
    - Runtime decreased by a factor of 210
- Overlap Analysis 3.0 Beta
    - In most cases runtime decreased by at least a factor of 15
    - Minor bug fixes and usability enhancements
    - Split into two separate tools:
        * Overlap Analysis outputs rasters with individually-weighted pixels
        * Overlap Analysis: Management Zones produces a shapefile output.
    - Updated table format for input activity CSVs
    - Removed the "grid the seascape" step

Updates to ArcGIS models:

- Coastal vulnerability
    - Removed the "structures" option
    - Minor bug fixes and usability enhancements
- Coastal protection (erosion protection)
    - Incorporated economic valuation option
    - Minor bug fixes and usability enhancements

Additionally there are a handful of minor fixes and feature
enhancements:

- InVEST 3.0 Beta standalones (identified by a new InVEST icon) may be run
  from the Start Menu (on windows navigate to
  Start Menu -> All Programs -> InVEST 2.4.0
- Bug fixes for the calculation of raster statistics.
- InVEST 3.0 wave energy no longer requires an AOI for global runs, but
  encounters memory issues on machines with less than 4GB of RAM.  This
  is a known issue that will be fixed in a minor release.
- Minor fixes to several chapters in the user's guide.
- Minor bug fix to the 3.0 Carbon model: harvest maps are no longer required
  inputs.
- Other minor bug fixes and runtime performance tweaks in the 3.0 framework.
- Improved installer allows users to remove InVEST from the Windows Add/Remove
  programs menu.
- Fixed a visualization bug with wave energy where output rasters did not have the min/max/stdev calculations on them.  This made the default visualization in arc be a gray blob.

2.3.0 (2012-08-02)
------------------
Changes in InVEST 2.3.0

General:

This is a major release which releases several beta versions of the
InVEST models in the InVEST 3.0 framework.  These models run as
standalones, but a GIS platform is needed to edit and view the data
inputs and outputs.  Until InVEST 3.0 is released the original ArcGIS
based versions of these tools will remain the release.

Existing InVEST models migrated to the 3.0 framework in this release
include:

- Reservoir Hydropower Production 3.0 beta
    - Minor bug fixes.
- Finfish Aquaculture
    - Minor bug fixes and usability enhancements.
- Wave Energy 3.0 beta
    - Runtimes for non-global runs decreased by a factor of 7
    - Minor bugs in interpolation that exist in the 2.x model is fixed in
      3.0 beta.
- Crop Pollination 3.0 beta
    - Runtimes decreased by a factor of over 10,000

This release also includes the new models which only exist in the 3.0
framework:

- Marine Water Quality 3.0 alpha with a preliminary  user's guide.

InVEST models in the 3.0 framework from previous releases that now
have a standalone executable include:

- Managed Timber Production Model
- Carbon Storage and Sequestration

Additionally there are a handful of other minor fixes and feature
enhancements since the previous release:

- Minor bug fix to 2.x sedimentation model that now correctly
  calculates slope exponentials.
- Minor fixes to several chapters in the user's guide.
- The 3.0 version of the Carbon model now can value the price of carbon
  in metric tons of C or CO2.
- Other minor bug fixes and runtime performance tweaks in the 3.0 framework.

2.2.2 (2012-03-03)
------------------
Changes in InVEST 2.2.2

General:

This is a minor release which fixes the following defects:

-Fixed an issue with sediment retention model where large watersheds
 allowed loading per cell was incorrectly rounded to integer values.

-Fixed bug where changing the threshold didn't affect the retention output
 because function was incorrectly rounded to integer values.

-Added total water yield in meters cubed to to output table by watershed.

-Fixed bug where smaller than default (2000) resolutions threw an error about
 not being able to find the field in "unitynew".  With non-default resolution,
 "unitynew" was created without an attribute table, so one was created by
 force.

-Removed mention of beta state and ecoinformatics from header of software
 license.

-Modified overlap analysis toolbox so it reports an error directly in the
 toolbox if the workspace name is too long.

2.2.1 (2012-01-26)
------------------
Changes in InVEST 2.2.1

General:

This is a minor release which fixes the following defects:

-A variety of miscellaneous bugs were fixed that were causing crashes of the Coastal Protection model in Arc 9.3.
-Fixed an issue in the Pollination model that was looking for an InVEST1005 directory.
-The InVEST "models only" release had an entry for the InVEST 3.0 Beta tools, but was missing the underlying runtime.  This has been added to the models only 2.2.1 release at the cost of a larger installer.
-The default InVEST ArcMap document wouldn't open in ArcGIS 9.3.  It can now be opened by Arc 9.3 and above.
-Minor updates to the Coastal Protection user's guide.

2.2.0 (2011-12-22)
------------------
In this release we include updates to the habitat risk assessment
model, updates to Coastal Vulnerability Tier 0 (previously named
Coastal Protection), and a new tier 1 Coastal Vulnerability tool.
Additionally, we are releasing a beta version of our 3.0 platform that
includes the terrestrial timber and carbon models.

See the "Marine Models" and "InVEST 3.0 Beta" sections below for more details.

**Marine Models**

1. Marine Python Extension Check

   This tool has been updated to include extension requirements for the new
   Coastal Protection T1 model.  It also reflects changes to the Habitat Risk
   Assessment and Coastal Protection T0 models, as they no longer require the
   PythonWin extension.

2. Habitat Risk Assessment (HRA)

   This model has been updated and is now part of three-step toolset.  The
   first step is a new Ratings Survey Tool which eliminates the need for
   Microsoft Excel when users are providing habitat-stressor ratings.  This
   Survey Tool now allows users to up- and down-weight the importance of
   various criteria.  For step 2, a copy of the Grid the Seascape tool has been
   placed in the HRA toolset.  In the last step, users will run the HRA model
   which includes the following updates:

   - New habitat outputs classifying risk as low, medium, and high
   - Model run status updates (% complete) in the message window
   - Improved habitat risk plots embedded in the output HTML

3. Coastal Protection

   This module is now split into sub-models, each with two parts.  The first
   sub-model is Coastal Vulnerability (Tier 0) and the new addition is Coastal
   Protection (Tier 1).

   Coastal Vulnerability (T0)
   Step 1) Fetch Calculator - there are no updates to this tool.
   Step 2) Vulnerability Index

   - Wave Exposure: In this version of the model, we define wave exposure for
     sites facing the open ocean as the maximum of the weighted average of
     wave's power coming from the ocean or generated by local winds.  We
     weight wave power coming from each of the 16 equiangular sector by the
     percent of time that waves occur in that sector, and based on whether or
     not fetch in that sector exceeds 20km.  For sites that are sheltered, wave
     exposure is the average of wave power generated by the local storm winds
     weighted by the percent occurrence of those winds in each sector.  This
     new method takes into account the seasonality of wind and wave patterns
     (storm waves generally come from a preferential direction), and helps
     identify regions that are not exposed to powerful waves although they are
     open to the ocean (e.g. the leeside of islands).

   - Natural Habitats: The ranking is now computed using the rank of all
     natural habitats present in front of a segment, and we weight the lowest
     ranking habitat 50% more than all other habitats.  Also, rankings and
     protective distance information are to be provided by CSV file instead of
     Excel.  With this new method, shoreline segments that have more habitats
     than others will have a lower risk of inundation and/or erosion during
     storms.

   - Structures: The model has been updated to now incorporate the presence of
     structures by decreasing the ranking of shoreline segments that adjoin
     structures.

   Coastal Protection (T1) - This is a new model which plots the amount of
   sandy beach erosion or consolidated bed scour that backshore regions
   experience in the presence or absence of natural habitats.  It is composed
   of two steps: a Profile Generator and Nearshore Waves and Erosion.  It is
   recommended to run the Profile Generator before the Nearshore Waves and
   Erosion model.

   Step 1) Profile Generator:  This tool helps the user generate a 1-dimensional
   bathymetric and topographic profile perpendicular to the shoreline at the
   user-defined location.  This model provides plenty of guidance for building
   backshore profiles for beaches, marshes and mangroves.  It will help users
   modify bathymetry profiles that they already have, or can generate profiles
   for sandy beaches if the user has not bathymetric data.  Also, the model
   estimates and maps the location of natural habitats present in front of the
   region of interest.  Finally, it provides sample wave and wind data that
   can be later used in the Nearshore Waves and Erosion model, based on
   computed fetch values and default Wave Watch III data.

   Step 2) Nearshore Waves and Erosion: This model estimates profiles of beach
   erosion or values of rates of consolidated bed scour at a site as a function
   of the type of habitats present in the area of interest.  The model takes
   into account the protective effects of vegetation, coral and oyster reefs,
   and sand dunes.  It also shows the difference of protection provided when
   those habitats are present, degraded, or gone.

4. Aesthetic Quality

   This model no longer requires users to provide a projection for Overlap
   Analysis.  Instead, it uses the projection from the user-specified Area of
   Interest (AOI) polygon.  Additionally, the population estimates for this
   model have been fixed.

**InVEST 3.0 Beta**

The 2.2.0 release includes a preliminary version of our InVEST 3.0 beta
platform.  It is included as a toolset named "InVEST 3.0 Beta" in the
InVEST220.tbx.  It is currently only supported with ArcGIS 10.  To launch
an InVEST 3.0 beta tool, double click on the desired tool in the InVEST 3.0
toolset then click "Ok" on the Arc toolbox screen that opens. The InVEST 3.0
tool panel has inputs very similar to the InVEST 2.2.0 versions of the tools
with the following modifications:

InVEST 3.0 Carbon:
  * Fixes a minor bug in the 2.2 version that ignored floating point values
    in carbon pool inputs.
  * Separation of carbon model into a biophysical and valuation model.
  * Calculates carbon storage and sequestration at the minimum resolution of
    the input maps.
  * Runtime efficiency improved by an order of magnitude.
  * User interface streamlined including dynamic activation of inputs based
    on user preference, direct link to documentation, and recall of inputs
    based on user's previous run.

InVEST 3.0 Timber:
  * User interface streamlined including dynamic activation of inputs based
    on user preference, direct link to documentation, and recall of inputs
    based on user's previous run.


2.1.1 (2011-10-17)
------------------
Changes in InVEST 2.1.1

General:

This is a minor release which fixes the following defects:

-A truncation error was fixed on nutrient retention and sedimentation model that involved division by the number of cells in a watershed.  Now correctly calculates floating point division.
-Minor typos were fixed across the user's guide.

2.1 Beta (2011-05-11)
---------------------
Updates to InVEST Beta

InVEST 2.1 . Beta

Changes in InVEST 2.1

General:

1.	InVEST versioning
We have altered our versioning scheme.  Integer changes will reflect major changes (e.g. the addition of marine models warranted moving from 1.x to 2.0).  An increment in the digit after the primary decimal indicates major new features (e.g the addition of a new model) or major revisions.  For example, this release is numbered InVEST 2.1 because two new models are included).  We will add another decimal to reflect minor feature revisions or bug fixes.  For example, InVEST 2.1.1 will likely be out soon as we are continually working to improve our tool.
2.	HTML guide
With this release, we have migrated the entire InVEST users. guide to an HTML format.  The HTML version will output a pdf version for use off-line, printing, etc.


**MARINE MODELS**

1.Marine Python Extension Check

-This tool has been updated to allow users to select the marine models they intend to run.  Based on this selection, it will provide a summary of which Python and ArcGIS extensions are necessary and if the Python extensions have been successfully installed on the user.s machine.

2.Grid the Seascape (GS)

-This tool has been created to allow marine model users to generate an seascape analysis grid within a specified area of interest (AOI).

-It only requires an AOI and cell size (in meters) as inputs, and produces a polygon grid which can be used as inputs for the Habitat Risk Assessment and Overlap Analysis models.

3. Coastal Protection

- This is now a two-part model for assessing Coastal Vulnerability.  The first part is a tool for calculating fetch and the second maps the value of a Vulnerability Index, which differentiates areas with relatively high or low exposure to erosion and inundation during storms.

- The model has been updated to now incorporate coastal relief and the protective influence of up to eight natural habitat input layers.

- A global Wave Watch 3 dataset is also provided to allow users to quickly generate rankings for wind and wave exposure worldwide.

4. Habitat Risk Assessment (HRA)

This new model allows users to assess the risk posed to coastal and marine habitats by human activities and the potential consequences of exposure for the delivery of ecosystem services and biodiversity.  The HRA model is suited to screening the risk of current and future human activities in order to prioritize management strategies that best mitigate risk.

5. Overlap Analysis

This new model maps current human uses in and around the seascape and summarizes the relative importance of various regions for particular activities.  The model was designed to produce maps that can be used to identify marine and coastal areas that are most important for human use, in particular recreation and fisheries, but also other activities.

**FRESHWATER MODELS**

All Freshwater models now support ArcMap 10.


Sample data:

1. Bug fix for error in Water_Tables.mdb Biophysical table where many field values were shifted over one column relative to the correct field name.

2. Bug fix for incorrect units in erosivity layer.


Hydropower:

1.In Water Yield, new output tables have been added containing mean biophysical outputs (precipitation, actual and potential evapotranspiration, water yield)  for each watershed and sub-watershed.


Water Purification:

1. The Water Purification Threshold table now allows users to specify separate thresholds for nitrogen and phosphorus.   Field names thresh_n and thresh_p replace the old ann_load.

2. The Nutrient Retention output tables nutrient_watershed.dbf and nutrient_subwatershed.dbf now include a column for nutrient retention per watershed/sub-watershed.

3. In Nutrient Retention, some output file names have changed.

4. The user's guide has been updated to explain more accurately the inclusion of thresholds in the biophysical service estimates.


Sedimentation:

1. The Soil Loss output tables sediment_watershed.dbf and sediment_subwatershed.dbf now include a column for sediment retention per watershed/sub-watershed.

2. In Soil Loss, some output file names have changed.

3. The default input value for Slope Threshold is now 75.

4. The user's guide has been updated to explain more accurately the inclusion of thresholds in the biophysical service estimates.

5. Valuation: Bug fix where the present value was not being applied correctly.





2.0 Beta (2011-02-14)
---------------------
Changes in InVEST 2.0

InVEST 1.005 is a minor release with the following modification:

1. Aesthetic Quality

    This new model allows users to determine the locations from which new nearshore or offshore features can be seen.  It generates viewshed maps that can be used to identify the visual footprint of new offshore development.


2. Coastal Vulnerability

    This new model produces maps of coastal human populations and a coastal exposure to erosion and inundation index map.  These outputs can be used to understand the relative contributions of different variables to coastal exposure and to highlight the protective services offered by natural habitats.


3. Aquaculture

    This new model is used to evaluate how human activities (e.g., addition or removal of farms, changes in harvest management practices) and climate change (e.g., change in sea surface temperature) may affect the production and economic value of aquacultured Atlantic salmon.


4. Wave Energy

    This new model provides spatially explicit information, showing potential areas for siting Wave Energy conversion (WEC) facilities with the greatest energy production and value.  This site- and device-specific information for the WEC facilities can then be used to identify and quantify potential trade-offs that may arise when siting WEC facilities.


5. Avoided Reservoir Sedimentation

    - The name of this model has been changed to the Sediment Retention model.

    - We have added a water quality valuation model for sediment retention. The user now has the option to select avoided dredge cost analysis, avoided water treatment cost analysis or both.  The water quality valuation approach is the same as that used in the Water Purification: Nutrient Retention model.

    - The threshold information for allowed sediment loads (TMDL, dead volume, etc.) are now input in a stand alone table instead of being included in the valuation table. This adjusts the biophysical service output for any social allowance of pollution. Previously, the adjustment was only done in the valuation model.

    - The watersheds and sub-watershed layers are now input as shapefiles instead of rasters.

    - Final outputs are now aggregated to the sub-basin scale. The user must input a sub-basin shapefile. We provide the Hydro 1K dataset as a starting option. See users guide for changes to many file output names.

    - Users are strongly advised not to interpret pixel-scale outputs for hydrological understanding or decision-making of any kind. Pixel outputs should only be used for calibration/validation or model checking.


6. Hydropower Production

    - The watersheds and sub-watershed layers are now input as shapefiles instead of rasters.

    - Final outputs are now aggregated to the sub-basin scale. The user must input a sub-basin shapefile. We provide the Hydro 1K dataset as a starting option. See users guide for changes to many file output names.

    - Users are strongly advised not to interpret pixel-scale outputs for hydrological understanding or decision-making of any kind. Pixel outputs should only be used for calibration/validation or model checking.

    - The calibration constant for each watershed is now input in a stand-alone table instead of being included in the valuation table. This makes running the water scarcity model simpler.


7. Water Purification: Nutrient Retention

    - The threshold information for allowed pollutant levels (TMDL, etc.) are now input in a stand alone table instead of being included in the valuation table. This adjusts the biophysical service output for any social allowance of pollution. Previously, the adjustment was only done in the valuation model.

    - The watersheds and sub-watershed layers are now input as shapefiles instead of rasters.

    - Final outputs are now aggregated to the sub-basin scale. The user must input a sub-basin shapefile. We provide the Hydro 1K dataset as a starting option. See users guide for changes to many file output names.

    - Users are strongly advised not to interpret pixel-scale outputs for hydrological understanding or decision-making of any kind. Pixel outputs should only be used for calibration/validation or model checking.


8. Carbon Storage and Sequestration

    The model now outputs an aggregate sum of the carbon storage.


9. Habitat Quality and Rarity

    This model had an error while running ReclassByACII if the land cover codes were not sorted alphabetically.  This has now been corrected and it sorts the reclass file before running the reclassification

    The model now outputs an aggregate sum of the habitat quality.

10. Pollination

    In this version, the pollination model accepts an additional parameter which indicated the proportion of a crops yield that is attributed to wild pollinators.

<|MERGE_RESOLUTION|>--- conflicted
+++ resolved
@@ -2,14 +2,11 @@
 
 Unreleased Changes
 ------------------
-<<<<<<< HEAD
 * Updated raster percentile algorithms in Scenic Quality and Wave Energy
   models to use a more efficient and reliable raster percentile function
   from pygeoprocessing.
 * InVEST is now compatible with pygeoprocessing 1.9.0.
-=======
 * Speed and memory optimization of raster processing in the Recreation model.
->>>>>>> 64e57b72
 * Removed a constraint in Coastal Vulnerability so the AOI polygon no longer
   needs to intersect the continental shelf contour line. So the AOI can now be
   used exclusively to delineate the coastal area of interest.
