.. :changelog:

Unreleased Changes
------------------
<<<<<<< HEAD
* Fixed issue in Seasonal Water Yield model that would cause an unhandled
  exception when input rasters had areas of a valid DEM but nodata in other
  input layers that overlap that dem.
=======
* Fixed an issue in the NDR model that would cause an exception if the critical
  length of a landcover field was set to 0.
>>>>>>> ccf638da
* Implemented PEP518-compatible build system definition in the file
  ``pyproject.toml``.  This should make it easier to install ``natcap.invest``
  from a source distribution.
* Fixed a ``TypeError`` issue in Seasonal Water Yield that would occur when
  the Land-Use/Land-Cover raster did not have a defined nodata value.  This
  case is now handled correctly.
* The binary build process for InVEST on Windows (which includes binaries
  based on PyInstaller and an NSIS Installer package) has been migrated
  to 32-bit Python 3.7.  The build itself is taking place on AppVeyor, and
  the configuration for this is contained within ``appveyor.yml``.
  Various python scripts involved in the distribution and release processes
  have been updated for compatibility with python 3.7 as a part of this
  migration.
* Fixed an ``IndexError`` issue in Wave Energy encountered in runs using
  the global wave energy dataset.  This error was the result of an incorrect
  spatial query of points and resulted in some wave energy points being
  double-counted.
* Fixed taskgraph-related issues with Habitat Risk Assessment where
  1) asynchronous mode was failing due to missing task dependencies and
  2) avoided recomputation was confounded by two tasks modifying the same files.
* Fixed an issue with Habitat Quality where the model was incorrectly
  expecting the sensitivity table to have a landcover code of 0.
* The InVEST CLI has been completely rebuilt to divide
  functionality into various topic-specific subcommands.  The various internal
  consumers of this API have been updated accordingly.  ``invest --help`` will
  contain details of the new interface.
* Updated the InVEST Launcher to list the human-readable model names rather
  than the internal model identifiers.
* Updated Coastal Vulnerability Model with significant speedups including
  ~40x speedup for geomorphology process and ~3x speedup for wind exposure process.
  Also saving an intermediate vector with wave energy values and a geomorphology
  vector with points that were assigned the ``geomorphology_fill_value``.
* Updated trove classifiers to indicate support for python versions 2.7, 3.6
  and 3.7.
* Updated all InVEST models to be compatible with a Python 2.7 or a Python 3.6
  environment. Also tested all models against GDAL versions 2.2.4 and 2.4.1.
* Fixed an issue with Habitat Quality where convolutions over threat rasters
  were not excluding nodata values, leading to incorrect outputs.  Nodata values
  are now handled correctly and excluded from the convolution entirely.
* Updated the subpackage ``natcap.invest.ui`` to work with python 3.6 and later
  and also to support the PySide2 bindings to Qt5.
* InVEST Coastal Blue Carbon model now writes out a net present value
  raster for the year of the current landcover, each transition year,
  and the final analysis year (if provided).
* Correcting an issue with InVEST Coastal Blue Carbon where incorrect
  configuration of a nodata value would result in ``-inf`` values in
  output rasters.  Now, any values without a defined reclassification
  rule that make it past validation will be written out as nodata.
* DelineateIt has been reimplemented using the latest version of
  pygeoprocessing (and the watershed delineation routine it provides) and now
  uses ``taskgraph`` for avoiding unnecessary recomputation.
* Fixed a bug in Recreation Model that was causing server-side code
  to execute twice for every client-side call.
* Fixed a bug in Recreation model that did not apply ``results_suffix`` to
  the monthly_table.csv output.
* Various fixes in Coastal Vulnerability Model. CSV output files now
  have FID column for joining to vector outputs. ``results_suffix`` can be
  used without triggering task re-execution. Raster processing maintains original
  resolution of the input raster so long as it is projected. Otherwise resamples
  to ``model_resolution``.
* Fixed a bug in Coastal Vulnerability model's task graph that sometimes
  caused an early task to re-execute when it should be deemed pre-calculated.
* Fixed a bug in the pollination model that would cause outputs to be all 0
  rasters if all the ``relative_abundance`` fields in the guild table were
  integers.
* Fixed a file cache flushing issue observed on Debian in
  ``utils.exponential_decay_kernel_raster`` that would cause an exponential
  kernel raster to contain random values rather than expected value.
* Added a new InVEST model: Urban Flood Risk Mitigation.
* Fixed an issue in the SDR model that would cause an unhandled exception
  if either the erosivity or erodibility raster had an undefined nodata value.

3.7.0 (2019-05-09)
------------------
* Refactoring Coastal Vulnerability (CV) model. CV now uses TaskGraph and
  Pygeoprocessing >=1.6.1. The model is now largely vector-based instead of
  raster-based. Fewer input datasets are required for the same functionality.
  Runtime in sycnhronous mode is similar to previous versions, but runtime can
  be reduced with multiprocessing. CV also supports avoided recomputation for
  successive runs in the same workspace, even if a different file suffix is
  used. Output vector files are in CSV and geopackage formats.
* Model User Interface 'Report an Issue' link points to our new
  community.naturalcapitalproject.org
* Correcting an issue with the Coastal Blue Carbon preprocessor where
  using misaligned landcover rasters would cause an exception to be raised.
* Correcting an issue with RouteDEM where runs of the tool with Flow Direction
  enabled would cause the tool to crash if ``n_workers > 0``.
* Correcting an issue with Habitat Quality's error checking where nodata values
  in landcover rasters were not being taken into account.
* Valuation is now an optional component of the InVEST Scenic Quality model.
* Fixing a bug in the percentiles algorithm used by Scenic Quality that
  would result in incorrect visual quality outputs.
* Carbon Model and Crop Production models no longer crash if user-input
  rasters do not have a nodata value defined. In this case these models
  treat all pixel values as valid data.
* Adding bitbucket pipelines and AppVeyor build configurations.
* Refactoring Recreation Model client to use taskgraph and the latest
  pygeoprocessing. Avoided re-computation from taskgraph means that
  successive model runs with the same AOI and gridding option can re-use PUD
  results and avoid server communication entirely. Successive runs with the
  same predictor data will re-use intermediate geoprocessing results.
  Multiprocessing offered by taskgraph means server-side PUD calculations
  and client-side predictor data processing can happen in parallel. Some
  output filenames have changed.
* Upgrading to SDR to use new PyGeoprocessing multiflow routing, DEM pit
  filling, contiguous stream extraction, and TaskGraph integration. This
  also includes a new TaskGraph feature that avoids recomputation by copying
  results from previous runs so long as the expected result would be
  identical. To use this feature, users must execute successive runs of SDR
  in the same workspace but use a different file suffix. This is useful when
  users need to do a parameter study or run scenarios with otherwise minor
  changes to inputs.
* Refactoring Habitat Risk Assessment (HRA) Model to use TaskGraph >= 0.8.2 and
  Pygeoprocessing >= 1.6.1. The HRA Proprocessor is removed and its previous
  functionality was simplified and merged into the HRA model itself.
  The model will no longer generate HTML plots and tables.
* Adding a software update notification button, dialog, and a link to the
  download page on the User Interface when a new InVEST version is available.
* Migrating the subversion sample and test data repositories to Git LFS
  repositories on BitBucket. Update the repository URL and fetch commands on
  Makefile accordingly.
* Fixing a bug in Habitat Quality UI where the absence of the required
  half_saturation_constant variable did not raise an exception.
* Adding encoding='utf-8-sig' to pandas.read_csv() to support
  utils.build_lookup_from_csv() to read CSV files encoded with UTF-8 BOM
  (byte-order mark) properly.

3.6.0 (2019-01-30)
------------------
* Correcting an issue with the InVEST Carbon Storage and Sequestration model
  where filepaths containing non-ASCII characters would cause the model's
  report generation to crash.  The output report is now a UTF-8 document.
* Refactoring RouteDEM to use taskgraph and the latest pygeoprocessing
  (``>=1.5.0``).  RouteDEM now fills hydrological sinks and users have the
  option to use either of the D8 or Multiple Flow Direction (MFD) routing
  algorithms.
* Adding a new input to the InVEST Settings window to allow users to customize
  the value that should be used for the ``n_workers`` parameter in
  taskgraph-enabled models.  This change involves removing the "Number of
  Parallel Workers" input from the model inputs pane for some models in
  favor of this new location.  The default value for this setting is ``-1``,
  indicating synchronous (non-threaded, non-multiprocessing) execution of
  tasks.
* Removing Scenario Generator: Rule-based model.
* Fixing a bug in Hydropower model where watershed aggregations would be incorrect
  if a watershed is partially covering nodata raster values. Nodata values are now
  ignored in zonal statistics. Numerical results change very slightly in the
  case where a watershed only includes a few nodata pixels.
* Adding TaskGraph functionality to GLOBIO model.
* Adding some TaskGraph functionality to Scenario Generator: Proximity.
* Fixing an issue with the InVEST Fisheries model that would prevent the model
  from batch-processing a directory of population tables.  The model will now
  process these files as expected.
* Reimplementing Crop Production models using taskgraph.
* Fixing an issue with Crop Production Regression's result_table.csv where the
  'production_modeled' and '<nutrient>_modeled' values calculated for each crop
  were done so using the same crop raster (e.g. wheat, soybean, and barley values
  were all based on soybean data).
* Hydropower subwatershed results now include all the same metrics as the
  watershed results, with the exception of economic valuation metrics.
* Reimplementing the Hydropower model using taskgraph.
* Reimplementing the Carbon model using taskgraph.
* Fixing an issue with Coastal Blue Carbon validation to allow column names to
  ignore case.
* Updating core carbon forest edge regression data coefficient to drop
  impossible negative coefficients.
* Fixing an issue with the Scenario Generator: Proximity model that would
  raise an exception if no AOI were passed in even though the AOI is optional.
* Removing Overlap Analysis and Overlap Analysis: Management Zones.
* Removing Habitat Suitability.
* Added comprehensive error checking to hydropower model to test for the VERY
  common errors of missing biophysical, demand, and valuation coefficients in
  their respective tables.
* Fixing an issue with Hydropower Water Yield ("Annual Water Yield") where
  valuation would never be triggered when running the model through the User
  Interface. And a related issue where the model would crash if a valuation table
  was provided but a demand table was not. The UI no longer validates that config.
* Fixing an issue with how logging is captured when a model is run through the
  InVEST User Interface.  Now, logging from any thread started by the executor
  thread will be written to the log file, which we expect to aid in debugging.
* Fixing an issue with Scenic Quality where viewpoints outside of the AOI
  were not being properly excluded.  Viewpoints are now excluded correctly.
* The crop production model has been refactored to drop the "aggregate ID"
  concept when summarizing results across an aggregate polygon. The model now
  uses the polygon FIDs internally and externally when producing the result
  summary table.
* Correcting the rating instructions in the criteria rating instructions on how
  the data quality (DQ) and weight should be rated in the HRA Preprocessor.
  A DQ score of 1 should represent better data quality whereas the score of 3 is
  worse data quality. A weight score of 1 is more important, whereas that of 3
  is less important.
* Fixing a case where a zero discount rate and rate of change in the carbon
  model would cause a divide by zero error.

3.5.0 (2018-08-14)
------------------
* Bumped pygeoprocessing requirement to ``pygeoprocessing>=1.2.3``.
* Bumped taskgraph requirement to ``taskgraph>=0.6.1``.
* Reimplemented the InVEST Scenic Quality model.  This new version removes the
  'population' and 'overlap' postprocessing steps, updates the available
  valuation functions and greatly improves the runtime and memory-efficiency of
  the model.  See the InVEST User's Guide chapter for more information.
* Updated Recreation server's database to include metadata from photos taken
  from 2005-2017 (previous range was 2005-2014). The new range is reflected
  in the UI.
* Fixed an issue with the InVEST binary build where binaries on Windows would
  crash with an error saying Python27.dll could not be loaded.
* Fixed an issue in the Rule-Based Scenario Generator UI where vector column
  names from override and constraint layers were not being loaded.  This bug
  caused the field 'UNKNOWN' to be passed to the model, causing an error.
* Fixed an issue with the InVEST UI (all models), where attempting to
  drag-and-drop a directory onto a model input would cause the application to
  crash.
* Coastal Vulnerability UI now specifies a number of reasonable defaults for
  some numeric inputs.
* Fixed an issue with the Fisheries UI where alpha and beta parameter inputs
  were incorrectly disabled for the Ricker recruitment function.
* InVEST now uses a Makefile to automate the build processes.  GNU Make is
  required to use the Makefile.  See ``README.rst`` for instructions on
  building InVEST.  This replaces the old ``pavement.py`` build entrypoint,
  which has been removed.
* Fixed an issue with the InVEST UI (all models), where attempting to
  drag-and-drop a directory onto a model input would cause the application to
  crash.
* Fixed an issue with Forest Carbon Edge Effect where the UI layer was always
  causing the model to run with only the aboveground carbon pool
* Added functionality to the InVEST UI so that ``Dropdown`` inputs can now map
  dropdown values to different output values.
* Fixed an issue in the Crop Production Percentile model that would treat the
  optional AOI vector field as a filename and crash on a run if it were empty.
* Fixing an issue in the Pollination Model that would cause occasional crashes
  due to a missing dependent task; it had previously been patched by setting
  taskgraph to operate in single thread mode. This restores multithreading
  in the pollination model.
* Fixed an issue in the water yield / hydropower model that would skip
  calculation of water demand tables when "water scarcity" was enabled.
* Fixed an issue in the model data of the crop production model where some
  crops were using incorrect climate bin rasters. Since the error was in the
  data and not the code, users will need to download the most recent version
  of InVEST's crop model data during the installation step to get the fix.

3.4.4 (2018-03-26)
------------------
* InVEST now requires GDAL 2.0.0 and has been tested up to GDAL 2.2.3. Any API users of InVEST will need to use GDAL version >= 2.0. When upgrading GDAL we noticed slight numerical differences in our test suite in both numerical raster differences, geometry transforms, and occasionally a single pixel difference when using `gdal.RasterizeLayer`. Each of these differences in the InVEST test suite is within a reasonable numerical tolerance and we have updated our regression test suite appropriately. Users comparing runs between previous versions of InVEST may also notice reasonable numerical differences between runs.
* Added a UI keyboard shortcut for showing documentation. On Mac OSX, this will be Command-?. On Windows, GNOME and KDE, this will be F1.
* Patching an issue in NDR that was using the nitrogen subsurface retention efficiency for both nitrogen and phosphorous.
* Fixed an issue with the Seasonal Water Yield model that incorrectly required a rain events table when the climate zone mode was in use.
* Fixed a broken link to local and online user documentation from the Seasonal Water Yield model from the model's user interface.

3.4.3 (2018-03-26)
------------------
* Fixed a critical issue in the carbon model UI that would incorrectly state the user needed a "REDD Priority Raster" when none was required.
* Fixed an issue in annual water yield model that required subwatersheds even though it is an optional field.
* Fixed an issue in wind energy UI that was incorrectly validating most of the inputs.

3.4.2 (2017-12-15)
------------------
* Fixed a cross-platform issue with the UI where logfiles could not be dropped onto UI windows.
* Model arguments loaded from logfiles are now cast to their correct literal value.  This addresses an issue where some models containing boolean inputs could not have their parameters loaded from logfiles.
* Fixed an issue where the Pollination Model's UI required a farm polygon. It should have been optional and now it is.
* Fixing an issue with the documentation and forums links on the InVEST model windows.  The links now correctly link to the documentation page or forums as needed.
* Fixing an issue with the ``FileSystemRunDialog`` where pressing the 'X' button in the corner of the window would close the window, but not reset its state.  The window's state is now reset whenever the window is closed (and the window cannot be closed when the model is running)

3.4.1 (2017-12-11)
------------------
* In the Coastal Blue Carbon model, the ``interest_rate`` parameter has been renamed to ``inflation_rate``.
* Fixed issues with sample parameter sets for InVEST Habitat Quality, Habitat Risk Assessment, Coastal Blue Carbon, and Coastal Blue Carbon Preprocessors.  All sample parameter sets now have the correct paths to the model's input files, and correctly note the name of the model that they apply to.
* Added better error checking to the SDR model for missing `ws_id` and invalid `ws_id` values such as `None` or some non-integer value. Also added tests for the `SDR` validation module.

3.4.0 (2017-12-03)
------------------
* Fixed an issue with most InVEST models where the suffix was not being reflected in the output filenames.  This was due to a bug in the InVEST UI, where the suffix args key was assumed to be ``'suffix'``.  Instances of ``InVESTModel`` now accept a keyword argument to defined the suffix args key.
* Fixed an issue/bug in Seasonal Water Yield that would occur when a user provided a datastack that had nodata values overlapping with valid DEM locations. Previously this would generate an NaN for various biophysical values at that pixel and cascade it downslope. Now any question of nodata on a valid DEM pixel is treated as "0". This will make serious visual artifacts on the output, but should help users pinpoint the source of bad data rather than crash.
* Refactored all but routing components of SDR to use PyGeoprocessing 0.5.0 and laid a consistent raster floating point type of 'float32'. This will cause numerically insignificant differences between older versions of SDR and this one. But differences are well within the tolerance of the overall error of the model and expected error rate of data. Advantages are smaller disk footprint per run, cleaner and more maintainable design, and a slight performance increase.
* Bug fixed in SDR that would align the output raster stack to match with the landcover pixel stack even though the rest of the rasters are scaled and clipped to the DEM.
* When loading parameters from a datastack, parameter set or logfile, the UI will check that the model that created the file being loaded matches the name of the model that is currently running.  If there is a mismatch, a dialog is presented for the user to confirm or cancel the loading of parameters. Logfiles from IUI (which do not have clearly-recorded modelname or InVEST version information) can still have their arguments parsed, but the resulting model name and InVEST version will be set to ``"UNKNOWN"``.
* Data Stack files (``*.invest.json``, ``*.invest.tar.gz``) can now be dragged and dropped on an InVEST model window, which will prompt the UI to load that parameter set.
* Spatial inputs to Coastal Blue Carbon are now aligned as part of the model. This resolves a longstanding issue with the model where inputs would need to perfectly overlap (even down to pixel indices), or else the model would yield strange results.
* The InVEST UI now contains a submenu for opening a recently-opened datastack.  This submenu is automatically populated with the 10 most recently-opened datastacks for the current model.
* Removed vendored ``natcap.invest.dbfpy`` subpackage.
* Removed deprecated ``natcap.invest.fileio`` module.
* Removed ``natcap.invest.iui`` UI subpackage in favor of a new UI framework found at ``natcap.invest.ui``. This new UI features a greatly improved API, good test coverage, support for Qt4 and Qt5, and includes updates to all InVEST models to support validation of model arguments from a python script, independent of the UI.
* Updated core model of seasonal water yield to allow for negative `L_avail`.
* Updated RouteDEM to allow for file suffixes, finer control over what DEM routing algorithms to run, and removal of the multiple stepped stream threshold classification.
* Redesign/refactor of pollination model. Long term bugs in the model are resolved, managed pollinators added, and many simplifications to the end user's experience.  The updated user's guide chapter is available here: http://data.naturalcapitalproject.org/nightly-build/invest-users-guide/html/croppollination.html
* Scenario Generator - Rule Based now has an optional input to define a seed.
  This input is used to seed the random shuffling of parcels that have equal
  priorities.
* InVEST on mac is now distributed as a single application bundle, allowing InVEST to run as expected on mac OSX Sierra.  Individual models are selected and launched from a new launcher window.
* The InVEST CLI now has a GUI model launcher:  ``$ invest launcher``
* Updated the Coastal Blue Carbon model to improve handling of blank lines in input CSV tables and improve memory efficiency of the current implementation.
* Improved the readability of a cryptic error message in Coastal Vulnerability that is normally raised when the depth threshold is too high or the exposure proportion is too low to detect any shoreline segments.
* Adding InVEST HTML documentation to the Mac disk image distribution.
* Upgrading dependency of PyGeoprocessing to 0.3.3.  This fixes a memory leak associated with any model that aggregates rasters over complicated overlapping polygons.
* Adding sample data to Blue Carbon model that were missing.
* Deprecating the InVEST Marine Water Quality model.  This also removes InVEST's dependancy on the pyamg package which has been removed from REQUIREMENTS.TXT.
* Deprecating the ArcGIS-based Coastal Protection model and ArcGIS-based data-preprocessing scripts.  The toolbox and scripts may still be found at https://bitbucket.org/natcap/invest.arcgis.
* Fixing an issue in the carbon edge effect model that caused output values in the shapefile to be rounded to the nearest integer.
* Fixing issue in SDR model that would occasionally cause users to see errors about field widths in the output shapefile generation.
* Updated the erodibility sample raster that ships with InVEST for the SDR model.  The old version was in US units, in this version we convert to SI units as the model requires, and clipped the raster to the extents of the other stack to save disk space.

3.3.3 (2017-02-06)
------------------
* Fixed an issue in the UI where the carbon model wouldn't accept negative numbers in the price increase of carbon.
* RouteDEM no longer produces a "tiled_dem.tif" file since that functionality is being deprecated in PyGeoprocessing.
* Fixing an issue in SDR where the optional drainage layer would not be used in most of the SDR biophysical calculations.
* Refactoring so water yield pixels with Kc and et0 equal to be 0 now yields a 0.0 value of water yield on that pixel rather than nodata.
* Light optimization refactor of wind energy model that improves runtimes in some cases by a factor of 2-3.
* Performance optimizations to HRA that improve runtimes by approximately 30%.
* Fixed a broken UI link to Seasonal Water Yield's user's guide.
* Fixed an issue with DelineateIT that caused ArcGIS users to see both the watershed and inverse watershed polygons when viewing the output of the tool.
* Upgrading dependency to PyGeoprocessing 0.3.2.
* Fixed an issue with SDR that caused the LS factor to be an order of magnitue too high in areas where the slope was greater than 9%.  In our sample case this caused sediment export estimates to be about 6% too high, but in cases where analyses are run over steep slopes the error would have been greater.
* ``paver check`` now warns if the ``PYTHONHOME`` environment variable is set.
* API docs now correctly reflect installation steps needed for python development headers on linux.
* Fixed a side effect in the InVEST user interface that would cause ``tempfile.tempdir`` to be set and then not be reset after a model run is finished.
* The InVEST user interface will now record GDAL/OGR log messages in the log messages window and in the logfile written to the workspace.
* Updated branding and usability of the InVEST installer for Windows, and the Mac Disk Image (.dmg).


3.3.2 (2016-10-17)
------------------
* Partial test coverage for HRA model.
* Full test coverage for Overlap Analysis model.
* Full test coverage for Finfish Aquaculture.
* Full test coverage for DelineateIT.
* Full test coverage for RouteDEM.
* Fixed an issue in Habitat Quality where an error in the sample table or malformed threat raster names would display a confusing message to the user.
* Full test coverage for scenario generator proximity model.
* Patching an issue in seasonal water yield that causes an int overflow error if the user provides a floating point landcover map and the nodata value is outside of the range of an int64.
* Full test coverage for the fisheries model.
* Patched an issue that would cause the Seasonal Water Edge model to crash when the curve number was 100.
* Patching a critical issue with forest carbon edge that would give incorrect results for edge distance effects.
* Patching a minor issue with forest carbon edge that would cause the model to crash if only one  interpolation point were selected.
* Full test coverage for pollination model.
* Removed "farms aggregation" functionality from the InVEST pollination model.
* Full test coverage for the marine water quality model.
* Full test coverage for GLOBIO model.
* Full test coverage for carbon forest edge model.
* Upgraded SciPy dependancy to 0.16.1.
* Patched bug in NDR that would cause a phosphorus density to be reported per pixel rather than total amount of phosporous in a pixel.
* Corrected an issue with the uses of buffers in the euclidean risk function of Habitat Risk Assessment.  (issue #3564)
* Complete code coverage tests for Habitat Quality model.
* Corrected an issue with the ``Fisheries_Inputs.csv`` sample table used by Overlap Analysis.  (issue #3548)
* Major modifications to Terrestrial Carbon model to include removing the harvested wood product pool, uncertainty analysis, and updated efficient raster calculations for performance.
* Fixed an issue in GLOBIO that would cause model runs to crash if the AOI marked as optional was not present.
* Removed the deprecated and incomplete Nearshore Wave and Erosion model (``natcap.invest.nearshore_wave_and_erosion``).
* Removed the deprecated Timber model (``natcap.invest.timber``).
* Fixed an issue where seasonal water yield would raise a divide by zero error if a watershed polygon didn't cover a valid data region.  Now sets aggregation quantity to zero and reports a warning in the log.
* ``natcap.invest.utils.build_file_registry`` now raises a ``ValueError`` if a path is not a string or list of strings.
* Fixed issues in NDR that would indicate invalid values were being processed during runtimes by skipping the invalid calculations in the first place rather than calculating them and discarding after the fact.
* Complete code coverage tests for NDR model.
* Minor (~10% speedup) performance improvements to NDR.
* Added functionality to recreation model so that the `monthly_table.csv` file now receives a file suffix if one is provided by the user.
* Fixed an issue in SDR where the m exponent was calculated incorrectly in many situations resulting in an error of about 1% in total export.
* Fixed an issue in SDR that reported runtime overflow errors during normal processing even though the model completed without other errors.

3.3.1 (2016-06-13)
------------------
* Refactored API documentation for readability, organization by relevant topics, and to allow docs to build on `invest.readthedocs.io <http://invest.readthedocs.io>`_,
* Installation of ``natcap.invest`` now requires ``natcap.versioner``.  If this is not available on the system at runtime, setuptools will make it available at runtime.
* InVEST Windows installer now includes HISTORY.rst as the changelog instead of the old ``InVEST_Updates_<version>`` files.
* Habitat suitability model is generalized and released as an API only accessible model.  It can be found at ``natcap.invest.habitat_suitability.execute``.  This model replaces the oyster habitat suitability model.
    * The refactor of this model requires an upgrade to ``numpy >= 1.11.0``.
* Fixed a crash in the InVEST CLI where calling ``invest`` without a parameter would raise an exception on linux-based systems.  (Issue `#3528 <https://bitbucket.org/natcap/invest/issues/3515>`_)
* Patched an issue in Seasonal Water Yield model where a nodata value in the landcover map that was equal to ``MAX_INT`` would cause an overflow error/crash.
* InVEST NSIS installer will now optionally install the Microsoft Visual C++ 2008 redistributable on Windows 7 or earlier.  This addresses a known issue on Windows 7 systems when importing GDAL binaries (Issue `#3515 <https://bitbucket.org/natcap/invest/issues/3515>`_).  Users opting to install this redistributable agree to abide by the terms and conditions therein.
* Removed the deprecated subpackage ``natcap.invest.optimization``.
* Updated the InVEST license to legally define the Natural Capital Project.
* Corrected an issue in Coastal Vulnerability where an output shapefile was being recreated for each row, and where field values were not being stored correctly.
* Updated Scenario Generator model to add basic testing, file registry support, PEP8 and PEP257 compliance, and to fix several bugs.
* Updated Crop Production model to add a simplified UI, faster runtime, and more testing.

3.3.0 (2016-03-14)
------------------
* Refactored Wind Energy model to use a CSV input for wind data instead of a Binary file.
* Redesigned InVEST recreation model for a single input streamlined interface, advanced analytics, and refactored outputs.  While the model is still based on "photo user days" old model runs are not backward compatable with the new model or interface. See the Recreation Model user's guide chapter for details.
    * The refactor of this model requires an upgrade to ``GDAL >=1.11.0 <2.0`` and ``numpy >= 1.10.2``.
* Removed nutrient retention (water purification) model from InVEST suite and replaced it with the nutrient delivery ratio (NDR) model.  NDR has been available in development relseases, but has now officially been added to the set of Windows Start Menu models and the "under development" tag in its users guide has been removed.  See the InVEST user's guide for details between the differences and advantages of NDR over the old nutrient model.
* Modified NDR by adding a required "Runoff Proxy" raster to the inputs.  This allows the model to vary the relative intensity of nutrient runoff based on varying precipitation variability.
* Fixed a bug in the Area Change rule of the Rule-Based Scenario Generator, where units were being converted incorrectly. (Issue `#3472 <https://bitbucket.org/natcap/invest/issues/3472>`_) Thanks to Fosco Vesely for this fix.
* InVEST Seasonal Water Yield model released.
* InVEST Forest Carbon Edge Effect model released.
* InVEST Scenario Generator: Proximity Based model released and renamed the previous "Scenario Generator" to "Scenario Generator: Rule Based".
* Implemented a blockwise exponential decay kernel generation function, which is now used in the Pollination and Habitat Quality models.
* GLOBIO now uses an intensification parameter and not a map to average all agriculture across the GLOBIO 8 and 9 classes.
* GLOBIO outputs modified so core outputs are in workspace and intermediate outputs are in a subdirectory called 'intermediate_outputs'.
* Fixed a crash with the NDR model that could occur if the DEM and landcover maps were different resolutions.
* Refactored all the InVEST model user interfaces so that Workspace defaults to the user's home "Documents" directory.
* Fixed an HRA bug where stessors with a buffer of zero were being buffered by 1 pixel
* HRA enhancement which creates a common raster to burn all input shapefiles onto, ensuring consistent alignment.
* Fixed an issue in SDR model where a landcover map that was smaller than the DEM would create extraneous "0" valued cells.
* New HRA feature which allows for "NA" values to be entered into the "Ratings" column for a habitat / stressor pair in the Criteria Ratings CSV. If ALL ratings are set to NA, the habitat / stressor will be treated as having no interaction. This means in the model, that there will be no overlap between the two sources. All rows parameters with an NA rating will not be used in calculating results.
* Refactored Coastal Blue Carbon model for greater speed, maintainability and clearer documentation.
* Habitat Quality bug fix when given land cover rasters with different pixel sizes than threat rasters. Model would use the wrong pixel distance for the convolution kernel.
* Light refactor of Timber model. Now using CSV input attribute file instead of DBF file.
* Fixed clipping bug in Wave Energy model that was not properly clipping polygons correctly. Found when using global data.
* Made the following changes / updates to the coastal vulnerability model:
    * Fixed a bug in the model where the geomorphology ranks were not always being used correctly.
    * Removed the HTML summary results output and replaced with a link to a dashboard that helps visualize and interpret CV results.
    * Added a point shapefile output: 'outputs/coastal_exposure.shp' that is a shapefile representation of the corresponding CSV table.
    * The model UI now requires the 'Relief' input. No longer optional.
    * CSV outputs and Shapefile outputs based on rasters now have x, y coorinates of the center of the pixel instead of top left of the pixel.
* Turning setuptools' zip_safe to False for consistency across the Natcap Namespace.
* GLOBIO no longer requires user to specify a keyfield in the AOI.
* New feature to GLOBIO to summarize MSA by AOI.
* New feature to GLOBIO to use a user defined MSA parameter table to do the MSA thresholds for infrastructure, connectivity, and landuse type
* Documentation to the GLOBIO code base including the large docstring for 'execute'.

3.2.0 (2015-05-31)
------------------
InVEST 3.2.0 is a major release with the addition of several experimental models and tools as well as an upgrade to the PyGeoprocessing core:

* Upgrade to PyGeoprocessing v0.3.0a1 for miscelaneous performance improvements to InVEST's core geoprocessing routines.
* An alpha unstable build of the InVEST crop production model is released with partial documentation and sample data.
* A beta build of the InVEST fisheries model is released with documentation and sample data.
* An alpha unstable build of the nutrient delivery ratio (NDR) model is available directly under InVEST's instalation directory at  ``invest-x86/invest_ndr.exe``; eventually this model will replace InVEST's current "Nutrient" model.  It is currently undocumented and unsupported but inputs are similar to that of InVEST's SDR model.
* An alpha unstable build of InVEST's implementation of GLOBIO is available directly under InVEST's instalation directory at ``invest-x86/invest_globio.exe``.  It is currently undocumented but sample data are provided.
* DelinateIT, a watershed delination tool based on PyGeoprocessing's d-infinity flow algorithm is released as a standalone tool in the InVEST repository with documentation and sample data.
* Miscelaneous performance patches and bug fixes.

3.1.3 (2015-04-23)
------------------
InVEST 3.1.3 is a hotfix release patching a memory blocking issue resolved in PyGeoprocessing version 0.2.1.  Users might have experienced slow runtimes on SDR or other routed models.

3.1.2 (2015-04-15)
------------------
InVEST 3.1.2 is a minor release patching issues mostly related to the freshwater routing models and signed GDAL Byte datasets.

* Patching an issue where some projections were not regognized and InVEST reported an UnprojectedError.
* Updates to logging that make it easier to capture logging messages when scripting InVEST.
* Shortened water yield user interface height so it doesn't waste whitespace.
* Update PyGeoprocessing dependency to version 0.2.0.
* Fixed an InVEST wide issue related to bugs stemming from the use of signed byte raster inputs that resulted in nonsensical outputs or KeyErrors.
* Minor performance updates to carbon model.
* Fixed an issue where DEMS with 32 bit ints and INT_MAX as the nodata value nodata value incorrectly treated the nodata value in the raster as a very large DEM value ultimately resulting in rasters that did not drain correctly and empty flow accumulation rasters.
* Fixed an issue where some reservoirs whose edges were clipped to the edge of the watershed created large plateaus with no drain except off the edge of the defined raster.  Added a second pass in the plateau drainage algorithm to test for these cases and drains them to an adjacent nodata area if they occur.
* Fixed an issue in the Fisheries model where the Results Suffix input was invariably initializing to an empty string.
* Fixed an issue in the Blue Carbon model that prevented the report from being generated in the outputs file.

3.1.1 (2015-03-13)
------------------
InVEST 3.1.1 is a major performance and memory bug patch to the InVEST toolsuite.  We recommend all users upgrade to this version.

* Fixed an issue surrounding reports of SDR or Nutrient model outputs of zero values, nodata holes, excessive runtimes, or out of memory errors.  Some of those problems happened to be related to interesting DEMs that would break the flat drainage algorithm we have inside RouteDEM that adjusted the heights of those regions to drain away from higher edges and toward lower edges, and then pass the height adjusted dem to the InVEST model to do all its model specific calculations.  Unfortunately this solution was not amenable to some degenerate DEM cases and we have now adjusted the algorithm to treat each plateau in the DEM as its own separate region that is processed independently from the other regions. This decreases memory use so we never effectively run out of memory at a minor hit to overall runtime.  We also now adjust the flow direction directly instead of adjust the dem itself.  This saves us from having to modify the DEM and potentially get it into a state where a drained plateau would be higher than its original pixel neighbors that used to drain into it.

There are side effects that result in sometimes large changes to un calibrated runs of SDR or nutrient.  These are related to slightly different flow directions across the landscape and a bug fix on the distance to stream calculation.

* InVEST geoprocessing now uses the PyGeoprocessing package (v0.1.4) rather than the built in functionality that used to be in InVEST.  This will not affect end users of InVEST but may be of interest to users who script InVEST calls who want a standalone Python processing package for raster stack math and hydrological routing.  The project is hosted at https://bitbucket.org/richpsharp/pygeoprocessing.

* Fixed an marine water quality issue where users could input AOIs that were unprojected, but output pixel sizes were specified in meters.  Really the output pixel size should be in the units of the polygon and are now specified as such.  Additionally an exception is raised if the pixel size is too small to generate a numerical solution that is no longer a deep scipy error.

* Added a suffix parameter to the timber and marine water quality models that append a user defined string to the output files; consistent with most of the other InVEST models.

* Fixed a user interface issue where sometimes the InVEST model run would not open a windows explorer to the user's workspace.  Instead it would open to C:\User[..]\My Documents.  This would often happen if there were spaces in the the workspace name or "/" characters in the path.

* Fixed an error across all InVEST models where a specific combination of rasters of different cell sizes and alignments and unsigned data types could create errors in internal interpolation of the raster stacks.  Often these would appear as 'KeyError: 0' across a variety of contexts.  Usually the '0' was an erroneous value introduced by a faulty interpolation scheme.

* Fixed a MemoryError that could occur in the pollination and habitat quality models when the the base landcover map was large and the biophysical properties table allowed the effect to be on the order of that map.  Now can use any raster or range values with only a minor hit to runtime performance.

* Fixed a serious bug in the plateau resolution algorithm that occurred on DEMs with large plateau areas greater than 10x10 in size.  The underlying 32 bit floating point value used to record small height offsets did not have a large enough precision to differentiate between some offsets thus creating an undefined flow direction and holes in the flow accumulation algorithm.

* Minor performance improvements in the routing core, in some cases decreasing runtimes by 30%.

* Fixed a minor issue in DEM resolution that occurred when a perfect plateau was encountered.  Rather that offset the height so the plateau would drain, it kept the plateau at the original height.  This occurred because the uphill offset was nonexistent so the algorithm assumed no plateau resolution was needed.  Perfect plateaus now drain correctly.  In practice this kind of DEM was encountered in areas with large bodies of water where the remote sensing algorithm would classify the center of a lake 1 meter higher than the rest of the lake.

* Fixed a serious routing issue where divergent flow directions were not getting accumulated 50% of the time. Related to a division speed optimization that fell back on C-style modulus which differs from Python.

* InVEST SDR model thresholded slopes in terms of radians, not percent thus clipping the slope tightly between 0.001 and 1%.  The model now only has a lower threshold of 0.00005% for the IC_0 factor, and no other thresholds.  We believe this was an artifact left over from an earlier design of the model.


* Fixed a potential memory inefficiency in Wave Energy Model when computing the percentile rasters. Implemented a new memory efficient percentile algorithm and updated the outputs to reflect the new open source framework of the model. Now outputting csv files that describe the ranges and meaning of the percentile raster outputs.

* Fixed a bug in Habitat Quality where the future output "quality_out_f.tif" was not reflecting the habitat value given in the sensitivity table for the specified landcover types.


3.1.0 (2014-11-19)
------------------
InVEST 3.1.0 (http://www.naturalcapitalproject.org/download.html) is a major software and science milestone that includes an overhauled sedimentation model, long awaited fixes to exponential decay routines in habitat quality and pollination, and a massive update to the underlying hydrological routing routines.  The updated sediment model, called SDR (sediment delivery ratio), is part of our continuing effort to improve the science and capabilities of the InVEST tool suite.  The SDR model inputs are backwards comparable with the InVEST 3.0.1 sediment model with two additional global calibration parameters and removed the need for the retention efficiency parameter in the biophysical table; most users can run SDR directly with the data they have prepared for previous versions.  The biophysical differences between the models are described in a section within the SDR user's guide and represent a superior representation of the hydrological connectivity of the watershed, biophysical parameters that are independent of cell size, and a more accurate representation of sediment retention on the landscape.  Other InVEST improvements to include standard bug fixes, performance improvements, and usability features which in part are described below:

* InVEST Sediment Model has been replaced with the InVEST Sediment Delivery Ratio model.  See the SDR user's guide chapter for the difference between the two.
* Fixed an issue in the pollination model where the exponential decay function decreased too quickly.
* Fixed an issue in the habitat quality model where the exponential decay function decreased too quickly and added back linear decay as an option.
* Fixed an InVEST wide issue where some input rasters that were signed bytes did not correctly map to their negative nodata values.
* Hydropower input rasters have been normalized to the LULC size so sampling error is the same for all the input watersheds.
* Adding a check to make sure that input biophysical parameters to the water yield model do not exceed invalid scientific ranges.
* Added a check on nutrient retention in case the upstream water yield was less than 1 so that the log value did not go negative.  In that case we clamp upstream water yield to 0.
* A KeyError issue in hydropower was resolved that occurred when the input rasters were at such a coarse resolution that at least one pixel was completely contained in each watershed.  Now a value of -9999 will be reported for watersheds that don't contain any valid data.
* An early version of the monthly water yield model that was erroneously included in was in the installer; it was removed in this version.
* Python scripts necessary for running the ArcGIS version of Coastal Protection were missing.  They've since been added back to the distribution.
* Raster calculations are now processed by raster block sizes.  Improvements in raster reads and writes.
* Fixed an issue in the routing core where some wide DEMs would cause out of memory errors.
* Scenario generator marked as stable.
* Fixed bug in HRA where raster extents of shapefiles were not properly encapsulating the whole AOI.
* Fixed bug in HRA where any number of habitats over 4 would compress the output plots. Now extends the figure so that all plots are correctly scaled.
* Fixed a bug in HRA where the AOI attribute 'name' could not be an int. Should now accept any type.
* Fixed bug in HRA which re-wrote the labels if it was run immediately without closing the UI.
* Fixed nodata masking bug in Water Yield when raster extents were less than that covered by the watershed.
* Removed hydropower calibration parameter form water yield model.
* Models that had suffixes used to only allow alphanumeric characters.  Now all suffix types are allowed.
* A bug in the core platform that would occasionally cause routing errors on irregularly pixel sized rasters was fixed.  This often had the effect that the user would see broken streams and/or nodata values scattered through sediment or nutrient results.
* Wind Energy:
        * Added new framework for valuation component. Can now input a yearly price table that spans the lifetime of the wind farm. Also if no price table is made, can specify a price for energy and an annual rate of change.
        * Added new memory efficient distance transform functionality
        * Added ability to leave out 'landing points' in 'grid connection points' input. If not landing points are found, it will calculate wind farm directly to grid point distances
* Error message added in Wave Energy if clip shape has no intersection
* Fixed an issue where the data type of the nodata value in a raster might be different than the values in the raster.  This was common in the case of 64 bit floating point values as nodata when the underlying raster was 32 bit.  Now nodata values are cast to the underlying types which improves the reliability of many of the InVEST models.


3.0.1 (2014-05-19)
------------------
* Blue Carbon model released.

* HRA UI now properly reflects that the Resolution of Analysis is in meters, not meters squared, and thus will be applied as a side length for a raster pixel.

* HRA now accepts CSVs for ratings scoring that are semicolon separated as well as comma separated.

* Fixed a minor bug in InVEST's geoprocessing aggregate core that now consistently outputs correct zonal stats from the underlying pixel level hydro outputs which affects the water yield, sediment, and nutrient models.

* Added compression to InVEST output geotiff files.  In most cases this reduces output disk usage by a factor of 5.

* Fixed an issue where CSVs in the sediment model weren't open in universal line read mode.

* Fixed an issue where approximating whether pixel edges were the same size was not doing an approximately equal function.

* Fixed an issue that made the CV model crash when the coastline computed from the landmass didn't align perfectly with that defined in the geomorphology layer.

* Fixed an issue in the CV model where the intensity of local wave exposure was very low, and yielded zero local wave power for the majority of coastal segments.

* Fixed an issue where the CV model crashes if a coastal segment is at the edge of the shore exposure raster.

* Fixed the exposure of segments surrounded by land that appeared as exposed when their depth was zero.

* Fixed an issue in the CV model where the natural habitat values less than 5 were one unit too low, leading to negative habitat values in some cases.

* Fixed an exponent issue in the CV model where the coastal vulnerability index was raised to a power that was too high.

* Fixed a bug in the Scenic Quality model that prevented it from starting, as well as a number of other issues.

* Updated the pollination model to conform with the latest InVEST geoprocessing standards, resulting in an approximately 33% speedup.

* Improved the UI's ability to remember the last folder visited, and to have all file and folder selection dialogs have access to this information.

* Fixed an issue in Marine Water Quality where the UV points were supposed to be optional, but instead raised an exception when not passed in.

3.0.0 (2014-03-23)
------------------
The 3.0.0 release of InVEST represents a shift away from the ArcGIS to the InVEST standalone computational platform.  The only exception to this shift is the marine coastal protection tier 1 model which is still supported in an ArcGIS toolbox and has no InVEST 3.0 standalone at the moment.  Specific changes are detailed below

* A standalone version of the aesthetic quality model has been developed and packaged along with this release.  The standalone outperforms the ArcGIS equivalent and includes a valuation component.  See the user's guide for details.

* The core water routing algorithms for the sediment and nutrient models have been overhauled.  The routing algorithms now correctly adjust flow in plateau regions, address a bug that would sometimes not route large sections of a DEM, and has been optimized for both run time and memory performance.  In most cases the core d-infinity flow accumulation algorithm out performs TauDEM.  We have also packaged a simple interface to these algorithms in a standalone tool called RouteDEM; the functions can also be referenced from the scripting API in the invest_natcap.routing package.

* The sediment and nutrient models are now at a production level release.  We no longer support the ArcGIS equivalent of these models.

* The sediment model has had its outputs simplified with major changes including the removal of the 'pixel mean' outputs, a direct output of the pixel level export and retention maps, and a single output shapefile whose attribute table contains aggregations of sediment output values.  Additionally all inputs to the sediment biophysical table including p, c, and retention coefficients are now expressed as a proportion between 0 and 1; the ArcGIS model had previously required those inputs were integer values between 0 and 1000.  See the "Interpreting Results" section of sediment model for full details on the outputs.

* The nutrient model has had a similar overhaul to the sediment model including a simplified output structure with many key outputs contained in the attribute table of the shapefile.  Retention coefficients are also expressed in proportions between 0 and 1.  See the "Interpreting Results" section of nutrient model for full details on the outputs.

* Fixed a bug in Habitat Risk Assessment where the HRA module would incorrectly error if a criteria with a 0 score (meant to be removed from the assessment) had a 0 data quality or weight.

* Fixed a bug in Habitat Risk Assessment where the average E/C/Risk values across the given subregion were evaluating to negative numbers.

* Fixed a bug in Overlap Analysis where Human Use Hubs would error if run without inter-activity weighting, and Intra-Activity weighting would error if run without Human Use Hubs.

* The runtime performance of the hydropower water yield model has been improved.

* Released InVEST's implementation of the D-infinity flow algorithm in a tool called RouteDEM available from the start menu.

* Unstable version of blue carbon available.

* Unstable version of scenario generator available.

* Numerous other minor bug fixes and performance enhacnements.



2.6.0 (2013-12-16)
------------------
The 2.6.0 release of InVEST removes most of the old InVEST models from the Arc toolbox in favor of the new InVEST standalone models.  While we have been developing standalone equivalents for the InVEST Arc models since version 2.3.0, this is the first release in which we removed support for the deprecated ArcGIS versions after an internal review of correctness, performance, and stability on the standalones.  Additionally, this is one of the last milestones before the InVEST 3.0.0 release later next year which will transition InVEST models away from strict ArcGIS dependence to a standalone form.

Specifically, support for the following models have been moved from the ArcGIS toolbox to their Windows based standalones: (1) hydropower/water yield, (2) finfish aquaculture, (3) coastal protection tier 0/coastal vulnerability, (4) wave energy, (5) carbon, (6) habitat quality/biodiversity, (7) pollination, (8) timber, and (9) overlap analysis.  Additionally, documentation references to ArcGIS for those models have been replaced with instructions for launching standalone InVEST models from the Windows start menu.

This release also addresses minor bugs, documentation updates, performance tweaks, and new functionality to the toolset, including:

*  A Google doc to provide guidance for scripting the InVEST standalone models: https://docs.google.com/document/d/158WKiSHQ3dBX9C3Kc99HUBic0nzZ3MqW3CmwQgvAqGo/edit?usp=sharing

* Fixed a bug in the sample data that defined Kc as a number between 0 and 1000 instead of a number between 0 and 1.

* Link to report an issue now takes user to the online forums rather than an email address.

* Changed InVEST Sediment model standalone so that retention values are now between 0 and 1 instead of 0 and 100.

* Fixed a bug in Biodiversity where if no suffix were entered output filenames would have a trailing underscore (_) behind them.

* Added documentation to the water purification/nutrient retention model documentation about the standalone outputs since they differ from the ArcGIS version of the model.

* Fixed an issue where the model would try to move the logfile to the workspace after the model run was complete and Windows would erroneously report that the move failed.

* Removed the separation between marine and freshwater terrestrial models in the user's guide.  Now just a list of models.

* Changed the name of InVEST "Biodiversity" model to "Habitat Quality" in the module names, start menu, user's guide, and sample data folders.

* Minor bug fixes, performance enhancements, and better error reporting in the internal infrastructure.

* HRA risk in the unstable standalone is calculated differently from the last release. If there is no spatial overlap within a cell, there is automatically a risk of 0. This also applies to the E and C intermediate files for a given pairing. If there is no spatial overlap, E and C will be 0 where there is only habitat. However, we still create a recovery potential raster which has habitat- specific risk values, even without spatial overlap of a stressor. HRA shapefile outputs for high, medium, low risk areas are now calculated using a user-defined maximum number of overlapping stressors, rather than all potential stressors. In the HTML subregion averaged output, we now attribute what portion of risk to a habitat comes from each habitat-stressor pairing. Any pairings which don't overlap will have an automatic risk of 0.

* Major changes to Water Yield : Reservoir Hydropower Production. Changes include an alternative equation for calculating Actual Evapotranspiration (AET) for non-vegetated land cover types including wetlands. This allows for a more accurate representation of processes on land covers such as urban, water, wetlands, where root depth values aren't applicable. To differentiate between the two equations a column 'LULC_veg' has been added to the Biophysical table in Hydropower/input/biophysical_table.csv. In this column a 1 indicates vegetated and 0 indicates non-vegetated.

* The output structure and outputs have also change in Water Yield : Reservoir Hydropower Production. There is now a folder 'output' that contains all output files including a sub directory 'per_pixel' which has three pixel raster outputs. The subwatershed results are only calculated for the water yield portion and those results can be found as a shapefile, 'subwatershed_results.shp', and CSV file, 'subwatershed_results.csv'. The watershed results can be found in similar files: watershed_results.shp and watershed_results.csv. These two files for the watershed outputs will aggregate the Scarcity and Valuation results as well.

* The evapotranspiration coefficients for crops, Kc, has been changed to a decimal input value in the biophysical table. These values used to be multiplied by 1000 so that they were in integer format, that pre processing step is no longer necessary.

* Changing support from richsharp@stanford.edu to the user support forums at http://ncp-yamato.stanford.edu/natcapforums.

2.5.6 (2013-09-06)
------------------
The 2.5.6 release of InVEST that addresses minor bugs, performance
tweaks, and new functionality of the InVEST standalone models.
Including:

* Change the changed the Carbon biophysical table to use code field
  name from LULC to lucode so it is consistent with the InVEST water
  yield biophysical table.

* Added Monte Carlo uncertainty analysis and documentation to finfish
  aquaculture model.

* Replaced sample data in overlap analysis that was causing the model
  to crash.

* Updates to the overlap analysis user's guide.

* Added preprocessing toolkit available under
  C:\{InVEST install directory}\utils

* Biodiversity Model now exits gracefully if a threat raster is not
  found in the input folder.

* Wind Energy now uses linear (bilinear because its over 2D space?)
  interpolation.

* Wind Energy has been refactored to current API.

* Potential Evapotranspiration input has been properly named to
  Reference Evapotranspiration.

* PET_mn for Water Yield is now Ref Evapotranspiration times Kc
  (evapotranspiration coefficient).

* The soil depth field has been renamed 'depth to root restricting
  layer' in both the hydropower and nutrient retention models.

* ETK column in biophysical table for Water Yield is now Kc.

* Added help text to Timber model.

* Changed the behavior of nutrient retention to return nodata values
  when the mean runoff index is zero.

* Fixed an issue where the hydropower model didn't use the suffix
  inputs.

* Fixed a bug in Biodiversity that did not allow for numerals in the
  threat names and rasters.

* Updated routing algorithm to use a modern algorithm for plateau
  direction resolution.

* Fixed an issue in HRA where individual risk pixels weren't being
  calculated correctly.

* HRA will now properly detect in the preprocessed CSVs when criteria
  or entire habitat-stressor pairs are not desired within an
  assessment.

* Added an infrastructure feature so that temporary files are created
  in the user's workspace rather than at the system level
  folder.  This lets users work in a secondary workspace on a USB
  attached hard drive and use the space of that drive, rather than the
  primary operating system drive.

2.5.5 (2013-08-06)
------------------
The 2.5.5 release of InVEST that addresses minor bugs, performance
tweaks, and new functionality of the InVEST standalone models.  Including:

 * Production level release of the 3.0 Coastal Vulnerability model.
    - This upgrades the InVEST 2.5.4 version of the beta standalone CV
      to a full release with full users guide.  This version of the
      CV model should be used in all cases over its ArcGIS equivalent.

 * Production level release of the Habitat Risk Assessment model.
    - This release upgrades the InVEST 2.5.4 beta version of the
      standalone habitat risk assessment model. It should be used in
      all cases over its ArcGIS equivalent.

 * Uncertainty analysis in Carbon model (beta)
    - Added functionality to assess uncertainty in sequestration and
      emissions given known uncertainty in carbon pool stocks.  Users
      can now specify standard  deviations of carbon pools with
      normal distributions as well as desired uncertainty levels.
      New outputs include masks for regions which both sequester and
      emit carbon with a high probability of confidence.  Please see
      the "Uncertainty Analysis" section of the carbon user's guide
      chapter for more information.

 * REDD+ Scenario Analysis in Carbon model (beta)
    - Additional functionality to assist users evaluating REDD
      and REDD+ scenarios in the carbon model.  The uncertainty analysis
      functionality can also be used with these scenarios.
      Please see the "REDD Scenario Analysis" section of the
      carbon user's guide chapter for more information.

 * Uncertainty analysis in Finfish Aquaculture model (beta)
    - Additionally functionality to account for uncertainty in
      alpha and beta growth parameters as well as histogram
      plots showing the distribution of harvest weights and
      net present value.   Uncertainty analysis is performed
      through Monte Carlo runs that normally sample the
      growth parameters.

 * Streamlined Nutrient Retention model functionality
    - The nutrient retention module no longer requires users to explicitly
      run the water yield model.  The model now seamlessly runs water yield
      during execution.

 * Beta release of the recreation model
    - The recreation is available for beta use with limited documentation.

 * Full release of the wind energy model
    - Removing the 'beta' designation on the wind energy model.


Known Issues:

 * Flow routing in the standalone sediment and nutrient models has a
   bug that prevents routing in some (not all) landscapes.  This bug is
   related to resolving d-infinity flow directions across flat areas.
   We are implementing the solution in Garbrecht and Martx (1997).
   In the meanwhile the sediment and nutrient models are still marked
   as beta until this issue is resolved.

2.5.4 (2013-06-07)
------------------
This is a minor release of InVEST that addresses numerous minor bugs and performance tweaks in the InVEST 3.0 models.  Including:

 * Refactor of Wave Energy Model:
    - Combining the Biophysical and Valuation modules into one.
    - Adding new data for the North Sea and Australia
    - Fixed a bug where elevation values that were equal to or greater than zero
      were being used in calculations.
    - Fixed memory issues when dealing with large datasets.
    - Updated core functions to remove any use of depracated functions

 * Performance updates to the carbon model.

 * Nodata masking fix for rarity raster in Biodiversity Model.
    - When computing rarity from a base landuse raster and current or future
      landuse raster, the intersection of the two was not being properly taken.

 * Fixes to the flow routing algorithms in the sediment and nutrient
   retention models in cases where stream layers were burned in by ArcGIS
   hydro tools.  In those cases streams were at the same elevation and caused
   routing issues.

 * Fixed an issue that affected several InVEST models that occured
   when watershed polygons were too small to cover a pixel.  Excessively
   small watersheds are now handled correctly

 * Arc model deprecation.  We are deprecating the following ArcGIS versions
   of our InVEST models in the sense we recommend ALL users use the InVEST
   standalones over the ArcGIS versions, and the existing ArcGIS versions
   of these models will be removed entirely in the next release.

        * Timber
        * Carbon
        * Pollination
        * Biodiversity
        * Finfish Aquaculture

Known Issues:

 * Flow routing in the standalone sediment and nutrient models has a
   bug that prevents routing in several landscapes.  We're not
   certain of the nature of the bug at the moment, but we will fix by
   the next release.  Thus, sediment and nutrient models are marked
   as (beta) since in some cases the DEM routes correctly.

2.5.3 (2013-03-21)
------------------
This is a minor release of InVEST that fixes an issue with the HRA model that caused ArcGIS versions of the model to fail when calculating habitat maps for risk hotspots. This upgrade is strongly recommended for users of InVEST 2.5.1 or 2.5.2.

2.5.2 (2013-03-17)
------------------
This is a minor release of InVEST that fixes an issue with the HRA sample data that caused ArcGIS versions of the model to fail on the training data.  There is no need to upgrade for most users unless you are doing InVEST training.

2.5.1 (2013-03-12)
------------------
This is a minor release of InVEST that does not add any new models, but
does add additional functionality, stability, and increased performance to
one of the InVEST 3.0 standalones:

  - Pollination 3.0 Beta:
        - Fixed a bug where Windows users of InVEST could run the model, but
          most raster outputs were filled with nodata values.

Additionally, this minor release fixes a bug in the InVEST user interface where
collapsible containers became entirely non-interactive.

2.5.0 (2013-03-08)
------------------
This a major release of InVEST that includes new standalone versions (ArcGIS
is not required) our models as well as additional functionality, stability,
and increased performance to many of the existing models.  This release is
timed to support our group's annual training event at Stanford University.
We expect to release InVEST 2.5.1 a couple of weeks after to address any
software issues that arise during the training.  See the release notes
below for details of the release, and please contact richsharp@stanford.edu
for any issues relating to software:

  - *new* Sediment 3.0 Beta:
      - This is a standalone model that executes an order of magnitude faster
        than the original ArcGIS model, but may have memory issues with
	larger datasets. This fix is scheduled for the 2.5.1 release of InVEST.
      - Uses a d-infinity flow algorithm (ArcGIS version uses D8).
      - Includes a more accurate LS factor.
      - Outputs are now summarized by polygon rather than rasterized polygons.
        Users can view results directly as a table rather than sampling a
        GIS raster.
  - *new* Nutrient 3.0 Beta:
      - This is a standalone model that executes an order of magnitude faster
        than the original ArcGIS model, but may have memory issues with
	larger datasets. This fix is scheduled for the 2.5.1 release of InVEST.
      - Uses a d-infinity flow algorithm (ArcGIS version uses D8).
      - Includes a more accurate LS factor.
      - Outputs are now summarized by polygon rather than rasterized polygons.
        Users can view results directly as a table rather than sampling a
        GIS raster.
  - *new* Wind Energy:
      - A new offshore wind energy model.  This is a standalone-only model
        available under the windows start menu.
  - *new* Recreation Alpha:
      - This is a working demo of our soon to be released future land and near
        shore recreation model.  The model itself is incomplete and should only
        be used as a demo or by NatCap partners that know what they're doing.
  - *new* Habitat Risk Assessment 3.0 Alpha:
      - This is a working demo of our soon to be released 3.0 version of habitat
        risk assessment.  The model itself is incomplete and should only
    	be used as a demo or by NatCap partners that know what they're doing.
    	Users that need to use the habitat risk assessment should use the
        ArcGIS version of this model.

  - Improvements to the InVEST 2.x ArcGIS-based toolset:
      - Bug fixes to the ArcGIS based Coastal Protection toolset.

  - Removed support for the ArcGIS invest_VERSION.mxd map.  We expect to
    transition the InVEST toolset exclusive standalone tools in a few months.  In
    preparation of this we are starting to deprecate parts of our old ArcGIS
    toolset including this ArcMap document.  The InVEST ArcToolbox is still
    available in C:\InVEST_2_5_0\invest_250.tbx.

  - Known issues:

    - The InVEST 3.0 standalones generate open source GeoTiffs as
      outputs rather than the proprietary ESRI Grid format.  ArcGIS 9.3.1
      occasionally displays these rasters incorrectly.  We have found
      that these layers can be visualized in ArcGIS 9.3.1 by following
      convoluted steps: Right Click on the layer and select Properties; click on
      the Symbology tab; select Stretch, agree to calculate a histogram (this will
      create an .aux file that Arc can use for visualization), click "Ok", remove
      the raster from the layer list, then add it back. As an alternative, we
      suggest using an open source GIS Desktop Tool like Quantum GIS or ArcGIS
      version 10.0 or greater.

   - The InVEST 3.0 carbon model will generate inaccurate sequestration results
     if the extents of the current and future maps don't align.  This will be
     fixed in InVEST 2.5.1; in the meanwhile a workaround is to clip both LULCs
     so they have identical overlaps.

   - A user reported an unstable run of InVEST 3.0 water yield.  We are not
     certain what is causing the issue, but we do have a fix that will go out
     in InVEST 2.5.1.

   - At the moment the InVEST standalones do not run on Windows XP.  This appears
     to be related to an incompatibility between Windows XP and GDAL, the an open
     source gis library we use to create and read GIS data.  At the moment we are
     uncertain if we will be able to fix this bug in future releases, but will
     pass along more information in the future.

2.4.5 (2013-02-01)
------------------
This is a minor release of InVEST that does not add any new models, but
does add additional functionality, stability, and increased performance to
many of the InVEST 3.0 standalones:

  - Pollination 3.0 Beta:
      - Greatly improved memory efficiency over previous versions of this model.
      - 3.0 Beta Pollination Biophysical and Valuation have been merged into a
        single tool, run through a unified user interface.
      - Slightly improved runtime through the use of newer core InVEST GIS libraries.
      - Optional ability to weight different species individually.  This feature
        adds a column to the Guilds table that allows the user to specify a
        relative weight for each species, which will be used before combining all
        species supply rasters.
      - Optional ability to aggregate pollinator abundances at specific points
        provided by an optional points shapefile input.
      - Bugfix: non-agricultural pixels are set to a value of 0.0 to indicate no
        value on the farm value output raster.
      - Bugfix: sup_val_<beename>_<scenario>.tif rasters are now saved to the
        intermediate folder inside the user's workspace instead of the output
        folder.
  - Carbon Biophysical 3.0 Beta:
        * Tweaked the user interface to require the user to
          provide a future LULC raster when the 'Calculate Sequestration' checkbox
          is checked.
        * Fixed a bug that restricted naming of harvest layers.  Harvest layers are
          now selected simply by taking the first available layer.
  - Better memory efficiency in hydropower model.
  - Better support for unicode filepaths in all 3.0 Beta user interfaces.
  - Improved state saving and retrieval when loading up previous-run parameters
    in all 3.0 Beta user interfaces.
  - All 3.0 Beta tools now report elapsed time on completion of a model.
  - All 3.0 Beta tools now provide disk space usage reports on completion of a
    model.
  - All 3.0 Beta tools now report arguments at the top of each logfile.
  - Biodiversity 3.0 Beta: The half-saturation constant is now allowed to be a
    positive floating-point number.
  - Timber 3.0 Beta: Validation has been added to the user interface for this
    tool for all tabular and shapefile inputs.
  - Fixed some typos in Equation 1 in the Finfish Aquaculture user's guide.
  - Fixed a bug where start menu items were not getting deleted during an InVEST
    uninstall.
  - Added a feature so that if the user selects to download datasets but the
    datasets don't successfully download the installation alerts the user and
    continues normally.
  - Fixed a typo with tau in aquaculture guide, originally said 0.8, really 0.08.

  - Improvements to the InVEST 2.x ArcGIS-based toolset:
      - Minor bugfix to Coastal Vulnerability, where an internal unit of
        measurements was off by a couple digits in the Fetch Calculator.
      - Minor fixes to various helper tools used in InVEST 2.x models.
      - Outputs for Hargreaves are now saved as geoTIFFs.
      - Thornwaite allows more flexible entering of hours of sunlight.

2.4.4 (2012-10-24)
------------------
- Fixes memory errors experienced by some users in the Carbon Valuation 3.0 Beta model.
- Minor improvements to logging in the InVEST User Interface
- Fixes an issue importing packages for some officially-unreleased InVEST models.

2.4.3 (2012-10-19)
------------------
- Fixed a minor issue with hydropower output vaulation rasters whose statistics were not pre-calculated.  This would cause the range in ArcGIS to show ther rasters at -3e38 to 3e38.
- The InVEST installer now saves a log of the installation process to InVEST_<version>\install_log.txt
- Fixed an issue with Carbon 3.0 where carbon output values were incorrectly calculated.
- Added a feature to Carbon 3.0 were total carbon stored and sequestered is output as part of the running log.
- Fixed an issue in Carbon 3.0 that would occur when users had text representations of floating point numbers in the carbon pool dbf input file.
- Added a feature to all InVEST 3.0 models to list disk usage before and after each run and in most cases report a low free space error if relevant.

2.4.2 (2012-10-15)
------------------
- Fixed an issue with the ArcMap document where the paths to default data were not saved as relative paths.  This caused the default data in the document to not be found by ArcGIS.
- Introduced some more memory-efficient processing for Biodiversity 3.0 Beta.  This fixes an out-of-memory issue encountered by some users when using very large raster datasets as inputs.

2.4.1 (2012-10-08)
------------------
- Fixed a compatibility issue with ArcGIS 9.3 where the ArcMap and ArcToolbox were unable to be opened by Arc 9.3.

2.4.0 (2012-10-05)
------------------
Changes in InVEST 2.4.0

General:

This is a major release which releases two additional beta versions of the
InVEST models in the InVEST 3.0 framework.  Additionally, this release
introduces start menu shortcuts for all available InVEST 3.0 beta models.
Existing InVEST 2.x models can still be found in the included Arc toolbox.

Existing InVEST models migrated to the 3.0 framework in this release
include:

- Biodiversity 3.0 Beta
    - Minor bug fixes and usability enhancements
    - Runtime decreased by a factor of 210
- Overlap Analysis 3.0 Beta
    - In most cases runtime decreased by at least a factor of 15
    - Minor bug fixes and usability enhancements
    - Split into two separate tools:
        * Overlap Analysis outputs rasters with individually-weighted pixels
        * Overlap Analysis: Management Zones produces a shapefile output.
    - Updated table format for input activity CSVs
    - Removed the "grid the seascape" step

Updates to ArcGIS models:

- Coastal vulnerability
    - Removed the "structures" option
    - Minor bug fixes and usability enhancements
- Coastal protection (erosion protection)
    - Incorporated economic valuation option
    - Minor bug fixes and usability enhancements

Additionally there are a handful of minor fixes and feature
enhancements:

- InVEST 3.0 Beta standalones (identified by a new InVEST icon) may be run
  from the Start Menu (on windows navigate to
  Start Menu -> All Programs -> InVEST 2.4.0
- Bug fixes for the calculation of raster statistics.
- InVEST 3.0 wave energy no longer requires an AOI for global runs, but
  encounters memory issues on machines with less than 4GB of RAM.  This
  is a known issue that will be fixed in a minor release.
- Minor fixes to several chapters in the user's guide.
- Minor bug fix to the 3.0 Carbon model: harvest maps are no longer required
  inputs.
- Other minor bug fixes and runtime performance tweaks in the 3.0 framework.
- Improved installer allows users to remove InVEST from the Windows Add/Remove
  programs menu.
- Fixed a visualization bug with wave energy where output rasters did not have the min/max/stdev calculations on them.  This made the default visualization in arc be a gray blob.

2.3.0 (2012-08-02)
------------------
Changes in InVEST 2.3.0

General:

This is a major release which releases several beta versions of the
InVEST models in the InVEST 3.0 framework.  These models run as
standalones, but a GIS platform is needed to edit and view the data
inputs and outputs.  Until InVEST 3.0 is released the original ArcGIS
based versions of these tools will remain the release.

Existing InVEST models migrated to the 3.0 framework in this release
include:

- Reservoir Hydropower Production 3.0 beta
    - Minor bug fixes.
- Finfish Aquaculture
    - Minor bug fixes and usability enhancements.
- Wave Energy 3.0 beta
    - Runtimes for non-global runs decreased by a factor of 7
    - Minor bugs in interpolation that exist in the 2.x model is fixed in
      3.0 beta.
- Crop Pollination 3.0 beta
    - Runtimes decreased by a factor of over 10,000

This release also includes the new models which only exist in the 3.0
framework:

- Marine Water Quality 3.0 alpha with a preliminary  user's guide.

InVEST models in the 3.0 framework from previous releases that now
have a standalone executable include:

- Managed Timber Production Model
- Carbon Storage and Sequestration

Additionally there are a handful of other minor fixes and feature
enhancements since the previous release:

- Minor bug fix to 2.x sedimentation model that now correctly
  calculates slope exponentials.
- Minor fixes to several chapters in the user's guide.
- The 3.0 version of the Carbon model now can value the price of carbon
  in metric tons of C or CO2.
- Other minor bug fixes and runtime performance tweaks in the 3.0 framework.

2.2.2 (2012-03-03)
------------------
Changes in InVEST 2.2.2

General:

This is a minor release which fixes the following defects:

-Fixed an issue with sediment retention model where large watersheds
 allowed loading per cell was incorrectly rounded to integer values.

-Fixed bug where changing the threshold didn't affect the retention output
 because function was incorrectly rounded to integer values.

-Added total water yield in meters cubed to to output table by watershed.

-Fixed bug where smaller than default (2000) resolutions threw an error about
 not being able to find the field in "unitynew".  With non-default resolution,
 "unitynew" was created without an attribute table, so one was created by
 force.

-Removed mention of beta state and ecoinformatics from header of software
 license.

-Modified overlap analysis toolbox so it reports an error directly in the
 toolbox if the workspace name is too long.

2.2.1 (2012-01-26)
------------------
Changes in InVEST 2.2.1

General:

This is a minor release which fixes the following defects:

-A variety of miscellaneous bugs were fixed that were causing crashes of the Coastal Protection model in Arc 9.3.
-Fixed an issue in the Pollination model that was looking for an InVEST1005 directory.
-The InVEST "models only" release had an entry for the InVEST 3.0 Beta tools, but was missing the underlying runtime.  This has been added to the models only 2.2.1 release at the cost of a larger installer.
-The default InVEST ArcMap document wouldn't open in ArcGIS 9.3.  It can now be opened by Arc 9.3 and above.
-Minor updates to the Coastal Protection user's guide.

2.2.0 (2011-12-22)
------------------
In this release we include updates to the habitat risk assessment
model, updates to Coastal Vulnerability Tier 0 (previously named
Coastal Protection), and a new tier 1 Coastal Vulnerability tool.
Additionally, we are releasing a beta version of our 3.0 platform that
includes the terrestrial timber and carbon models.

See the "Marine Models" and "InVEST 3.0 Beta" sections below for more details.

**Marine Models**

1. Marine Python Extension Check

   This tool has been updated to include extension requirements for the new
   Coastal Protection T1 model.  It also reflects changes to the Habitat Risk
   Assessment and Coastal Protection T0 models, as they no longer require the
   PythonWin extension.

2. Habitat Risk Assessment (HRA)

   This model has been updated and is now part of three-step toolset.  The
   first step is a new Ratings Survey Tool which eliminates the need for
   Microsoft Excel when users are providing habitat-stressor ratings.  This
   Survey Tool now allows users to up- and down-weight the importance of
   various criteria.  For step 2, a copy of the Grid the Seascape tool has been
   placed in the HRA toolset.  In the last step, users will run the HRA model
   which includes the following updates:

   - New habitat outputs classifying risk as low, medium, and high
   - Model run status updates (% complete) in the message window
   - Improved habitat risk plots embedded in the output HTML

3. Coastal Protection

   This module is now split into sub-models, each with two parts.  The first
   sub-model is Coastal Vulnerability (Tier 0) and the new addition is Coastal
   Protection (Tier 1).

   Coastal Vulnerability (T0)
   Step 1) Fetch Calculator - there are no updates to this tool.
   Step 2) Vulnerability Index

   - Wave Exposure: In this version of the model, we define wave exposure for
     sites facing the open ocean as the maximum of the weighted average of
     wave's power coming from the ocean or generated by local winds.  We
     weight wave power coming from each of the 16 equiangular sector by the
     percent of time that waves occur in that sector, and based on whether or
     not fetch in that sector exceeds 20km.  For sites that are sheltered, wave
     exposure is the average of wave power generated by the local storm winds
     weighted by the percent occurrence of those winds in each sector.  This
     new method takes into account the seasonality of wind and wave patterns
     (storm waves generally come from a preferential direction), and helps
     identify regions that are not exposed to powerful waves although they are
     open to the ocean (e.g. the leeside of islands).

   - Natural Habitats: The ranking is now computed using the rank of all
     natural habitats present in front of a segment, and we weight the lowest
     ranking habitat 50% more than all other habitats.  Also, rankings and
     protective distance information are to be provided by CSV file instead of
     Excel.  With this new method, shoreline segments that have more habitats
     than others will have a lower risk of inundation and/or erosion during
     storms.

   - Structures: The model has been updated to now incorporate the presence of
     structures by decreasing the ranking of shoreline segments that adjoin
     structures.

   Coastal Protection (T1) - This is a new model which plots the amount of
   sandy beach erosion or consolidated bed scour that backshore regions
   experience in the presence or absence of natural habitats.  It is composed
   of two steps: a Profile Generator and Nearshore Waves and Erosion.  It is
   recommended to run the Profile Generator before the Nearshore Waves and
   Erosion model.

   Step 1) Profile Generator:  This tool helps the user generate a 1-dimensional
   bathymetric and topographic profile perpendicular to the shoreline at the
   user-defined location.  This model provides plenty of guidance for building
   backshore profiles for beaches, marshes and mangroves.  It will help users
   modify bathymetry profiles that they already have, or can generate profiles
   for sandy beaches if the user has not bathymetric data.  Also, the model
   estimates and maps the location of natural habitats present in front of the
   region of interest.  Finally, it provides sample wave and wind data that
   can be later used in the Nearshore Waves and Erosion model, based on
   computed fetch values and default Wave Watch III data.

   Step 2) Nearshore Waves and Erosion: This model estimates profiles of beach
   erosion or values of rates of consolidated bed scour at a site as a function
   of the type of habitats present in the area of interest.  The model takes
   into account the protective effects of vegetation, coral and oyster reefs,
   and sand dunes.  It also shows the difference of protection provided when
   those habitats are present, degraded, or gone.

4. Aesthetic Quality

   This model no longer requires users to provide a projection for Overlap
   Analysis.  Instead, it uses the projection from the user-specified Area of
   Interest (AOI) polygon.  Additionally, the population estimates for this
   model have been fixed.

**InVEST 3.0 Beta**

The 2.2.0 release includes a preliminary version of our InVEST 3.0 beta
platform.  It is included as a toolset named "InVEST 3.0 Beta" in the
InVEST220.tbx.  It is currently only supported with ArcGIS 10.  To launch
an InVEST 3.0 beta tool, double click on the desired tool in the InVEST 3.0
toolset then click "Ok" on the Arc toolbox screen that opens. The InVEST 3.0
tool panel has inputs very similar to the InVEST 2.2.0 versions of the tools
with the following modifications:

InVEST 3.0 Carbon:
  * Fixes a minor bug in the 2.2 version that ignored floating point values
    in carbon pool inputs.
  * Separation of carbon model into a biophysical and valuation model.
  * Calculates carbon storage and sequestration at the minimum resolution of
    the input maps.
  * Runtime efficiency improved by an order of magnitude.
  * User interface streamlined including dynamic activation of inputs based
    on user preference, direct link to documentation, and recall of inputs
    based on user's previous run.

InVEST 3.0 Timber:
  * User interface streamlined including dynamic activation of inputs based
    on user preference, direct link to documentation, and recall of inputs
    based on user's previous run.


2.1.1 (2011-10-17)
------------------
Changes in InVEST 2.1.1

General:

This is a minor release which fixes the following defects:

-A truncation error was fixed on nutrient retention and sedimentation model that involved division by the number of cells in a watershed.  Now correctly calculates floating point division.
-Minor typos were fixed across the user's guide.

2.1 Beta (2011-05-11)
---------------------
Updates to InVEST Beta

InVEST 2.1 . Beta

Changes in InVEST 2.1

General:

1.	InVEST versioning
We have altered our versioning scheme.  Integer changes will reflect major changes (e.g. the addition of marine models warranted moving from 1.x to 2.0).  An increment in the digit after the primary decimal indicates major new features (e.g the addition of a new model) or major revisions.  For example, this release is numbered InVEST 2.1 because two new models are included).  We will add another decimal to reflect minor feature revisions or bug fixes.  For example, InVEST 2.1.1 will likely be out soon as we are continually working to improve our tool.
2.	HTML guide
With this release, we have migrated the entire InVEST users. guide to an HTML format.  The HTML version will output a pdf version for use off-line, printing, etc.


**MARINE MODELS**

1.Marine Python Extension Check

-This tool has been updated to allow users to select the marine models they intend to run.  Based on this selection, it will provide a summary of which Python and ArcGIS extensions are necessary and if the Python extensions have been successfully installed on the user.s machine.

2.Grid the Seascape (GS)

-This tool has been created to allow marine model users to generate an seascape analysis grid within a specified area of interest (AOI).

-It only requires an AOI and cell size (in meters) as inputs, and produces a polygon grid which can be used as inputs for the Habitat Risk Assessment and Overlap Analysis models.

3. Coastal Protection

- This is now a two-part model for assessing Coastal Vulnerability.  The first part is a tool for calculating fetch and the second maps the value of a Vulnerability Index, which differentiates areas with relatively high or low exposure to erosion and inundation during storms.

- The model has been updated to now incorporate coastal relief and the protective influence of up to eight natural habitat input layers.

- A global Wave Watch 3 dataset is also provided to allow users to quickly generate rankings for wind and wave exposure worldwide.

4. Habitat Risk Assessment (HRA)

This new model allows users to assess the risk posed to coastal and marine habitats by human activities and the potential consequences of exposure for the delivery of ecosystem services and biodiversity.  The HRA model is suited to screening the risk of current and future human activities in order to prioritize management strategies that best mitigate risk.

5. Overlap Analysis

This new model maps current human uses in and around the seascape and summarizes the relative importance of various regions for particular activities.  The model was designed to produce maps that can be used to identify marine and coastal areas that are most important for human use, in particular recreation and fisheries, but also other activities.

**FRESHWATER MODELS**

All Freshwater models now support ArcMap 10.


Sample data:

1. Bug fix for error in Water_Tables.mdb Biophysical table where many field values were shifted over one column relative to the correct field name.

2. Bug fix for incorrect units in erosivity layer.


Hydropower:

1.In Water Yield, new output tables have been added containing mean biophysical outputs (precipitation, actual and potential evapotranspiration, water yield)  for each watershed and sub-watershed.


Water Purification:

1. The Water Purification Threshold table now allows users to specify separate thresholds for nitrogen and phosphorus.   Field names thresh_n and thresh_p replace the old ann_load.

2. The Nutrient Retention output tables nutrient_watershed.dbf and nutrient_subwatershed.dbf now include a column for nutrient retention per watershed/sub-watershed.

3. In Nutrient Retention, some output file names have changed.

4. The user's guide has been updated to explain more accurately the inclusion of thresholds in the biophysical service estimates.


Sedimentation:

1. The Soil Loss output tables sediment_watershed.dbf and sediment_subwatershed.dbf now include a column for sediment retention per watershed/sub-watershed.

2. In Soil Loss, some output file names have changed.

3. The default input value for Slope Threshold is now 75.

4. The user's guide has been updated to explain more accurately the inclusion of thresholds in the biophysical service estimates.

5. Valuation: Bug fix where the present value was not being applied correctly.





2.0 Beta (2011-02-14)
---------------------
Changes in InVEST 2.0

InVEST 1.005 is a minor release with the following modification:

1. Aesthetic Quality

    This new model allows users to determine the locations from which new nearshore or offshore features can be seen.  It generates viewshed maps that can be used to identify the visual footprint of new offshore development.


2. Coastal Vulnerability

    This new model produces maps of coastal human populations and a coastal exposure to erosion and inundation index map.  These outputs can be used to understand the relative contributions of different variables to coastal exposure and to highlight the protective services offered by natural habitats.


3. Aquaculture

    This new model is used to evaluate how human activities (e.g., addition or removal of farms, changes in harvest management practices) and climate change (e.g., change in sea surface temperature) may affect the production and economic value of aquacultured Atlantic salmon.


4. Wave Energy

    This new model provides spatially explicit information, showing potential areas for siting Wave Energy conversion (WEC) facilities with the greatest energy production and value.  This site- and device-specific information for the WEC facilities can then be used to identify and quantify potential trade-offs that may arise when siting WEC facilities.


5. Avoided Reservoir Sedimentation

    - The name of this model has been changed to the Sediment Retention model.

    - We have added a water quality valuation model for sediment retention. The user now has the option to select avoided dredge cost analysis, avoided water treatment cost analysis or both.  The water quality valuation approach is the same as that used in the Water Purification: Nutrient Retention model.

    - The threshold information for allowed sediment loads (TMDL, dead volume, etc.) are now input in a stand alone table instead of being included in the valuation table. This adjusts the biophysical service output for any social allowance of pollution. Previously, the adjustment was only done in the valuation model.

    - The watersheds and sub-watershed layers are now input as shapefiles instead of rasters.

    - Final outputs are now aggregated to the sub-basin scale. The user must input a sub-basin shapefile. We provide the Hydro 1K dataset as a starting option. See users guide for changes to many file output names.

    - Users are strongly advised not to interpret pixel-scale outputs for hydrological understanding or decision-making of any kind. Pixel outputs should only be used for calibration/validation or model checking.


6. Hydropower Production

    - The watersheds and sub-watershed layers are now input as shapefiles instead of rasters.

    - Final outputs are now aggregated to the sub-basin scale. The user must input a sub-basin shapefile. We provide the Hydro 1K dataset as a starting option. See users guide for changes to many file output names.

    - Users are strongly advised not to interpret pixel-scale outputs for hydrological understanding or decision-making of any kind. Pixel outputs should only be used for calibration/validation or model checking.

    - The calibration constant for each watershed is now input in a stand-alone table instead of being included in the valuation table. This makes running the water scarcity model simpler.


7. Water Purification: Nutrient Retention

    - The threshold information for allowed pollutant levels (TMDL, etc.) are now input in a stand alone table instead of being included in the valuation table. This adjusts the biophysical service output for any social allowance of pollution. Previously, the adjustment was only done in the valuation model.

    - The watersheds and sub-watershed layers are now input as shapefiles instead of rasters.

    - Final outputs are now aggregated to the sub-basin scale. The user must input a sub-basin shapefile. We provide the Hydro 1K dataset as a starting option. See users guide for changes to many file output names.

    - Users are strongly advised not to interpret pixel-scale outputs for hydrological understanding or decision-making of any kind. Pixel outputs should only be used for calibration/validation or model checking.


8. Carbon Storage and Sequestration

    The model now outputs an aggregate sum of the carbon storage.


9. Habitat Quality and Rarity

    This model had an error while running ReclassByACII if the land cover codes were not sorted alphabetically.  This has now been corrected and it sorts the reclass file before running the reclassification

    The model now outputs an aggregate sum of the habitat quality.

10. Pollination

    In this version, the pollination model accepts an additional parameter which indicated the proportion of a crops yield that is attributed to wild pollinators.

<|MERGE_RESOLUTION|>--- conflicted
+++ resolved
@@ -2,14 +2,11 @@
 
 Unreleased Changes
 ------------------
-<<<<<<< HEAD
 * Fixed issue in Seasonal Water Yield model that would cause an unhandled
   exception when input rasters had areas of a valid DEM but nodata in other
   input layers that overlap that dem.
-=======
 * Fixed an issue in the NDR model that would cause an exception if the critical
   length of a landcover field was set to 0.
->>>>>>> ccf638da
 * Implemented PEP518-compatible build system definition in the file
   ``pyproject.toml``.  This should make it easier to install ``natcap.invest``
   from a source distribution.
