..
  Changes should be grouped for readability.

  InVEST model names:
  - Annual Water Yield
  - Carbon Storage and Sequestration
  - Coastal Blue Carbon
  - Coastal Vulnerability
  - Crop Pollination
  - Crop Production
  - DelineateIt
  - Forest Carbon Edge Effects
  - Globio
  - Habitat Quality
  - HRA
  - NDR
  - RouteDEM
  - Scenario Generator
  - Scenic Quality
  - SDR
  - Seasonal Water Yield
  - Urban Cooling
  - Urban Flood Risk
  - Urban Nature Access
  - Urban Stormwater Retention
  - Wave Energy
  - Wind Energy
  - Visitation: Recreation and Tourism

  Workbench fixes/enhancements:
  - Workbench

  Everything else:
  - General

.. :changelog:


Unreleased Changes
------------------
* General
    * Validation now covers file paths contained in CSVs. CSV validation
      will fail if the files listed in a CSV fail to validate.
      https://github.com/natcap/invest/issues/327
    * We have updated validation in several ways that will improve the
      developer experience of working with InVEST models, and we hope will also
      improve the user experience:

      * Symbols in conditional requirement expressions now represent the values
        of parameters instead of whether the value of the parameter is
        sufficient.  If a symbol is not present in ``args`` as a key, the
        symbol will have a value of ``False``.  This allows for value-based
        comparisons, which is useful in models that have overlapping modes of
        operation. https://github.com/natcap/invest/issues/1509
      * Vector fields, CSV rows/columns and the 1st level of directory
        contents may now all be conditionally required based on a python
        expression.
      * Under certain circumstances, validation may return more warnings than
        before. This specifically applies to model inputs that have conditional
        requirement expressions where their expression evaluates to ``False``,
        and the user has provided a value for this parameter.  Previous
        versions of InVEST would skip these parameters' type-specific
        validation. Now, these parameters will be validated with their
        type-specific validation checks.
    * Add support for latest GDAL versions; remove test-specific constraint on
      GDAL versions from invest requirements.
      https://github.com/natcap/invest/issues/916
    * Updated to Cython 3 (https://github.com/natcap/invest/issues/556)
* Annual Water Yield
    * Added the results_suffix to a few intermediate files where it was
      missing. https://github.com/natcap/invest/issues/1517
* Coastal Blue Carbon
    * Updated model validation to prevent the case where a user provides only
      one snapshot year and no analysis year
      (`#1534 <https://github.com/natcap/invest/issues/1534>`_).
      Also enforces that the analysis year, if provided, is greater than the
      latest snapshot year. An analysis year equal to the latest snapshot year
      is no longer allowed.
* Coastal Vulnerability
    * Fixed a bug in handling ``nan`` as the nodata value of the bathymetry
      raster. ``nan`` pixels will now be propertly ignored before calculating
      mean depths along fetch rays.
      https://github.com/natcap/invest/issues/1528
<<<<<<< HEAD
* Seasonal Water Yield
    * Fixed an issue where the monthly quickflow values were being summed over
      a block area and not summed pixelwise. This caused the quickflow 
      output ``QF.tif`` to have malformed values.
      https://github.com/natcap/invest/issues/1541
=======
* HRA
    * Fixed a bug where habitat and stressor vectors were not being rasterized
      with the `ALL_TOUCHED=TRUE` setting.
* Scenic Quality
    * Fixed an issue with viewshed calculations where some slight numerical
      error was introduced on M1 Macs, but not on x86-based computers. This
      numerical error was leading to slightly different visibility results.
      https://github.com/natcap/invest/issues/1562
>>>>>>> c2446a69
* SDR
    * Fixed an issue encountered in the sediment deposition function where
      rasters with more than 2^32 pixels would raise a cryptic error relating
      to negative dimensions. https://github.com/natcap/invest/issues/1431
    * Optimized the creation of the summary vector by minimizing the number of
      times the target vector needs to be rasterized.
* Seasonal Water Yield
    * Fixed an issue with the precip directory units. Units for these input
      rasters are now correctly stated as mm/month.
      https://github.com/natcap/invest/issues/1571
* Wind Energy
    * Fixed a bug where some number inputs were not being properly cast to
      ``float`` or ``int`` types. If the inputs happened to be passed as
      a ``str`` this caused unintended side effects such as a concatenation
      error. (https://github.com/natcap/invest/issues/1498)
* Urban Nature Access
    * Fixed a ``NameError`` that occurred when running the model using
      search radii defined per population group with an exponential search
      kernel. https://github.com/natcap/invest/issues/1502
    * Fixed an issue where Urban Nature Access would crash if an administrative
      boundary geometry did not overlap any people in the population raster.
      https://github.com/natcap/invest/issues/1503
    * Fixed an issue where validation was failing to catch missing values in
      the uniform search radius args key when using uniform search radii.
      https://github.com/natcap/invest/issues/1509
    * Fixed an issue where the output administrative units vector's
      ``Pund_adm`` and ``Povr_adm`` fields representing undersupplied and
      oversupplied populations, respectively, had values of 0 when running the
      model with search radii defined per population group.  The output
      administrative units vector now has the correct values for these fields,
      consistent with the user's guide chapter.
      https://github.com/natcap/invest/issues/1512
    * Fixed an issue where certain nodata values were not being handled
      correctly, leading to pixel values of +/- infinity in the urban nature
      balance output raster.  https://github.com/natcap/invest/issues/1519
    * Fixed an issue where an LULC raster without a nodata value would
      always raise in exception during reclassification.
      https://github.com/natcap/invest/issues/1539

3.14.1 (2023-12-18)
-------------------
* General
    * In advance of the numpy 2.0 release, function calls to ``numpy.product``
      have been replaced with ``numpy.prod``.
      https://github.com/natcap/invest/issues/1410
    * Add support for python 3.11 (`#1103 <https://github.com/natcap/invest/issues/1103>`_)
    * Adding a docker container that is built on each commit where a change to
      model code, requirements, or the docker configuration has been made.
      https://github.com/natcap/invest/issues/1115
    * Vector geometry types will now be validated for all models
      (`#1374 <https://github.com/natcap/invest/issues/1374>`_)
    * Datastack archives will now be correctly extracted
      (`#1308 <https://github.com/natcap/invest/issues/1308>`_)
    * Validation of tables has been improved and standardized, which should
      result in more readable validation errors.
      (`#1379 <https://github.com/natcap/invest/issues/1379>`_)
    * Updated to ``pygeoprocessing`` 2.4.2. This includes an update to
      ``pygeoprocessing.zonal_statistics``, which is now more correct on certain
      edge cases. Aggregated model results may change slightly.
    * Removed the ``utils`` functions ``array_equals_nodata``,
      ``exponential_decay_kernel_raster``, and ``gaussian_decay_kernel_raster``,
      which were obsoleted by new ``pygeoprocessing`` features.
    * Version metadata at import time is now fetched with
      ``importlib.metadata`` instead of ``pkg_resources``.
      (`#1442 <https://github.com/natcap/invest/issues/1442>`_)
    * The API docs logo has been updated to use the latest version of the
      InVEST logo. (`#1463 <https://github.com/natcap/invest/issues/1463>`_)
* Workbench
    * Fixed a broken "Find my logfiles" button on MacOS.
      https://github.com/natcap/invest/issues/1452
* Coastal Vulnerability
    * Fixed a bug where the model would crash when processing a float type
      bathymetry raster with no nodata value.
      https://github.com/natcap/invest/issues/992
* Habitat Quality
    * Updated the threat table column description to clarify that the threat
      table columns: ``cur_path``, ``fut_path``, and ``base_path`` are meant
      to be file system path strings.
      https://github.com/natcap/invest/issues/1455
* HRA
    * Fixed an issue preventing the HRA criteria table from loading when the
      table was UTF-8 encoded with a Byte-Order Marker.
      https://github.com/natcap/invest/issues/1460
    * Fixed an issue with the cross-OS loading of InVEST datastack files.
      https://github.com/natcap/invest/issues/1065
    * Fixed an issue where habitats and stressors in the criteria table were
      not being lowercased causing a comparison issue against values from the
      info table that were being lowercased.
      https://github.com/natcap/invest/issues/1467
* NDR
    * Fixing an issue where minor geometric issues in the watersheds input
      (such as a ring self-intersection) would raise an error in the model.
      https://github.com/natcap/invest/issues/1412
    * Fixed a task dependency issue where NDR would crash because of a race
      condition when run with ``n_workers > 0``.
      https://github.com/natcap/invest/issues/1426
    * Fixed an issue in NDR's effective retention where, on rasters with more
      than 2^31 pixels, the model would crash with an error relating to a
      negative (overflowed) index. https://github.com/natcap/invest/issues/1431
* Pollination
    * Fixed a regression where nodata values were not being properly compared.
      This was only an issue in some development builds after 3.14.0.
      (`#1458 <https://github.com/natcap/invest/issues/1458>`_)
    * Replaced custom kernel implementation with ``pygeoprocessing.kernels``.
      Convolution results may be slightly different (more accurate).
* SDR
    * Fixed an issue with SDR's sediment deposition where large regions would
      become nodata in cases where the DEM has valid data but other inputs
      (LULC, erosivity, erodibility) did not have valid pixels.  Now, all
      raster inputs are mutually masked so that only those pixel stacks
      continue through to the model where all pixels in the stack are
      non-nodata. (`#911 <https://github.com/natcap/invest/issues/911>`_)
    * RKLS, USLE, avoided erosion, and avoided export rasters will now have
      nodata in streams (`#1415 <https://github.com/natcap/invest/issues/1415>`_)
    * Fixed an issue in SDR's sediment deposition where, on rasters with more
      than 2^31 pixels, the model would crash with an error relating to a
      negative (overflowed) index. https://github.com/natcap/invest/issues/1431
* Seasonal Water Yield
    * Fixed an issue in Seasonal Water Yield's baseflow routing and local
      recharge functions where, on rasters with more than 2^31 pixels, the
      model would crash with an error relating to a negative (overflowed)
      index. https://github.com/natcap/invest/issues/1431
* Urban Cooling
    * Fixed a bug where model would error out if any feature in the buildings
      vector was missing a geometry; now they will be skipped
      (`#1401 <https://github.com/natcap/invest/issues/1401>`_)
* Wind Energy
    * Fixed a bug where model would error when the grid points path was empty
      (`#1417 <https://github.com/natcap/invest/issues/1417>`_)


3.14.0 (2023-09-08)
-------------------
* General
    * Fixed a bug in the CLI where ``invest getspec --json`` failed on
      non-json-serializable objects such as ``pint.Unit``.
      https://github.com/natcap/invest/issues/1280
    * A new directory at `./doc/decision-records` has been created for
      "Architecture/Any Decision Records", which will serve as a record of
      nontrivial decisions that were made to InVEST and why.  This is
      intended for reference by our science and software teams, and also by
      the community at large when inquiring about a nontrivial change.
      https://github.com/natcap/invest/issues/1079
    * Updated the package installation instructions in the API docs for clarity
      and also to highlight the ease of installation through ``conda-forge``.
      https://github.com/natcap/invest/issues/1256
    * ``utils.build_lookup_from_csv`` has been deprecated and its functionality
      has been merged into ``utils.read_csv_to_dataframe``
      (`#1319 <https://github.com/natcap/invest/issues/1319>`_),
      (`#1327 <https://github.com/natcap/invest/issues/1327>`_)
    * Standardized on keeping the ``execute`` and ``validate`` functions
      orthogonal. Now no models call ``validate`` from ``execute``. This
      affected AWY, CV, UFRM, Wave Energy, and Wind Energy.
      (`#1373 <https://github.com/natcap/invest/issues/1373>`_)
    * Improved the validation message that is returned when not all spatial
      inputs overlap (`#502 <https://github.com/natcap/invest/issues/502>`_)
    * Standardized the name and location of the taskgraph cache directory for
      all models. It is now called ``taskgraph_cache`` and located in the top
      level of the workspace directory.
      (`#1230 <https://github.com/natcap/invest/issues/1230>`_)
    * InVEST is now distributed under the Apache 2.0 License.
* Workbench
    * Fixed a bug where sampledata downloads failed silently (and progress bar
      became innacurate) if the Workbench did not have write permission to
      the download location. https://github.com/natcap/invest/issues/1070
    * The workbench app is now distributed with a valid code signature
      (`#727 <https://github.com/natcap/invest/issues/727>`_)
    * Changing the language setting will now cause the app to relaunch
      (`#1168 <https://github.com/natcap/invest/issues/1168>`_)
    * Closing the main window will now close any user's guide windows that are
      open. Fixed a bug where the app could not be reopened after closing.
      (`#1258 <https://github.com/natcap/invest/issues/1258>`_)
    * Fixed a bug where invalid metadata for a recent run would result
      in an uncaught exception.
      (`#1286 <https://github.com/natcap/invest/issues/1286>`_)
    * Middle clicking an InVEST model tab was opening a blank window. Now
      middle clicking will close that tab as expected.
      (`#1261 <https://github.com/natcap/invest/issues/1261>`_)
    * Updated InVEST logo to use new version with registered trademark symbol.
      (`InVEST TM and Logo Use Policy
      <https://naturalcapitalproject.stanford.edu/invest-trademark-and-logo-use-policy>`_)
    * InVEST is licensed using a permissive open source license. But we have
      decided to add back the license and agreement step to the installer to
      be upfront and explicit about how InVEST is licensed.
* Coastal Blue Carbon
    * Added validation for the transition table, raising a validation error if
      unexpected values are encountered.
      (`#729 <https://github.com/natcap/invest/issues/729>`_)
* Forest Carbon
    * The biophysical table is now case-insensitive.
* HRA
    * Fixed a bug in HRA where the model would error when all exposure and
      consequence criteria were skipped for a single habitat. The model now
      correctly handles this case. https://github.com/natcap/invest/issues/1250
    * Tables in the .xls format are no longer supported. This format was
      deprecated by ``pandas``.
      (`#1271 <https://github.com/natcap/invest/issues/1271>`_)
    * Fixed a bug where vector inputs could be rasterized onto a grid that is
      not exactly aligned with other raster inputs.
      (`#1312 <https://github.com/natcap/invest/issues/1312>`_)
    * Dropped support for Excel (.xlsx) files
      (`#1391 <https://github.com/natcap/invest/issues/1391>`_)
* NDR
    * The contents of the output ``cache_dir`` have been consolidated into
      ``intermediate_outputs``.
    * Fixed a bug where results were calculated incorrectly if the runoff proxy
      raster (or the DEM or LULC) had no nodata value
      (`#1005 <https://github.com/natcap/invest/issues/1005>`_)
* Pollination
    * Several exceptions have been tidied up so that only fieldnames are
      printed instead of the python data structures representing the whole
      table.  https://github.com/natcap/invest/issues/1283
* RouteDEM
    * RouteDEM now allows the user to calculate Strahler Stream Orders, which
      will be written to a new vector in the user's workspace. This stream
      order vector is dependent on the user's Threshold Flow Accumulation value
      and is only available for the D8 routing model.
      https://github.com/natcap/invest/issues/884
    * RouteDEM now allows the user to create a vector of subwatersheds, which
      are written to a new vector in the user's workspace.  This vector is
      dependent on the calculation of Strahler Stream Orders and is only
      available for the D8 routing model. https://github.com/natcap/invest/issues/349
* Scenic Quality
    * The Scenic Quality model will now raise an error when it encounters a
      geometry that is not a simple Point.  This is in line with the user's
      guide chapter.  https://github.com/natcap/invest/issues/1245
    * The Scenic Quality model now supports both uppercase and lowercase
      fieldnames. Leading and trailing spaces are now also stripped for the
      user's convenience. https://github.com/natcap/invest/issues/1276
* SDR
    * Fixed an issue with sediment deposition progress logging that was
      causing the "percent complete" indicator to not progress linearly.
      https://github.com/natcap/invest/issues/1262
    * The contents of the output ``churn_dir_not_for_humans`` have been
      consolidated into ``intermediate_outputs``.
    * We implemented two major functional changes to the InVEST LS Factor
      that significantly affect most outputs of SDR and will bring the LS
      factor output more in line with the outputs of SAGA-GIS's LS Factor.
      A discussion of differences between these two implementations can be
      viewed at https://github.com/natcap/invest/tree/main/doc/decision-records/ADR-0001-Update-SDR-LS-Factor.md.
      The two specific changes implemented are:

        * The LS Factor's on-pixel aspect length is now calculated as
          ``abs(sin(slope)) + abs(cos(slope))``.
        * The LS Factor's upstream contributing area is now calculated as
          an estimate for the specific catchment area, calculated by
          ``sqrt(n_pixels_upstream * pixel_area)``.
* Seasonal Water Yield
    * Fixed a bug where monthy quickflow nodata pixels were not being passed
      on to the total quickflow raster, which could result in negative values
      on the edges (`#1105 <https://github.com/natcap/invest/issues/1105>`_)
    * Removed the GDAL cache size limit on this model, which means that, by
      default, the model will use up to 5% of installed memory.
      https://github.com/natcap/invest/issues/1320
    * Monthly quick flow nodata values will now be preserved instead of being
      set to 0. The old behavior was not well documented and caused some
      confusion when nodata pixels did not line up. It's safer not to fill in
      unknown data. (`#1317 <https://github.com/natcap/invest/issues/1317>`_)
    * Negative monthly quickflow values will now be set to 0. This is because
      very small negative values occasionally result from valid data, but they
      should be interpreted as 0.
      (`#1318 <https://github.com/natcap/invest/issues/1318>`_)
    * In the monthly quickflow calculation, QF_im will be set to 0 on any pixel
      where s_i / a_im > 100. This is done to avoid overflow errors when
      calculating edge cases where the result would round down to 0 anyway.
      (`#1318 <https://github.com/natcap/invest/issues/1318>`_)
    * The contents of the output ``cache_dir`` have been consolidated into
      ``intermediate_outputs``.
* Urban Flood Risk
    * Fixed a bug where the model incorrectly raised an error if the
      biophysical table contained a row of all 0s.
      (`#1123 <https://github.com/natcap/invest/issues/1123>`_)
    * The contents of the output ``temp_working_dir_not_for_humans`` have been
      consolidated into ``intermediate_files``.
    * Biophysical table Workbench validation now warns if there is a missing
      curve number value.
      (`#1346 <https://github.com/natcap/invest/issues/1346>`_)
* Urban Nature Access
    * Urban nature supply outputs have been renamed to add ``percapita`` to the
      filename.

        * In uniform search radius mode, ``urban_nature_supply.tif`` has been
          renamed to ``urban_nature_supply_percapita.tif``.
        * When defining search radii by urban nature class,
          ``urban_nature_supply_lucode_[LUCODE].tif`` has been renamed to
          ``urban_nature_supply_percapita_lucode_[LUCODE].tif``.
        * When defining search radii by population groups,
          ``urban_nature_supply_to_[POP_GROUP].tif`` has been renamed to
          ``urban_nature_supply_percapita_to_[POP_GROUP].tif``.

    * A new output for "Accessible Urban Nature" is created, indicating the
      area of accessible greenspace available to people within the search
      radius, weighted by the selected decay function.  The outputs vary
      slightly depending on the selected execution mode.

        * In uniform search radius mode, a single new output is created,
          ``accessible_urban_nature.tif``.
        * When defining search radii by urban nature class, one new
          output raster is created for each class of urban nature.  These files
          are named ``accessible_urban_nature_lucode_[LUCODE].tif``.
        * When defining search radii for population groups, one new output
          raster is created for each population group.  These files are named
          ``accessible_urban_nature_to_[POP_GROUP].tif``.

    * Urban nature classes can now be defined to occupy a proportion of a
      pixel, such as a park that is semi-developed. This proportion is
      provided through user input as a proportion (0-1) in the
      ``urban_nature`` column of the LULC Attribute Table.  A value of ``0``
      indicates that there is no urban nature in this class, ``0.333``
      indicates that a third of the area of this LULC class is urban nature,
      and ``1`` would indicate that the entire LULC class's area is urban
      nature.  https://github.com/natcap/invest/issues/1180
    * Fixed an issue where, under certain circumstances, the model would raise
      a cryptic ``TypeError`` when creating the summary vector.
      https://github.com/natcap/invest/issues/1350
* Visitation: Recreation and Tourism
    * Fixed a bug where overlapping predictor polygons would be double-counted
      in ``polygon_area_coverage`` and ``polygon_percent_coverage``
      calculations. (`#1310 <https://github.com/natcap/invest/issues/1310>`_)
    * Changed the calculation of ``point_nearest_distance`` metric to match
      the description in the User's Guide. Values are now the distance to the
      centroid of the AOI polygon instead of the distance to the nearest
      edge of the AOI polygon.
      (`#1347 <https://github.com/natcap/invest/issues/1347>`_)
* Wind Energy
    * Updated a misleading error message that is raised when the AOI does
      not spatially overlap another input.
      (`#1054 <https://github.com/natcap/invest/issues/1054>`_)

3.13.0 (2023-03-17)
-------------------
* General
    * During builds of the InVEST documentation, the packages
      ``sphinx-rtd-theme`` and ``sphinx-reredirects`` will be pulled from
      conda-forge instead of PyPI.
      (`#1151 <https://github.com/natcap/invest/issues/1151>`_)
    * The ``invest`` command-line-interface no longer opens a graphical
      interface to InVEST. (`#755 <https://github.com/natcap/invest/issues/755>`_)
    * The classic InVEST user-interface has been removed in favor of the Workbench.
    * Replace the ``ARGS_SPEC`` with ``MODEL_SPEC`` which describes all model
      outputs as well as inputs in a structured format
      (`#596 <https://github.com/natcap/invest/issues/596>`_)
* Workbench
    * Added tooltips to the model tabs so that they can be identified even when
      several tabs are open (`#1071 <https://github.com/natcap/invest/issues/1088>`_)
    * Options' display names will now be shown in dropdown menus
      (`#1217 <https://github.com/natcap/invest/issues/1217>`_)
    * Represent boolean inputs with a toggle switch rather than radio buttons.
    * Includes local versions of the User Guide in English, Spanish, & Chinese.
      https://github.com/natcap/invest/issues/851
* DelineateIt
    * DelineateIt now uses ``pygeoprocessing.routing.extract_streams_d8`` for D8
      stream thresholding. https://github.com/natcap/invest/issues/1143
* Habitat Quality
    * The model now uses an euclidean distance implementation for decaying
      threat rasters both linearly and exponentially. Since InVEST 3.3.0 a
      convolution implementation has been used, which reflected how
      the density of a threat or surrounding threat pixels could have an
      even greater, cumulative impact and degradation over space. However, this
      was never properly documented in the User's Guide and is not the approach
      taken in the publication. The convolution implementation also produced
      degradation and quality outputs that were difficult to interpret.
    * There should be a noticeable runtime improvement from calculating
      euclidean distances vs convolutions.
* HRA
    * Fixed an issue where a cryptic exception was being thrown if the criteria
      table's sections were not spelled exactly as expected.  There is now a
      much more readable error if a section is obviously missing.  Leading and
      trailing whitespace is also now removed from all string fields in the
      criteria table, which should also help reduce the chance of errors.
      https://github.com/natcap/invest/issues/1191
* GLOBIO
    * Deprecated the GLOBIO model
      (`#1131 <https://github.com/natcap/invest/issues/1131>`_)
* RouteDEM
    * RouteDEM now uses ``pygeoprocessing.routing.extract_streams_d8`` for D8
      stream thresholding. https://github.com/natcap/invest/issues/1143
* Scenic Quality
    * Any points over nodata (and therefore excluded from the viewshed
      analysis) will now correctly have their FID reported in the logging.
      https://github.com/natcap/invest/issues/1188
    * Clarifying where the visual quality calculations' disk-based sorting
      cache should be located, which addresses an interesting crash experienced
      by some users on Windows. https://github.com/natcap/invest/issues/1189
* SDR
    * The ``ws_id`` field is no longer a required field in the watershed vector.
      https://github.com/natcap/invest/issues/1201
* Seasonal Water Yield
    * If a soil group raster contains any pixels that are not in the set of
      allowed soil groups (anything other than 1, 2, 3 or 4), a human readable
      exception will now be raised. https://github.com/natcap/invest/issues/1193
* Urban Nature Access
    * Added the Urban Nature Access model to InVEST. The model for urban
      nature access provides a measure of both the supply of urban nature
      and the demand for nature by the urban population, ultimately
      calculating the balance between supply and demand. See the corresponding
      User's Guide chapter for documentation.
* Visitation: Recreation and Tourism
    * Fixed a ``FutureWarning`` when reading in CSVs. This fix does not
      otherwise affect model behavior. https://github.com/natcap/invest/issues/1202


3.12.1 (2022-12-16)
-------------------
* General
    * Fixed a possible path traversal vulnerability when working with datastack
      archives.  This patches CVE-2007-4559, reported to us by Trellix.
      https://github.com/natcap/invest/issues/1113
    * Added Spanish and Chinese translations of user-facing text and an interface
      to switch languages in the workbench UI.
    * Updating descriptions for LULC about text and biophysical table for
      clarity in model specs. https://github.com/natcap/invest/issues/1077
* Workbench
    * Fixed a bug where the Workbench would become unresponsive during an
      InVEST model run if the model emitted a very high volume of log messages.
    * Fixed a bug where the Workbench could crash if there was too much
      standard error emitted from an invest model.
    * Added a new "Save as" dialog window to handle different save options, and
      allow the option to use relative paths in a JSON datastack
      (`#1088 <https://github.com/natcap/invest/issues/1088>`_)
    * Fixed a bug where uncaught exceptions in the React tree would result in
      a blank browser window.
      (`#1119 <https://github.com/natcap/invest/issues/1119>`_)
* Habitat Quality
    * All spatial inputs including the access vector and threat rasters are
      now reprojected to the ``lulc_cur_path`` raster. This fixes a bug where
      rasters with a different SRS would appear to not intersect the
      ``lulc_cur_path`` even if they did. (https://github.com/natcap/invest/issues/1093)
    * Paths in the threats table may now be either absolute or relative to the
      threats table.
* HRA
    * Fixed a regression relative to InVEST 3.9.0 outputs where spatial
      criteria vectors were being rasterized with the ``ALL_TOUCHED=TRUE``
      flag, leading to a perceived buffering of spatial criteria in certain
      cases.  In InVEST 3.9.0, these were rasterized with ``ALL_TOUCHED=FALSE``.
      https://github.com/natcap/invest/issues/1120
    * Fixed an issue with the results table, ``SUMMARY_STATISTICS.csv`` where
      the percentages of high, medium and low risk classifications were not
      correctly reported.
    * Added a column to the ``SUMMARY_STATISTICS.csv`` output table to also
      report the percentage of pixels within each subregion that have no risk
      classification (a risk classification of 0).
* Urban Stormwater Retention
    * Added validation to check that the input soil groups raster has an
      integer data type
* Urban Cooling
    * Updated the text for the ``building_intensity`` column in the biophysical
      table to clarify that the values of this column should be normalized
      relative to one another to be between 0 and 1.



3.12.0 (2022-08-31)
-------------------
* General
    * Update python packaging settings to exclude a few config files and the
      workbench from source distributions and wheels
    * Updating SDR test values due to an update in GDAL's mode resampling
      algorithm. See https://github.com/natcap/invest/issues/905
    * Updated our ``scipy`` requirement to fix a bug where invest crashed
      if a Windows user had a non-Latin character in their Windows username.
* Workbench
    * Fixed a bug where some model runs would not generate a new item
      in the list of recent runs.
    * Enhanced model input forms so that text boxes always show the
      rightmost end of the filepath when they overflow the box.
* Coastal Blue Carbon
    * Fixed a bug where using unaligned rasters in the preprocessor would cause
      an error.  The preprocessor will now correctly align input landcover
      rasters and determine transitions from the aligned rasters.
* Habitat Quality
    * Removed a warning about an undefined nodata value in threat rasters
      because it is okay for a threat raster to have an undefined nodata value.
* HRA
    * Fixed an issue with risk calculations where risk values would be much
      lower than they should be.  Risk values are now correctly calculated.
    * Fixed an issue with risk reclassifications where most pixels would end up
      classified as medium risk.
    * Added an input field to the model to indicate the number of overlapping
      stressors to use in risk reclassification calculations.  This input
      affects the numerical boundaries between high, medium and low risk
      classifications.
    * Various improvements to the model have resulted in a modest (~33%)
      speedup in runtime.
* Coastal Vulnerability
    * Fixed a bug where redundant vertices in the landmass polygon could
      raise an error during shore point creation.
* NDR
    * Added parameters to the sample data to support nitrogen calculations.
    * Effective retention calculations have been reworked so that the source
      code more closely matches the mathematical definition in the NDR User's
      Guide.  There should be no difference in outputs.
* SDR
    * We have made a significant update to the SDR model's outputs described
      here: https://github.com/natcap/peps/blob/main/pep-0010.md.

        * Legacy outputs ``sed_retention_index.tif`` and ``sed_retention.tif``
          have been removed from the model.
        * Two new output rasters have been added, specifically
            * ``avoided_export.tif``, indicating vegetation's contribution to
              reducing erosion on a pixel, as well as trapping of sediment
              originating upslope of the pixel, so that neither of these
              proceed downslope to enter a stream.
            * ``avoided_erosion.tif``, vegetation’s contribution to reducing
              erosion from a pixel.
        * The summary watersheds vector no longer includes the ``sed_retent``
          field and two fields have been added:

            * ``avoid_exp`` representing the sum of avoided export in the
              watershed.
            * ``avoid_eros`` representing the sum of avoided erosion in the
              watershed.
        * Sediment deposition, ``sed_deposition.tif``, has been clarified to
          indicate the sediment that erodes from a pixel goes into the next
          downstream pixel(s) where it is either trapped or exported.  This
          update removes a form of double-counting.
* Urban Flood Risk
    * Validation of the curve number table will now catch missing ``CN_*``
      columns and warn the user about the missing column.


3.11.0 (2022-05-24)
-------------------
* General
    * InVEST Workbench released! A new desktop interface for InVEST models.
    * Add support for python 3.10, and drop support for python 3.7.
    * Fixed a bug where the model window would fail to open when using the
      ``natcap.invest`` package with python 3.9.0 - 3.9.3.
    * ``spec_utils.ETO`` has been renamed to ``spec_utils.ET0`` (with a zero).
    * Updating the ``pyinstaller`` requirement to ``>=4.10`` to support the new
      ``universal2`` wheel architecture offered by ``scipy>=1.8.0``.
    * Now removing leading / trailing whitespaces from table input values as
      well as columns in most InVEST models.
    * Fixing a small bug where drag-and-drop events in the Qt UI were not being
      handled correctly and were being ignored by the UI.
    * Expose taskgraph logging level for the cli with
      ``--taskgraph-log-level``.
    * Fixed bug in validation of ``results_suffix`` so that special characters
      like path separators, etc, are not allowed.
    * Fixed a bug in validation where a warning about non-overlapping spatial
      layers was missing info about the offending bounding boxes.
    * Fixed an issue with usage logging that caused SSL errors to appear in the
      Qt interface logging window.
* Annual Water Yield
    * Fixed a bug where the model would error when the watersheds/subwatersheds
      input was in geopackage format.
* Crop Production
    * Fixed a bug in both crop production models where the model would error if
      an observed yield raster had no nodata value.
* Coastal Vulnerability
    * Fixed a bug that would cause an error if the user's bathymetry layer did
      not have a defined nodata value.  The user's bathymetry layer should now
      be correctly preprocessed with or without a nodata value.
* DelineateIt
    * Watersheds delineated with this tool will now always have a ``ws_id``
      column containing integer watershed IDs for easier use within the routed
      InVEST models.  Existing ``ws_id`` field values in the outlets vector
      will be overwritten if they are present.
* RouteDEM
    * Rename the arg ``calculate_downstream_distance`` to
      ``calculate_downslope_distance``. This is meant to clarify that it
      applies to pixels that are not part of a stream.
* SDR
    * Fixed an issue with SDR where ``f.tif`` might not be recalculated if the
      file is modified or deleted after execution.
    * Fixed an issue in ``sed_deposition.tif`` and ``f.tif`` where pixel values
      could have very small, negative values for ``r_i`` and ``f_i``.  These
      values are now clamped to 0.
    * Added basic type-checking for the ``lucode`` column of the biophysical
      table. This avoids cryptic numpy errors later in runtime.
* Seasonal Water Yield
    * Added an output to the model representing total annual precipitation.
    * Fixed an issue with the documentation for ET0 and Precip directories,
      where a module-specific informational string was being overridden by a
      default value.

3.10.2 (2022-02-08)
-------------------
* General
    * The minimum ``setuptools_scm`` version has been increased to 6.4.0 in
      order to bypass calling ``setup.py`` for version information.  The
      version of this project can now be retrieved by calling ``python -m
      setuptools_scm`` from the project root.
    * Fixed an issue where datastack archives would not include any spatial
      datasets that were linked to in CSV files.  This now works for all models
      except HRA.  If an HRA datastack archive is requested,
      ``NotImplementedError`` will be raised.  A fix for HRA is pending.
    * Pinned ``numpy`` versions in ``pyproject.toml`` to the lowest compatible
      version for each supported python version. This prevents issues when
      ``natcap.invest`` is used in an environment with a lower numpy version
      than it was built with (https://github.com/cython/cython/issues/4452).
* DelineateIt
    * When snapping points to streams, if a point is equally near to more than
      one stream pixel, it will now snap to the stream pixel with a higher
      flow accumulation value. Before, it would snap to the stream pixel
      encountered first in the raster (though this was not guaranteed).
* GLOBIO
    * Gaussian decay kernels are now always tiled, which should result in a
      minor improvement in model runtime when large decay distances are used.
* Habitat Quality:
    * Linear decay kernels are now always tiled, which should result in a minor
      improvement in model runtime, particularly with large decay distances.
* HRA
    * Fixed a bug with how a pandas dataframe was instantiated. This bug did
      not effect outputs though some might notice less trailing zeros in the
      ``SUMMARY_STATISTICS.csv`` output.
* NDR
    * Changed some model inputs and outputs to clarify that subsurface
      phosphorus is not modeled.

        * Removed the inputs ``subsurface_critical_length_p`` and
          ``subsurface_eff_p``
        * Removed the output ``sub_ndr_p.tif``. The model no longer calculates
          subsurface NDR for phosphorus.
        * Removed the output ``sub_load_p.tif``. All pixels in this raster were
          always 0, because the model assumed no subsurface phosphorus movement.
        * Renamed the output ``p_export.tif`` to ``p_surface_export.tif`` to
          clarify that it only models the surface export of phosphorus.
        * Renamed the output ``n_export.tif`` to ``n_total_export.tif`` to
          clarify that it is the total of surface and subsurface nitrogen export.
        * Added the new outputs ``n_surface_export.tif`` and
          ``n_subsurface_export.tif``, showing the surface and subsurface
          components of the total nitrogen export.
        * The aggregate vector output ``watershed_results_ndr.shp`` was changed to
          a geopackage ``watershed_results_ndr.gpkg``.
        * The aggregate vector fields were given more descriptive names, and
          updated corresponding to the changed raster outputs:

            * ``surf_p_ld`` was renamed to ``p_surface_load``
            * ``surf_n_ld`` was renamed to ``n_surface_load``
            * ``p_exp_tot`` was renamed to ``p_surface_export``
            * ``sub_n_ld`` was renamed to ``n_subsurface_load``
            * ``n_exp_tot`` was renamed to ``n_total_export``
            * Added a new field ``n_surface_export``, representing the sum of
              ``n_surface_export.tif``
            * Added a new field ``n_subsurface_export``, representing the sum
              of ``n_subsurface_export.tif``
            * Removed the field ``sub_p_ld``, since ``sub_load_p.tif`` was removed.
* Wind Energy
    * Fixed a bug where distance was masking by pixel distance instead of
      euclidean distance.
    * Renamed the foundation cost label and help info to reflect it is no
      longer measured in Millions of US dollars.
    * Fixed a bug where running valuation with TaskGraph in asynchronous mode
      would cause the model to error.

3.10.1 (2022-01-06)
-------------------
* Urban Stormwater Retention
    * Fixed a bug where this model's sample data was not available via the
      Windows installer.


3.10.0 (2022-01-04)
-------------------
* General
    * Add a ``--language`` argument to the command-line interface, which will
      translate model names, specs, and validation messages.
    * Accept a ``language`` query parameter at the UI server endpoints, which
      will translate model names, specs, and validation messages.
    * Added ``invest serve`` entry-point to the CLI. This launches a Flask app
      and server on the localhost, to support the workbench.
    * Major updates to each model's ``ARGS_SPEC`` (and some related validation)
      to facilitate re-use & display in the Workbench and User's Guide.
    * Standardized and de-duplicated text in ``ARGS_SPEC`` ``about`` and
      ``name`` strings.
    * Update to FontAwesome 5 icons in the QT interface.
    * In response to the deprecation of ``setup.py``-based commands in Python
      3.10, the recommended way to build python distributions of
      ``natcap.invest`` is now with the ``build`` package, and installation
      should be done via ``pip``.  The ``README`` has been updated to reflect
      this change, and this should only be noticeable for those installing
      ``natcap.invest`` from source.
    * A bug has been fixed in ``make install`` so that now the current version
      of ``natcap.invest`` is built and installed.  The former (buggy) version
      of ``make install`` would install whatever the latest version was in your
      ``dist`` folder.
    * Updating the ``taskgraph`` requirement to ``0.11.0`` to resolve an issue
      where modifying a file within a roughly 2-second window would fool
      ``taskgraph`` into believing that the file had not been modified.
    * Fixed a bug where some input rasters with NaN nodata values would go
      undetected as nodata and yield unexpected behavior.
* Annual Water Yield
    * Renamed the Windows start menu shortcut from "Water Yield" to
      "Annual Water Yield".
* Coastal Vulnerability
    * Fixed bug where shore points were created on interior landmass holes
      (i.e. lakes).
    * Added feature to accept raster (in addition to vector) habitat layers.
    * Changed one intermediate output (geomorphology) from SHP to GPKG.
    * Fixed bug where output vectors had coordinates with an unnecessary
      z-dimension. Output vectors now have 2D geometry.
* Crop Pollination
    * Renamed the Windows start menu shortcut from "Pollination" to
      "Crop Pollination".
* Fisheries and Fisheries HST
    * The Fisheries models were deprecated due to lack of use,
      lack of scientific support staff, and maintenance costs.
* Finfish
    * The Finfish model was deprecated due to lack of use,
      lack of scientific support staff, and maintenance costs.
* Habitat Quality
    * Changed how Habitat Rarity outputs are calculated to be less confusing.
      Values now represent a 0 to 1 index where before there could be
      negative values. Now values of 0 indicate current/future LULC not
      represented in baseline LULC; values 0 to 0.5 indicate more
      abundance in current/future LULC and therefore less rarity; values
      of 0.5 indicate same abundance between baseline and current/future
      LULC; values 0.5 to 1 indicate less abundance in current/future LULC
      and therefore higher rarity.
* NDR
    * Added a new raster to the model's workspace,
      ``intermediate_outputs/what_drains_to_stream[suffix].tif``.  This raster
      has pixel values of 1 where DEM pixels flow to an identified stream, and
      0 where they do not.
* Scenario Generator
    * Changed an args key from ``replacment_lucode`` to ``replacement_lucode``.
* Scenic Quality
    * Simplify the ``valuation_function`` arg options. The options are now:
      ``linear``, ``logarithmic``, ``exponential``. The names displayed in the
      UI dropdown will stay the same as before. Datastacks or scripts will need
      to be updated to use the new option values.
    * Renamed the model title from
      "Unobstructed Views: Scenic Quality Provision" to "Scenic Quality".
* SDR
    * Added a new raster to the model's workspace,
      ``intermediate_outputs/what_drains_to_stream[suffix].tif``.  This raster
      has pixel values of 1 where DEM pixels flow to an identified stream, and
      0 where they do not.
* Urban Flood Risk:
    * Fixed broken documentation link in the user interface.
* Urban Stormwater Retention
    * Added this new model
* Visitation: Recreation and Tourism
    * Renamed the Windows start menu shortcut from "Recreation" to
      "Visitation: Recreation and Tourism".
* Wave Energy
    * Rename the ``analysis_area_path`` arg to ``analysis_area``, since it is
      not a path but an option string.
    * Simplify the ``analysis_area`` arg options. The options are now:
      ``westcoast``, ``eastcoast``, ``northsea4``, ``northsea10``,
      ``australia``, ``global``. The names displayed in the UI dropdown will
      stay the same as before. Datastacks and scripts will need to be updated
      to use the new option values.
* Wind Energy
    * No model inputs or outputs are measured in "millions of" currency units
      any more. Specifically:
    * The ``mw_coef_ac`` and ``mw_coef_dc`` values in the Global Wind Energy
      Parameters table were in millions of currency units per MW; now they
      should be provided in currency units per MW.
    * The ``infield_cable_cost``, ``cable_coef_ac``, and ``cable_coef_dc``
      values in the Global Wind Energy Parameters table were in millions of
      currency units per km; now they should be provided in currency units per km.
    * The ``turbine_cost`` value in the Turbine Parameters table was in
      millions of currency units; now it should be provided in currency units.
    * The ``foundation_cost`` parameter was in millions of currency units; now
      it should be provided in currency units.
    * The NPV output, formerly ``npv_US_millions.tif``, is now ``npv.tif``.
      It is now in currency units, not millions of currency units.

3.9.2 (2021-10-29)
------------------
* General:
    * Improving our binary build by including a data file needed for the
      ``charset-normalizer`` python package.  This eliminates a warning that
      was printed to stdout on Windows.
    * The Annual Water Yield model name is now standardized throughout InVEST.
      This model has been known in different contexts as Hydropower, Hydropower
      Water Yield, or Annual Water Yield. This name was chosen to emphasize
      that the model can be used for purposes other than hydropower (though the
      valuation component is hydropower-specific) and to highlight its
      difference from the Seasonal Water Yield model. The corresponding python
      module, formerly ``natcap.invest.hydropower.hydropower_water_yield``, is
      now ``natcap.invest.annual_water_yield``.
    * Minor changes to some other models' display names.
    * Update and expand on the instructions in the API docs for installing
      the ``natcap.invest`` package.
    * The InVEST binaries on Windows now no longer inspect the ``%PATH%``
      when looking for GDAL DLLs.  This fixes an issue where InVEST would not
      launch on computers where the ``%PATH%`` either contained other
      environment variables or was malformed.
    * invest processes announce their logfile path at a very high logging level
      that cannot be filtered out by the user.
    * JSON sample data parameter sets are now included in the complete sample
      data archives.
* Seasonal Water Yield
    * Fixed a bug in validation where providing the monthly alpha table would
      cause a "Spatial file <monthly alpha table> has no projection" error.
      The montly alpha table was mistakenly being validated as a spatial file.
* Crop Production Regression
    * Corrected a misspelled column name. The fertilization rate table column
      must now be named ``phosphorus_rate``, not ``phosphorous_rate``.
* Habitat Quality
    * Fixed a bug where optional input Allow Accessibility to Threats could
      not be passed as an empty string argument. Now handles falsey values.
* Urban Flood Risk
    * Fixed a bug where lucodes present in the LULC raster but missing from
      the biophysical table would either raise a cryptic IndexError or silently
      apply invalid curve numbers. Now a helpful ValueError is raised.

3.9.1 (2021-09-22)
------------------
* General:
    * Added error-handling for when ``pandas`` fails to decode a non-utf8
      encoded CSV.
    * Moved the sample data JSON files out of the root sample_data folder and
      into their respective model folders.
    * Updated documentation on installing InVEST from source.
    * Restructured API reference docs and removed outdated and redundant pages.
    * Include logger name in the logging format. This is helpful for the cython
      modules, which can't log module, function, or line number info.
    * Fixed a bug in makefile that prevented ``make env`` from working properly.
    * Fixed an issue with the InVEST application launching on Mac OS X 11
      "Big Sur".  When launching the InVEST ``.app`` bundle, the environment
      variable ``QT_MAC_WANTS_LAYER`` is defined.  If running InVEST through
      python, this environment variable may need to be defined by hand like
      so: ``QT_MAC_WANTS_LAYER=1 python -m natcap.invest``.  A warning will
      be raised if this environment variable is not present on mac.
    * Fixing an issue on Mac OS X where saving the InVEST application to a
      filepath containing spaces would prevent the application from launching.
    * Fixed an issue on Mac OS when certain models would loop indefinitely and
      never complete.  This was addressed by bumping the ``taskgraph``
      requirement version to ``0.10.3``
    * Allow Windows users to install for all users or current user. This allows
      non-admin users to install InVEST locally.
    * Fixed a bug where saving a datastack parameter set with relative paths
      would not convert Windows separators to linux style.
    * Provide a better validation error message when an overview '.ovr' file
      is input instead of a valid raster.
    * Removed internal references to ``TaskGraph``
      ``copy_duplicate_artifact`` calls in anticipation from that feature
      being removed from ``TaskGraph``. User facing changes include
      slightly faster initial runtimes for the Coastal Vulnerability,
      Coastal Blue Carbon, SDR, DelineateIt, and Seasonal Water Yield models.
      These models will no longer attempt to copy intermediate artifacts that
      could have been computed by previous runs.
    * Validation now returns a more helpful message when a spatial input has
      no projection defined.
    * Updated to pygeoprocessing 2.3.2
    * Added support for GDAL 3.3.1 and above
    * Added some logging to ``natcap.invest.utils._log_gdal_errors`` to aid in
      debugging some hard-to-reproduce GDAL logging errors that occasionally
      cause InVEST models to crash.  If GDAL calls ``_log_gdal_errors`` with an
      incorrect set of arguments, this is now logged.
    * Improved the reliability and consistency of log messages across the
      various ways that InVEST models can be run.  Running InVEST in
      ``--headless`` mode, for example, will now have the same logging behavior,
      including with exceptions, as the UI would produce.
    * The default log level for the CLI has been lowered from
      ``logging.CRITICAL`` to ``logging.ERROR``.  This ensures that exceptions
      should always be written to the correct logging streams.
* Carbon
    * Fixed a bug where, if rate change and discount rate were set to 0, the
      valuation results were in $/year rather than $, too small by a factor of
      ``lulc_fut_year - lulc_cur_year``.
    * Improved UI to indicate that Calendar Year inputs are only required for
      valuation, not also for sequestration.
    * Increasing the precision of ``numpy.sum`` from Float32 to Float64 when
      aggregating raster values for the HTML report.
* DelineateIt:
    * The DelineateIt UI has been updated so that the point-snapping options
      will always be interactive.
    * DelineateIt's point-snapping routine has been updated to snap
      ``MULTIPOINT`` geometries with 1 component point as well as primitive
      ``POINT`` geometries.  All other geometric types will not be snapped.
      When a geometry cannot be snapped, a log message is now recorded with the
      feature ID, the geometry type and the number of component geometries.
      Features with empty geometries are now also skipped.
* Fisheries Habitat Scenario Tool
    * Fixed divide-by-zero bug that was causing a RuntimeWarning in the logs.
      This bug did not affect the output.
* HRA
    * Fixed bugs that allowed zeros in DQ & Weight columns of criteria
      table to raise DivideByZero errors.
* NDR
    * Fixed a bug that allowed SDR to be calculated in areas that don't drain
      to any stream. Now all outputs that depend on distance to stream (
      ``d_dn``, ``dist_to_channel``, ``ic``, ``ndr_n``, ``ndr_p``,
      ``sub_ndr_n``, ``sub_ndr_p``, ``n_export``, ``p_export``) are only
      defined for pixels that drain to a stream. They have nodata everywhere
      else.
* Pollination
    * Updated so that the ``total_pollinator_abundance_[season].tif`` outputs
      are always created. Before, they weren't created if a farm vector was
      not supplied, even though they are independent.
* Recreation
    * Fixed some incorrectly formatted log and error messages
* Seasonal Water Yield
    * Fixed a bug where ``qf.tif`` outputs weren't properly masking nodata
      values and could show negative numbers.
* SDR
    * Fixed a bug in validation that did not warn against different coordinate
      systems (all SDR inputs must share a common coordinate system).
    * Fixed a bug that was incorrectly using a factor of 0.0986 rather than
      0.0896. This would have a minor effect on end-user results.
    * Changed how SDR thresholds its L factor to allow direct thresholding
      rather than based off of upstream area. Exposed this parameter as
      ``l_max`` in the ``args`` input and in the user interface.
    * Fixed a bug that allowed SDR to be calculated in areas that don't drain
      to any stream. Now all outputs that depend on distance to stream (
      ``d_dn``, ``d_dn_bare``, ``ic``, ``ic_bare``, ``sdr``, ``sdr_bare``,
      ``e_prime``, ``sed_retention``, ``sed_retention_index``,
      ``sed_deposition``, ``sed_export``) are only defined for pixels that
      drain to a stream. They have nodata everywhere else.
* Urban Flood Risk
    * Fixed a bug where a String ``Type`` column in the infrastructure vector
      would cause the aggregation step of the model to crash, even with the
      correct integer value in the column.
* Wind Energy
    * Raising ValueError when AOI does not intersect Wind Data points.

3.9.0 (2020-12-11)
------------------
* General:
    * Deprecating GDAL 2 and adding support for GDAL 3.
    * Adding function in utils.py to handle InVEST coordindate transformations.
    * Making InVEST compatible with Pygeoprocessing 2.0 by updating:
        * ``convolve_2d()`` keyword ``ignore_nodata`` to
          ``ignore_nodata_and_edges``.
        * ``get_raster_info()`` / ``get_vector_info()`` keyword ``projection``
          to ``projection_wkt``.
    * Improve consistency and context for error messages related to raster
      reclassification across models by using ``utils.reclassify_raster``.
    * Fixed bug that was causing a TypeError when certain input rasters had an
      undefined nodata value. Undefined nodata values should now work
      everywhere.
    * Include logging in python script generated from
      "Save to python script..." in the "Development" menu. Now logging
      messages from the model execution will show up when you run the script.
    * InVEST is now a 64-bit binary built against Python 3.7.
    * Adding Python 3.8 support for InVEST testing.
    * Add warning message to installer for 32-bit computers about installing
      64-bit software.
    * Stop running validation extra times when model inputs autofill, saving
      a small but noticeable amount of time in launching a model.
    * The number of files included in the python source distribution has been
      reduced to just those needed to install the python package and run tests.
    * Code-sign the macOS distribution, and switch to a DMG distribution format.
    * No longer include the HTML docs or HISTORY.rst in the macOS distribution.
    * Bumped the ``shapely`` requirements to ``>=1.7.1`` to address a library
      import issue on Mac OS Big Sur.
    * Fixing model local documentation links for Windows and Mac binaries.
    * The InVEST binary builds now launch on Mac OS 11 "Big Sur".  This was
      addressed by defining the ``QT_MAC_WANTS_LAYER`` environment variable.
    * Fixed the alphabetical ordering of Windows Start Menu shortcuts.
* Annual Water Yield:
    * Fixing bug that limited ``rsupply`` result when ``wyield_mn`` or
      ``consump_mn`` was 0.
* Coastal Blue Carbon
    * Refactor of Coastal Blue Carbon that implements TaskGraph for task
      management across the model and fixes a wide range of issues with the model
      that were returning incorrect results in all cases.
    * Corrected an issue with the model where available memory would be exhausted
      on a large number of timesteps.
    * In addition to the ``execute`` entrypoint, another entrypoint,
      ``execute_transition_analysis`` has been added that allows access to the
      transition analysis timeseries loop at a lower level.  This will enable
      users comfortable with python to provide spatially-explicit maps of
      accumulation rates, half lives and other parameters that can only be
      provided via tables to ``execute``.
    * Snapshot years and rasters, including the baseline year/raster, are now all
      provided via a table mapping snapshot years to the path to a raster on
      disk.  The baseline year is the earliest year of these.
    * The model's "initial" and "lulc lookup" and "transient" tables have been
      combined into a single "biophysical" table, indexed by LULC code/LULC class
      name, that includes all of the columns from all of these former tables.
    * The "analysis year" is now a required input that must be >= the final
      snapshot year in the snapshots CSV.
    * Litter can now accumulate at an annual rate if desired.
    * The model now produces many more files, which allows for greater
      flexibility in post-processing of model outputs.
* Coastal Vulnerability
    * 'shore_points_missing_geomorphology.gpkg' output file name now includes
      the suffix if any, and its one layer now is renamed from
      'missing_geomorphology' to be the same as the file name
      (including suffix).
    * Fixed a memory bug that occurred during shore point interpolation when
      dealing with very large landmass vectors.
* Delineateit
    * The layer in the 'preprocessed_geometries.gpkg' output is renamed from
      'verified_geometries' to be the same as the file name (including suffix).
    * The layer in the 'snapped_outlets.gpkg' output is renamed from
      'snapped' to be the same as the file name (including suffix).
    * The layer in the 'watersheds.gpkg' output has been renamed from
      'watersheds' to match the name of the vector file (including the suffix).
    * Added pour point detection option as an alternative to providing an
      outlet features vector.
* Finfish
    * Fixed a bug where the suffix input was not being used for output paths.
* Forest Carbon Edge Effect
    * Fixed a broken link to the local User's Guide
    * Fixed bug that was causing overflow errors to appear in the logs when
      running with the sample data.
    * Mask out nodata areas of the carbon map output. Now there should be no
      output data outside of the input LULC rasater area.
* GLOBIO
    * Fixing a bug with how the ``msa`` results were masked and operated on
      that could cause bad results in the ``msa`` outputs.
* Habitat Quality:
    * Refactor of Habitat Quality that implements TaskGraph
    * Threat files are now indicated in the Threat Table csv input under
      required columns: ``BASE_PATH``, ``CUR_PATH``, ``FUT_PATH``.
    * Threat and Sensitivity column names are now case-insensitive.
    * Sensitivity threat columns now match threat names from Threat Table
      exactly, without the need for ``L_``. ``L_`` prefix is deprecated.
    * Threat raster input folder has been removed.
    * Validation enhancements that check whether threat raster paths are valid.
    * HQ update to User's Guide.
    * Changing sample data to reflect Threat Table csv input changes and
      bumping revision.
    * More comprehensive testing for Habitat Quality and validation.
    * Checking if Threat raster values are between 0 and 1 range, raising
      ValueError if not. No longer snapping values less than 0 to 0 and greater
      than 1 to 1.
    * Fixing bug that was setting Threat raster values to 1 even if they were
      floats between 0 and 1.
    * Updating how threats are decayed across distance. Before, nodata edges
      were ignored causing values on the edges to maintain a higher threat
      value. Now, the decay does not ignore those nodata edges causing values
      on the edges to decay more quickly. The area of study should have
      adequate boundaries to account for these edge effects.
    * Update default half saturation value for sample data to 0.05 from 0.1.
* Seasonal Water Yield
    * Fixed a bug where precip or eto rasters of ``GDT_Float64`` with values
      greater than 32-bit would overflow to ``-inf``.
* SDR:
    * Fixing an issue where the LS factor should be capped to an upstream area
      of 333^2 m^2. In previous versions the LS factor was erroneously capped
      to "333" leading to high export spikes in some pixels.
    * Fixed an issue where sediment deposition progress logging was not
      progressing linearly.
    * Fixed a task dependency bug that in rare cases could cause failure.
* Urban Cooling
    * Split energy savings valuation and work productivity valuation into
      separate UI options.
* Urban Flood Risk
    * Changed output field names ``aff.bld`` and ``serv.blt`` to ``aff_bld``
      and ``serv_blt`` respectively to fix an issue where ArcGIS would not
      display properly.

3.8.9 (2020-09-15)
------------------
* Hydropower
    * Fixed bug that prevented validation from ever passing for this model.
      Validation will allow extra keys in addition to those in the ARGS_SPEC.
* Urban Flood Mitigation
    * Fixed incorrect calculation of total quickflow volume.

3.8.8 (2020-09-04)
------------------
* Coastal Vulnerability
    * Improved handling of invalid AOI geometries to avoid crashing and instead
      fix the geometry when possible and skip it otherwise.
    * Added validation check that shows a warning if the SLR vector is not
      a point or multipoint geometry.
* Urban Cooling
    * Energy units are now (correctly) expressed in kWh.  They were previously
      (incorrectly) expressed in kW.
    * Energy savings calculations now require that consumption is in units of
      kWh/degree C/m^2 for each building class.
    * Fixing an issue where blank values of the Cooling Coefficient weights
      (shade, albedo, ETI) would raise an error.  Now, a default value for the
      coefficient is assumed if any single value is left blank.
* HRA
    * Raise ValueError if habitat or stressor inputs are not projected.
    * Make sample data rating filepaths work on Mac. If not on Windows and a rating
      filepath isn't found, try replacing all backslashes with forward slashes.
* Seasonal Water Yield
    * Updated output file name from aggregated_results.shp to aggregated_results_swy.shp
      for consistency with NDR and SDR
* Datastack
    * Saved datastack archives now use helpful identifying names for spatial input folders
* Validation
    * Fixed bug that caused fields activated by a checkbox to make validation fail,
      even when the checkbox was unchecked.
* General
    * Input table column headers are now insensitive to leading/trailing whitespace in
      most places.
    * Modified the script that produces a conda environment file from InVEST's python
      requirements file so that it includes the ``conda-forge`` channel in the file
      itself.
* Recreation
    * Validate values in the type column of predictor tables early in execution. Raise
      a ValueError if a type value isn't valid (leading/trailing whitespace is okay).
* Validation
    * Set a 5-second timeout on validation functions that access a file. This will raise
      a warning and prevent validation from slowing down the UI too much.

3.8.7 (2020-07-17)
------------------
* General
    * Fixed an issue where some users would be unable to launch InVEST binaries
      on Windows.  This crash was due to a configuration issue in
      ``PySide2==5.15.0`` that will be fixed in a future release of PySide2.
* GLOBIO
    * Fix a bug that mishandled combining infrastructure data when only one
      infrastructure data was present.
* Urban Flood Risk
    * The output vector ``flood_risk_service.shp`` now includes a field,
      ``flood_vol`` that is the sum of the modeled flood volume (from
      ``Q_m3.tif``) within the AOI.
    * Fieldnames in ``flood_risk_service.shp`` have been updated to more
      closely match the variables they match as documented in the User's Guide
      chapter.  Specifically, ``serv_bld`` is now ``serv.blt`` and ``aff_bld``
      is now ``aff.bld``.
    * ``Q_mm.tif`` has been moved from the intermediate directory into the
      workspace.
    * Fixed a bug in the flood volume (``Q_m3.tif``) calculations that was
      producing incorrect values in all cases.
    * Fixed a bug where input rasters with nodata values of 0 were not handled
      properly.

3.8.6 (2020-07-03)
------------------
* Crop Production
    * Fixed critical bug in crop regression that caused incorrect yields in
      all cases.

3.8.5 (2020-06-26)
------------------
* General
    * Fix bug in ``utils.build_lookup_from_csv`` that was allowing
      ``key_field`` to be non unique and overwriting values.
    * Fix bug in ``utils.build_lookup_from_csv`` where trailing commas caused
      returned values to be malformed.
    * Add optional argument ``column_list`` to ``utils.build_lookup_from_csv``
      that takes a list of column names and only returns those in the
      dictionary.
    * Remove ``warn_if_missing`` argument from ``utils.build_lookup_from_csv``
      and warning by default.
* Scenic Quality
    * Fixing an issue in Scenic Quality where the creation of the weighted sum
      of visibility rasters could cause "Too Many Open Files" errors and/or
      ``MemoryError`` when the model is run with many viewpoints.
    * Progress logging has been added to several loops that may take a longer
      time when the model is run with thousands of points at a time.
    * A major part of the model's execution was optimized for speed,
      particularly when the model is run with many, many points.
* SDR:
    * Removed the unused parameter ``args['target_pixel_size']`` from the SDR
      ``execute`` docstring.
* Urban Flood Risk Mitigation
    * Fixed an issue where the output vector ``flood_risk_service.shp`` would
      only be created when the built infrastructure vector was provided.  Now,
      the ``flood_risk_service.shp`` vector is always created, but the fields
      created differ depending on whether the built infrastructure input is
      present during the model run.
    * Fixed an issue where the model would crash if an infrastructure geometry
      were invalid or absent.  Such features are now skipped.

3.8.4 (2020-06-05)
------------------
* General:
    * Advanced the ``Taskgraph`` version requirement to fix a bug where workspace
      directories created by InVEST versions <=3.8.0 could not be re-used by more
      recent InVEST versions.
* NDR:
    * The Start Menu shortcut on Windows and launcher label on Mac now have
      consistent labels for NDR: "NDR: Nutrient Delivery Ratio".
* SDR:
    * The Start Menu shortcut on Windows and launcher label on Mac now have
      consistent labels for SDR: "SDR: Sediment Delivery Ratio".

3.8.3 (2020-05-29)
------------------
* SDR
    * SDR's compiled core now defines its own ``SQRT2`` instead of relying on an
      available standard C library definition. This new definition helps to avoid
      some compiler issues on Windows.

3.8.2 (2020-05-15)
------------------
* InVEST's CSV encoding requirements are now described in the validation
  error message displayed when a CSV cannot be opened.

3.8.1 (2020-05-08)
------------------
* Fixed a compilation issue on Mac OS X Catalina.
* Fixed an issue with NDR's raster normalization function so that Float64
  nodata values are now correctly cast to Float32.  This issue was affecting
  the summary vector, where the ``surf_n``, ``sub_n`` and ``n_export_tot``
  columns would contain values of ``-inf``.
* Fixed minor bug in Coastal Vulnerability shore point creation. Also added a
  check to fail fast when zero shore points are found within the AOI.
* The Finfish Aquaculture model no longer generates histograms for
  uncertainty analysis due to issues with matplotlib that make InVEST
  unstable. See https://github.com/natcap/invest/issues/87 for more.
* Corrected the Urban Cooling Model's help text for the "Cooling Capacity
  Calculation Method" in the User Interface.
* Fixing an issue with SDR's ``LS`` calculations.  The ``x`` term is now
  the weighted mean of proportional flow from the current pixel into its
  neighbors.  Note that for ease of debugging, this has been implemented as a
  separate raster and is now included in ``RKLS`` calculations instead of in
  the ``LS`` calculations.
* Fixed a bug in validation where checking for spatial overlap would be skipped
  entirely in cases where optional model arguments were not used.
* Bumping the ``psutil`` dependency requirement to ``psutil>=5.6.6`` to address
  a double-free vulnerability documented in CVE-2019-18874.
* Adding a GitHub Actions workflow for building python wheels for Mac and Windows
  as well as a source distribution.
* Updating links in ``setup.py``, ``README.rst`` and ``README_PYTHON.rst`` to
  refer to the repository's new home on github.
* Binary builds for Windows and Mac OS X have been moved to GitHub Actions from
  AppVeyor.  All AppVeyor-specific configuration has been removed.
* Fixing an issue with the InVEST Makefile where ``make deploy`` was
  attempting to synchronize nonexistent sample data zipfiles with a storage
  bucket on GCP.  Sample data zipfiles are only built on Windows, and so
  ``make deploy`` will only attempt to upload them when running on Windows.
* Fixed a bug in CLI logging where logfiles created by the CLI were
  incompatible with the ``natcap.invest.datastack`` operation that
  allows the UI to load model arguments from logfiles.
* Added error-handling in Urban Flood Risk Mitigation to tell users to
  "Check that the Soil Group raster does not contain values other than
  (1, 2, 3, 4)" when a ``ValueError`` is raised from ``_lu_to_cn_op``.
* Updated the ``Makefile`` to use the new git location of the InVEST User's
  Guide repository at https://github.com/natcap/invest.users-guide
* Automated tests are now configured to use Github Actions for 32- and 64-bit
  build targets for Python 3.6 and 3.7 on Windows.  We are still using
  AppVeyor for our binary builds for the time being.
* Makefile has been updated to fetch the version string from ``git`` rather
  than ``hg``.  A mercurial client is still needed in order to clone the
  InVEST User's Guide.
* Removing Python 2 compatibility code such as ``future``, ``pyqt4``,
  ``basestring``, ``unicode``, ``six``, unicode casting, etc...
* Update api-docs conf file to mock sdr.sdr_core and to use updated unittest
  mock

3.8.0 (2020-02-07)
------------------
* Created a sub-directory for the sample data in the installation directory.
* Fixed minor bug in HRA that was duplicating the ``results_suffix`` in some
  output filenames.
* Updated the DelineateIt UI to improve the language around what the model
  should do when it encounters invalid geometry.  The default is now
  that it should skip invalid geometry.
* Updating how threat rasters are handled in Habitat Quality to address a few
  related and common usability issues for the model.  First, threat
  rasters are now aligned to the LULC instead of the intersection of the whole
  stack.  This means that the model now handles threat inputs that do not all
  completely overlap the LULC (they must all still be in the same projection).
  Second, nodata values in threat rasters are converted to a threat value of 0.
  Any threat pixel values other than 0 or nodata are interpreted as a threat
  value of 1.
* Updating the ``psutil`` requirement to avoid a possible import issue when
  building binaries under WINE.  Any version of ``psutil`` should work
  except for ``5.6.0``.
* InVEST sample data was re-organized to simply have one folder per model.
  New datastacks were added for SDR, NDR, Seasonal Water Yield,
  Annual Water Yield, DelineateIt, and Coastal Vulnerability.
* Fixed an issue with NDR where the model was not properly checking for the
  bounds of the raster, which could in some cases lead to exceptions being
  printed to the command-line.  The model now correctly checks for these
  raster boundaries.
* Habitat Risk Assessment model supports points and lines -- in addition to
  previously supported polygons and rasters -- for habitats or stressors.
* Updated raster percentile algorithms in Scenic Quality and Wave Energy
  models to use a more efficient and reliable raster percentile function
  from pygeoprocessing.
* InVEST is now compatible with pygeoprocessing 1.9.1.
* All InVEST models now have an ``ARGS_SPEC`` object that contains metadata
  about the model and describes the model's arguments.  Validation has been
  reimplemented across all models to use these ``ARGS_SPEC`` objects.
* The results suffix key for the Wave Energy and Wind Energy models has been
  renamed ``results_suffix`` (was previously ``suffix``).  This is for
  consistency across InVEST models.
* Speed and memory optimization of raster processing in the Recreation model.
* Removed a constraint in Coastal Vulnerability so the AOI polygon no longer
  needs to intersect the continental shelf contour line. So the AOI can now be
  used exclusively to delineate the coastal area of interest.
* Improved how Coastal Vulnerability calculates local wind-driven waves.
  This requires a new bathymetry raster input and implements equation 10
  of the User Guide. Also minor updates to fields in intermediate outputs,
  notably a 'shore_id' field is now the unique ID for joining tables and
  FIDs are no longer used.
* Added a status message to the UI if a datastack file fails to load,
  instead of staying silent.
* Correcting an issue with repository fetching in the InVEST ``Makefile``.
  Managed repositories will now be fetched and updated to the expected revision
  even if the repository already exists.
* Fixed the duplicate ``results_suffix`` input in Wave Energy UI.
* Added a human-friendly message on NDR model ``KeyError``.
* Adding a check to Annual Water Yield to ensure that the ``LULC_veg`` column
  has correct values.
* Improved how Seasonal Water Yield handles nodata values when processing
  floating-point precipitation and quickflow rasters.
* Add SDR feature to model sediment deposition across the landscape.
* Fixed an issue that would cause an exception if SDR landcover map was masked
  out if the original landcover map had no-nodata value defined.
* Fixed an issue in the SDR model that could cause reported result vector
  values to not correspond with known input vectors if the input watershed
  vector was not an ESRI Shapefile.
* Fixed issue in Seasonal Water Yield model that would cause an unhandled
  exception when input rasters had areas of a valid DEM but nodata in other
  input layers that overlap that dem.
* Fixed an issue in the NDR model that would cause an exception if the critical
  length of a landcover field was set to 0.
* Implemented PEP518-compatible build system definition in the file
  ``pyproject.toml``.  This should make it easier to install ``natcap.invest``
  from a source distribution.
* Fixed a ``TypeError`` issue in Seasonal Water Yield that would occur when
  the Land-Use/Land-Cover raster did not have a defined nodata value.  This
  case is now handled correctly.
* The binary build process for InVEST on Windows (which includes binaries
  based on PyInstaller and an NSIS Installer package) has been migrated
  to 32-bit Python 3.7.  The build itself is taking place on AppVeyor, and
  the configuration for this is contained within ``appveyor.yml``.
  Various python scripts involved in the distribution and release processes
  have been updated for compatibility with python 3.7 as a part of this
  migration.
* Fixed an ``IndexError`` issue in Wave Energy encountered in runs using
  the global wave energy dataset.  This error was the result of an incorrect
  spatial query of points and resulted in some wave energy points being
  double-counted.
* Fixed taskgraph-related issues with Habitat Risk Assessment where
  1) asynchronous mode was failing due to missing task dependencies and
  2) avoided recomputation was confounded by two tasks modifying the same files.
* Fixed an issue with Habitat Quality where the model was incorrectly
  expecting the sensitivity table to have a landcover code of 0.
* The InVEST CLI has been completely rebuilt to divide
  functionality into various topic-specific subcommands.  The various internal
  consumers of this API have been updated accordingly.  ``invest --help`` will
  contain details of the new interface.
* Updated the InVEST Launcher to list the human-readable model names rather
  than the internal model identifiers.
* Updated Coastal Vulnerability Model with significant speedups including
  ~40x speedup for geomorphology process and ~3x speedup for wind exposure process.
  Also saving an intermediate vector with wave energy values and a geomorphology
  vector with points that were assigned the ``geomorphology_fill_value``.
* Updated trove classifiers to indicate support for python versions 2.7, 3.6
  and 3.7.
* Updated all InVEST models to be compatible with a Python 2.7 or a Python 3.6
  environment. Also tested all models against GDAL versions 2.2.4 and 2.4.1.
* Fixed an issue with Habitat Quality where convolutions over threat rasters
  were not excluding nodata values, leading to incorrect outputs.  Nodata values
  are now handled correctly and excluded from the convolution entirely.
* Updated the subpackage ``natcap.invest.ui`` to work with python 3.6 and later
  and also to support the PySide2 bindings to Qt5.
* InVEST Coastal Blue Carbon model now writes out a net present value
  raster for the year of the current landcover, each transition year,
  and the final analysis year (if provided).
* Correcting an issue with InVEST Coastal Blue Carbon where incorrect
  configuration of a nodata value would result in ``-inf`` values in
  output rasters.  Now, any values without a defined reclassification
  rule that make it past validation will be written out as nodata.
* DelineateIt has been reimplemented using the latest version of
  pygeoprocessing (and the watershed delineation routine it provides) and now
  uses ``taskgraph`` for avoiding unnecessary recomputation.
* Fixed a bug in Recreation Model that was causing server-side code
  to execute twice for every client-side call.
* Fixed a bug in Recreation model that did not apply ``results_suffix`` to
  the monthly_table.csv output.
* Various fixes in Coastal Vulnerability Model. CSV output files now
  have FID column for joining to vector outputs. ``results_suffix`` can be
  used without triggering task re-execution. Raster processing maintains original
  resolution of the input raster so long as it is projected. Otherwise resamples
  to ``model_resolution``.
* Fixed a bug in Coastal Vulnerability model's task graph that sometimes
  caused an early task to re-execute when it should be deemed pre-calculated.
* Fixed a bug in the pollination model that would cause outputs to be all 0
  rasters if all the ``relative_abundance`` fields in the guild table were
  integers.
* Fixed a file cache flushing issue observed on Debian in
  ``utils.exponential_decay_kernel_raster`` that would cause an exponential
  kernel raster to contain random values rather than expected value.
* Added a new InVEST model: Urban Flood Risk Mitigation.
* Fixed an issue in the SDR model that would cause an unhandled exception
  if either the erosivity or erodibility raster had an undefined nodata value.
* Added a new InVEST model: Urban Cooling Model.

3.7.0 (2019-05-09)
------------------
* Refactoring Coastal Vulnerability (CV) model. CV now uses TaskGraph and
  Pygeoprocessing >=1.6.1. The model is now largely vector-based instead of
  raster-based. Fewer input datasets are required for the same functionality.
  Runtime in sycnhronous mode is similar to previous versions, but runtime can
  be reduced with multiprocessing. CV also supports avoided recomputation for
  successive runs in the same workspace, even if a different file suffix is
  used. Output vector files are in CSV and geopackage formats.
* Model User Interface 'Report an Issue' link points to our new
  community.naturalcapitalproject.org
* Correcting an issue with the Coastal Blue Carbon preprocessor where
  using misaligned landcover rasters would cause an exception to be raised.
* Correcting an issue with RouteDEM where runs of the tool with Flow Direction
  enabled would cause the tool to crash if ``n_workers > 0``.
* Correcting an issue with Habitat Quality's error checking where nodata values
  in landcover rasters were not being taken into account.
* Valuation is now an optional component of the InVEST Scenic Quality model.
* Fixing a bug in the percentiles algorithm used by Scenic Quality that
  would result in incorrect visual quality outputs.
* Carbon Model and Crop Production models no longer crash if user-input
  rasters do not have a nodata value defined. In this case these models
  treat all pixel values as valid data.
* Adding bitbucket pipelines and AppVeyor build configurations.
* Refactoring Recreation Model client to use taskgraph and the latest
  pygeoprocessing. Avoided re-computation from taskgraph means that
  successive model runs with the same AOI and gridding option can re-use PUD
  results and avoid server communication entirely. Successive runs with the
  same predictor data will re-use intermediate geoprocessing results.
  Multiprocessing offered by taskgraph means server-side PUD calculations
  and client-side predictor data processing can happen in parallel. Some
  output filenames have changed.
* Upgrading to SDR to use new PyGeoprocessing multiflow routing, DEM pit
  filling, contiguous stream extraction, and TaskGraph integration. This
  also includes a new TaskGraph feature that avoids recomputation by copying
  results from previous runs so long as the expected result would be
  identical. To use this feature, users must execute successive runs of SDR
  in the same workspace but use a different file suffix. This is useful when
  users need to do a parameter study or run scenarios with otherwise minor
  changes to inputs.
* Refactoring Habitat Risk Assessment (HRA) Model to use TaskGraph >= 0.8.2 and
  Pygeoprocessing >= 1.6.1. The HRA Proprocessor is removed and its previous
  functionality was simplified and merged into the HRA model itself.
  The model will no longer generate HTML plots and tables.
* Adding a software update notification button, dialog, and a link to the
  download page on the User Interface when a new InVEST version is available.
* Migrating the subversion sample and test data repositories to Git LFS
  repositories on BitBucket. Update the repository URL and fetch commands on
  Makefile accordingly.
* Fixing a bug in Habitat Quality UI where the absence of the required
  half_saturation_constant variable did not raise an exception.
* Adding encoding='utf-8-sig' to pandas.read_csv() to support
  utils.build_lookup_from_csv() to read CSV files encoded with UTF-8 BOM
  (byte-order mark) properly.

3.6.0 (2019-01-30)
------------------
* Correcting an issue with the InVEST Carbon Storage and Sequestration model
  where filepaths containing non-ASCII characters would cause the model's
  report generation to crash.  The output report is now a UTF-8 document.
* Refactoring RouteDEM to use taskgraph and the latest pygeoprocessing
  (``>=1.5.0``).  RouteDEM now fills hydrological sinks and users have the
  option to use either of the D8 or Multiple Flow Direction (MFD) routing
  algorithms.
* Adding a new input to the InVEST Settings window to allow users to customize
  the value that should be used for the ``n_workers`` parameter in
  taskgraph-enabled models.  This change involves removing the "Number of
  Parallel Workers" input from the model inputs pane for some models in
  favor of this new location.  The default value for this setting is ``-1``,
  indicating synchronous (non-threaded, non-multiprocessing) execution of
  tasks.
* Removing Scenario Generator: Rule-based model.
* Fixing a bug in Hydropower model where watershed aggregations would be incorrect
  if a watershed is partially covering nodata raster values. Nodata values are now
  ignored in zonal statistics. Numerical results change very slightly in the
  case where a watershed only includes a few nodata pixels.
* Adding TaskGraph functionality to GLOBIO model.
* Adding some TaskGraph functionality to Scenario Generator: Proximity.
* Fixing an issue with the InVEST Fisheries model that would prevent the model
  from batch-processing a directory of population tables.  The model will now
  process these files as expected.
* Reimplementing Crop Production models using taskgraph.
* Fixing an issue with Crop Production Regression's result_table.csv where the
  'production_modeled' and '<nutrient>_modeled' values calculated for each crop
  were done so using the same crop raster (e.g. wheat, soybean, and barley values
  were all based on soybean data).
* Hydropower subwatershed results now include all the same metrics as the
  watershed results, with the exception of economic valuation metrics.
* Reimplementing the Hydropower model using taskgraph.
* Reimplementing the Carbon model using taskgraph.
* Fixing an issue with Coastal Blue Carbon validation to allow column names to
  ignore case.
* Updating core carbon forest edge regression data coefficient to drop
  impossible negative coefficients.
* Fixing an issue with the Scenario Generator: Proximity model that would
  raise an exception if no AOI were passed in even though the AOI is optional.
* Removing Overlap Analysis and Overlap Analysis: Management Zones.
* Removing Habitat Suitability.
* Added comprehensive error checking to hydropower model to test for the VERY
  common errors of missing biophysical, demand, and valuation coefficients in
  their respective tables.
* Fixing an issue with Hydropower Water Yield ("Annual Water Yield") where
  valuation would never be triggered when running the model through the User
  Interface. And a related issue where the model would crash if a valuation table
  was provided but a demand table was not. The UI no longer validates that config.
* Fixing an issue with how logging is captured when a model is run through the
  InVEST User Interface.  Now, logging from any thread started by the executor
  thread will be written to the log file, which we expect to aid in debugging.
* Fixing an issue with Scenic Quality where viewpoints outside of the AOI
  were not being properly excluded.  Viewpoints are now excluded correctly.
* The crop production model has been refactored to drop the "aggregate ID"
  concept when summarizing results across an aggregate polygon. The model now
  uses the polygon FIDs internally and externally when producing the result
  summary table.
* Correcting the rating instructions in the criteria rating instructions on how
  the data quality (DQ) and weight should be rated in the HRA Preprocessor.
  A DQ score of 1 should represent better data quality whereas the score of 3 is
  worse data quality. A weight score of 1 is more important, whereas that of 3
  is less important.
* Fixing a case where a zero discount rate and rate of change in the carbon
  model would cause a divide by zero error.

3.5.0 (2018-08-14)
------------------
* Bumped pygeoprocessing requirement to ``pygeoprocessing>=1.2.3``.
* Bumped taskgraph requirement to ``taskgraph>=0.6.1``.
* Reimplemented the InVEST Scenic Quality model.  This new version removes the
  'population' and 'overlap' postprocessing steps, updates the available
  valuation functions and greatly improves the runtime and memory-efficiency of
  the model.  See the InVEST User's Guide chapter for more information.
* Updated Recreation server's database to include metadata from photos taken
  from 2005-2017 (previous range was 2005-2014). The new range is reflected
  in the UI.
* Fixed an issue with the InVEST binary build where binaries on Windows would
  crash with an error saying Python27.dll could not be loaded.
* Fixed an issue in the Rule-Based Scenario Generator UI where vector column
  names from override and constraint layers were not being loaded.  This bug
  caused the field 'UNKNOWN' to be passed to the model, causing an error.
* Fixed an issue with the InVEST UI (all models), where attempting to
  drag-and-drop a directory onto a model input would cause the application to
  crash.
* Coastal Vulnerability UI now specifies a number of reasonable defaults for
  some numeric inputs.
* Fixed an issue with the Fisheries UI where alpha and beta parameter inputs
  were incorrectly disabled for the Ricker recruitment function.
* InVEST now uses a Makefile to automate the build processes.  GNU Make is
  required to use the Makefile.  See ``README.rst`` for instructions on
  building InVEST.  This replaces the old ``pavement.py`` build entrypoint,
  which has been removed.
* Fixed an issue with the InVEST UI (all models), where attempting to
  drag-and-drop a directory onto a model input would cause the application to
  crash.
* Fixed an issue with Forest Carbon Edge Effect where the UI layer was always
  causing the model to run with only the aboveground carbon pool
* Added functionality to the InVEST UI so that ``Dropdown`` inputs can now map
  dropdown values to different output values.
* Fixed an issue in the Crop Production Percentile model that would treat the
  optional AOI vector field as a filename and crash on a run if it were empty.
* Fixing an issue in the Pollination Model that would cause occasional crashes
  due to a missing dependent task; it had previously been patched by setting
  taskgraph to operate in single thread mode. This restores multithreading
  in the pollination model.
* Fixed an issue in the water yield / hydropower model that would skip
  calculation of water demand tables when "water scarcity" was enabled.
* Fixed an issue in the model data of the crop production model where some
  crops were using incorrect climate bin rasters. Since the error was in the
  data and not the code, users will need to download the most recent version
  of InVEST's crop model data during the installation step to get the fix.

3.4.4 (2018-03-26)
------------------
* InVEST now requires GDAL 2.0.0 and has been tested up to GDAL 2.2.3. Any API users of InVEST will need to use GDAL version >= 2.0. When upgrading GDAL we noticed slight numerical differences in our test suite in both numerical raster differences, geometry transforms, and occasionally a single pixel difference when using `gdal.RasterizeLayer`. Each of these differences in the InVEST test suite is within a reasonable numerical tolerance and we have updated our regression test suite appropriately. Users comparing runs between previous versions of InVEST may also notice reasonable numerical differences between runs.
* Added a UI keyboard shortcut for showing documentation. On Mac OSX, this will be Command-?. On Windows, GNOME and KDE, this will be F1.
* Patching an issue in NDR that was using the nitrogen subsurface retention efficiency for both nitrogen and phosphorous.
* Fixed an issue with the Seasonal Water Yield model that incorrectly required a rain events table when the climate zone mode was in use.
* Fixed a broken link to local and online user documentation from the Seasonal Water Yield model from the model's user interface.

3.4.3 (2018-03-26)
------------------
* Fixed a critical issue in the carbon model UI that would incorrectly state the user needed a "REDD Priority Raster" when none was required.
* Fixed an issue in annual water yield model that required subwatersheds even though it is an optional field.
* Fixed an issue in wind energy UI that was incorrectly validating most of the inputs.

3.4.2 (2017-12-15)
------------------
* Fixed a cross-platform issue with the UI where logfiles could not be dropped onto UI windows.
* Model arguments loaded from logfiles are now cast to their correct literal value.  This addresses an issue where some models containing boolean inputs could not have their parameters loaded from logfiles.
* Fixed an issue where the Pollination Model's UI required a farm polygon. It should have been optional and now it is.
* Fixing an issue with the documentation and forums links on the InVEST model windows.  The links now correctly link to the documentation page or forums as needed.
* Fixing an issue with the ``FileSystemRunDialog`` where pressing the 'X' button in the corner of the window would close the window, but not reset its state.  The window's state is now reset whenever the window is closed (and the window cannot be closed when the model is running)

3.4.1 (2017-12-11)
------------------
* In the Coastal Blue Carbon model, the ``interest_rate`` parameter has been renamed to ``inflation_rate``.
* Fixed issues with sample parameter sets for InVEST Habitat Quality, Habitat Risk Assessment, Coastal Blue Carbon, and Coastal Blue Carbon Preprocessors.  All sample parameter sets now have the correct paths to the model's input files, and correctly note the name of the model that they apply to.
* Added better error checking to the SDR model for missing `ws_id` and invalid `ws_id` values such as `None` or some non-integer value. Also added tests for the `SDR` validation module.

3.4.0 (2017-12-03)
------------------
* Fixed an issue with most InVEST models where the suffix was not being reflected in the output filenames.  This was due to a bug in the InVEST UI, where the suffix args key was assumed to be ``'suffix'``.  Instances of ``InVESTModel`` now accept a keyword argument to defined the suffix args key.
* Fixed an issue/bug in Seasonal Water Yield that would occur when a user provided a datastack that had nodata values overlapping with valid DEM locations. Previously this would generate an NaN for various biophysical values at that pixel and cascade it downslope. Now any question of nodata on a valid DEM pixel is treated as "0". This will make serious visual artifacts on the output, but should help users pinpoint the source of bad data rather than crash.
* Refactored all but routing components of SDR to use PyGeoprocessing 0.5.0 and laid a consistent raster floating point type of 'float32'. This will cause numerically insignificant differences between older versions of SDR and this one. But differences are well within the tolerance of the overall error of the model and expected error rate of data. Advantages are smaller disk footprint per run, cleaner and more maintainable design, and a slight performance increase.
* Bug fixed in SDR that would align the output raster stack to match with the landcover pixel stack even though the rest of the rasters are scaled and clipped to the DEM.
* When loading parameters from a datastack, parameter set or logfile, the UI will check that the model that created the file being loaded matches the name of the model that is currently running.  If there is a mismatch, a dialog is presented for the user to confirm or cancel the loading of parameters. Logfiles from IUI (which do not have clearly-recorded modelname or InVEST version information) can still have their arguments parsed, but the resulting model name and InVEST version will be set to ``"UNKNOWN"``.
* Data Stack files (``*.invest.json``, ``*.invest.tar.gz``) can now be dragged and dropped on an InVEST model window, which will prompt the UI to load that parameter set.
* Spatial inputs to Coastal Blue Carbon are now aligned as part of the model. This resolves a longstanding issue with the model where inputs would need to perfectly overlap (even down to pixel indices), or else the model would yield strange results.
* The InVEST UI now contains a submenu for opening a recently-opened datastack.  This submenu is automatically populated with the 10 most recently-opened datastacks for the current model.
* Removed vendored ``natcap.invest.dbfpy`` subpackage.
* Removed deprecated ``natcap.invest.fileio`` module.
* Removed ``natcap.invest.iui`` UI subpackage in favor of a new UI framework found at ``natcap.invest.ui``. This new UI features a greatly improved API, good test coverage, support for Qt4 and Qt5, and includes updates to all InVEST models to support validation of model arguments from a python script, independent of the UI.
* Updated core model of seasonal water yield to allow for negative `L_avail`.
* Updated RouteDEM to allow for file suffixes, finer control over what DEM routing algorithms to run, and removal of the multiple stepped stream threshold classification.
* Redesign/refactor of pollination model. Long term bugs in the model are resolved, managed pollinators added, and many simplifications to the end user's experience.  The updated user's guide chapter is available here: http://data.naturalcapitalproject.org/nightly-build/invest-users-guide/html/croppollination.html
* Scenario Generator - Rule Based now has an optional input to define a seed.
  This input is used to seed the random shuffling of parcels that have equal
  priorities.
* InVEST on mac is now distributed as a single application bundle, allowing InVEST to run as expected on mac OSX Sierra.  Individual models are selected and launched from a new launcher window.
* The InVEST CLI now has a GUI model launcher:  ``$ invest launcher``
* Updated the Coastal Blue Carbon model to improve handling of blank lines in input CSV tables and improve memory efficiency of the current implementation.
* Improved the readability of a cryptic error message in Coastal Vulnerability that is normally raised when the depth threshold is too high or the exposure proportion is too low to detect any shoreline segments.
* Adding InVEST HTML documentation to the Mac disk image distribution.
* Upgrading dependency of PyGeoprocessing to 0.3.3.  This fixes a memory leak associated with any model that aggregates rasters over complicated overlapping polygons.
* Adding sample data to Blue Carbon model that were missing.
* Deprecating the InVEST Marine Water Quality model.  This also removes InVEST's dependancy on the pyamg package which has been removed from REQUIREMENTS.TXT.
* Deprecating the ArcGIS-based Coastal Protection model and ArcGIS-based data-preprocessing scripts.  The toolbox and scripts may still be found at https://bitbucket.org/natcap/invest.arcgis.
* Fixing an issue in the carbon edge effect model that caused output values in the shapefile to be rounded to the nearest integer.
* Fixing issue in SDR model that would occasionally cause users to see errors about field widths in the output shapefile generation.
* Updated the erodibility sample raster that ships with InVEST for the SDR model.  The old version was in US units, in this version we convert to SI units as the model requires, and clipped the raster to the extents of the other stack to save disk space.

3.3.3 (2017-02-06)
------------------
* Fixed an issue in the UI where the carbon model wouldn't accept negative numbers in the price increase of carbon.
* RouteDEM no longer produces a "tiled_dem.tif" file since that functionality is being deprecated in PyGeoprocessing.
* Fixing an issue in SDR where the optional drainage layer would not be used in most of the SDR biophysical calculations.
* Refactoring so water yield pixels with Kc and et0 equal to be 0 now yields a 0.0 value of water yield on that pixel rather than nodata.
* Light optimization refactor of wind energy model that improves runtimes in some cases by a factor of 2-3.
* Performance optimizations to HRA that improve runtimes by approximately 30%.
* Fixed a broken UI link to Seasonal Water Yield's user's guide.
* Fixed an issue with DelineateIT that caused ArcGIS users to see both the watershed and inverse watershed polygons when viewing the output of the tool.
* Upgrading dependency to PyGeoprocessing 0.3.2.
* Fixed an issue with SDR that caused the LS factor to be an order of magnitue too high in areas where the slope was greater than 9%.  In our sample case this caused sediment export estimates to be about 6% too high, but in cases where analyses are run over steep slopes the error would have been greater.
* ``paver check`` now warns if the ``PYTHONHOME`` environment variable is set.
* API docs now correctly reflect installation steps needed for python development headers on linux.
* Fixed a side effect in the InVEST user interface that would cause ``tempfile.tempdir`` to be set and then not be reset after a model run is finished.
* The InVEST user interface will now record GDAL/OGR log messages in the log messages window and in the logfile written to the workspace.
* Updated branding and usability of the InVEST installer for Windows, and the Mac Disk Image (.dmg).


3.3.2 (2016-10-17)
------------------
* Partial test coverage for HRA model.
* Full test coverage for Overlap Analysis model.
* Full test coverage for Finfish Aquaculture.
* Full test coverage for DelineateIT.
* Full test coverage for RouteDEM.
* Fixed an issue in Habitat Quality where an error in the sample table or malformed threat raster names would display a confusing message to the user.
* Full test coverage for scenario generator proximity model.
* Patching an issue in seasonal water yield that causes an int overflow error if the user provides a floating point landcover map and the nodata value is outside of the range of an int64.
* Full test coverage for the fisheries model.
* Patched an issue that would cause the Seasonal Water Edge model to crash when the curve number was 100.
* Patching a critical issue with forest carbon edge that would give incorrect results for edge distance effects.
* Patching a minor issue with forest carbon edge that would cause the model to crash if only one  interpolation point were selected.
* Full test coverage for pollination model.
* Removed "farms aggregation" functionality from the InVEST pollination model.
* Full test coverage for the marine water quality model.
* Full test coverage for GLOBIO model.
* Full test coverage for carbon forest edge model.
* Upgraded SciPy dependancy to 0.16.1.
* Patched bug in NDR that would cause a phosphorus density to be reported per pixel rather than total amount of phosporous in a pixel.
* Corrected an issue with the uses of buffers in the euclidean risk function of Habitat Risk Assessment.  (issue #3564)
* Complete code coverage tests for Habitat Quality model.
* Corrected an issue with the ``Fisheries_Inputs.csv`` sample table used by Overlap Analysis.  (issue #3548)
* Major modifications to Terrestrial Carbon model to include removing the harvested wood product pool, uncertainty analysis, and updated efficient raster calculations for performance.
* Fixed an issue in GLOBIO that would cause model runs to crash if the AOI marked as optional was not present.
* Removed the deprecated and incomplete Nearshore Wave and Erosion model (``natcap.invest.nearshore_wave_and_erosion``).
* Removed the deprecated Timber model (``natcap.invest.timber``).
* Fixed an issue where seasonal water yield would raise a divide by zero error if a watershed polygon didn't cover a valid data region.  Now sets aggregation quantity to zero and reports a warning in the log.
* ``natcap.invest.utils.build_file_registry`` now raises a ``ValueError`` if a path is not a string or list of strings.
* Fixed issues in NDR that would indicate invalid values were being processed during runtimes by skipping the invalid calculations in the first place rather than calculating them and discarding after the fact.
* Complete code coverage tests for NDR model.
* Minor (~10% speedup) performance improvements to NDR.
* Added functionality to recreation model so that the `monthly_table.csv` file now receives a file suffix if one is provided by the user.
* Fixed an issue in SDR where the m exponent was calculated incorrectly in many situations resulting in an error of about 1% in total export.
* Fixed an issue in SDR that reported runtime overflow errors during normal processing even though the model completed without other errors.

3.3.1 (2016-06-13)
------------------
* Refactored API documentation for readability, organization by relevant topics, and to allow docs to build on `invest.readthedocs.io <http://invest.readthedocs.io>`_,
* Installation of ``natcap.invest`` now requires ``natcap.versioner``.  If this is not available on the system at runtime, setuptools will make it available at runtime.
* InVEST Windows installer now includes HISTORY.rst as the changelog instead of the old ``InVEST_Updates_<version>`` files.
* Habitat suitability model is generalized and released as an API only accessible model.  It can be found at ``natcap.invest.habitat_suitability.execute``.  This model replaces the oyster habitat suitability model.
    * The refactor of this model requires an upgrade to ``numpy >= 1.11.0``.
* Fixed a crash in the InVEST CLI where calling ``invest`` without a parameter would raise an exception on linux-based systems.  (Issue `#3528 <https://bitbucket.org/natcap/invest/issues/3515>`_)
* Patched an issue in Seasonal Water Yield model where a nodata value in the landcover map that was equal to ``MAX_INT`` would cause an overflow error/crash.
* InVEST NSIS installer will now optionally install the Microsoft Visual C++ 2008 redistributable on Windows 7 or earlier.  This addresses a known issue on Windows 7 systems when importing GDAL binaries (Issue `#3515 <https://bitbucket.org/natcap/invest/issues/3515>`_).  Users opting to install this redistributable agree to abide by the terms and conditions therein.
* Removed the deprecated subpackage ``natcap.invest.optimization``.
* Updated the InVEST license to legally define the Natural Capital Project.
* Corrected an issue in Coastal Vulnerability where an output shapefile was being recreated for each row, and where field values were not being stored correctly.
* Updated Scenario Generator model to add basic testing, file registry support, PEP8 and PEP257 compliance, and to fix several bugs.
* Updated Crop Production model to add a simplified UI, faster runtime, and more testing.

3.3.0 (2016-03-14)
------------------
* Refactored Wind Energy model to use a CSV input for wind data instead of a Binary file.
* Redesigned InVEST recreation model for a single input streamlined interface, advanced analytics, and refactored outputs.  While the model is still based on "photo user days" old model runs are not backward compatable with the new model or interface. See the Recreation Model user's guide chapter for details.
    * The refactor of this model requires an upgrade to ``GDAL >=1.11.0 <2.0`` and ``numpy >= 1.10.2``.
* Removed nutrient retention (water purification) model from InVEST suite and replaced it with the nutrient delivery ratio (NDR) model.  NDR has been available in development relseases, but has now officially been added to the set of Windows Start Menu models and the "under development" tag in its users guide has been removed.  See the InVEST user's guide for details between the differences and advantages of NDR over the old nutrient model.
* Modified NDR by adding a required "Runoff Proxy" raster to the inputs.  This allows the model to vary the relative intensity of nutrient runoff based on varying precipitation variability.
* Fixed a bug in the Area Change rule of the Rule-Based Scenario Generator, where units were being converted incorrectly. (Issue `#3472 <https://bitbucket.org/natcap/invest/issues/3472>`_) Thanks to Fosco Vesely for this fix.
* InVEST Seasonal Water Yield model released.
* InVEST Forest Carbon Edge Effect model released.
* InVEST Scenario Generator: Proximity Based model released and renamed the previous "Scenario Generator" to "Scenario Generator: Rule Based".
* Implemented a blockwise exponential decay kernel generation function, which is now used in the Pollination and Habitat Quality models.
* GLOBIO now uses an intensification parameter and not a map to average all agriculture across the GLOBIO 8 and 9 classes.
* GLOBIO outputs modified so core outputs are in workspace and intermediate outputs are in a subdirectory called 'intermediate_outputs'.
* Fixed a crash with the NDR model that could occur if the DEM and landcover maps were different resolutions.
* Refactored all the InVEST model user interfaces so that Workspace defaults to the user's home "Documents" directory.
* Fixed an HRA bug where stessors with a buffer of zero were being buffered by 1 pixel
* HRA enhancement which creates a common raster to burn all input shapefiles onto, ensuring consistent alignment.
* Fixed an issue in SDR model where a landcover map that was smaller than the DEM would create extraneous "0" valued cells.
* New HRA feature which allows for "NA" values to be entered into the "Ratings" column for a habitat / stressor pair in the Criteria Ratings CSV. If ALL ratings are set to NA, the habitat / stressor will be treated as having no interaction. This means in the model, that there will be no overlap between the two sources. All rows parameters with an NA rating will not be used in calculating results.
* Refactored Coastal Blue Carbon model for greater speed, maintainability and clearer documentation.
* Habitat Quality bug fix when given land cover rasters with different pixel sizes than threat rasters. Model would use the wrong pixel distance for the convolution kernel.
* Light refactor of Timber model. Now using CSV input attribute file instead of DBF file.
* Fixed clipping bug in Wave Energy model that was not properly clipping polygons correctly. Found when using global data.
* Made the following changes / updates to the coastal vulnerability model:
    * Fixed a bug in the model where the geomorphology ranks were not always being used correctly.
    * Removed the HTML summary results output and replaced with a link to a dashboard that helps visualize and interpret CV results.
    * Added a point shapefile output: 'outputs/coastal_exposure.shp' that is a shapefile representation of the corresponding CSV table.
    * The model UI now requires the 'Relief' input. No longer optional.
    * CSV outputs and Shapefile outputs based on rasters now have x, y coorinates of the center of the pixel instead of top left of the pixel.
* Turning setuptools' zip_safe to False for consistency across the Natcap Namespace.
* GLOBIO no longer requires user to specify a keyfield in the AOI.
* New feature to GLOBIO to summarize MSA by AOI.
* New feature to GLOBIO to use a user defined MSA parameter table to do the MSA thresholds for infrastructure, connectivity, and landuse type
* Documentation to the GLOBIO code base including the large docstring for 'execute'.

3.2.0 (2015-05-31)
------------------
InVEST 3.2.0 is a major release with the addition of several experimental models and tools as well as an upgrade to the PyGeoprocessing core:

* Upgrade to PyGeoprocessing v0.3.0a1 for miscelaneous performance improvements to InVEST's core geoprocessing routines.
* An alpha unstable build of the InVEST crop production model is released with partial documentation and sample data.
* A beta build of the InVEST fisheries model is released with documentation and sample data.
* An alpha unstable build of the nutrient delivery ratio (NDR) model is available directly under InVEST's instalation directory at  ``invest-x86/invest_ndr.exe``; eventually this model will replace InVEST's current "Nutrient" model.  It is currently undocumented and unsupported but inputs are similar to that of InVEST's SDR model.
* An alpha unstable build of InVEST's implementation of GLOBIO is available directly under InVEST's instalation directory at ``invest-x86/invest_globio.exe``.  It is currently undocumented but sample data are provided.
* DelinateIT, a watershed delination tool based on PyGeoprocessing's d-infinity flow algorithm is released as a standalone tool in the InVEST repository with documentation and sample data.
* Miscelaneous performance patches and bug fixes.

3.1.3 (2015-04-23)
------------------
InVEST 3.1.3 is a hotfix release patching a memory blocking issue resolved in PyGeoprocessing version 0.2.1.  Users might have experienced slow runtimes on SDR or other routed models.

3.1.2 (2015-04-15)
------------------
InVEST 3.1.2 is a minor release patching issues mostly related to the freshwater routing models and signed GDAL Byte datasets.

* Patching an issue where some projections were not regognized and InVEST reported an UnprojectedError.
* Updates to logging that make it easier to capture logging messages when scripting InVEST.
* Shortened water yield user interface height so it doesn't waste whitespace.
* Update PyGeoprocessing dependency to version 0.2.0.
* Fixed an InVEST wide issue related to bugs stemming from the use of signed byte raster inputs that resulted in nonsensical outputs or KeyErrors.
* Minor performance updates to carbon model.
* Fixed an issue where DEMS with 32 bit ints and INT_MAX as the nodata value nodata value incorrectly treated the nodata value in the raster as a very large DEM value ultimately resulting in rasters that did not drain correctly and empty flow accumulation rasters.
* Fixed an issue where some reservoirs whose edges were clipped to the edge of the watershed created large plateaus with no drain except off the edge of the defined raster.  Added a second pass in the plateau drainage algorithm to test for these cases and drains them to an adjacent nodata area if they occur.
* Fixed an issue in the Fisheries model where the Results Suffix input was invariably initializing to an empty string.
* Fixed an issue in the Blue Carbon model that prevented the report from being generated in the outputs file.

3.1.1 (2015-03-13)
------------------
InVEST 3.1.1 is a major performance and memory bug patch to the InVEST toolsuite.  We recommend all users upgrade to this version.

* Fixed an issue surrounding reports of SDR or Nutrient model outputs of zero values, nodata holes, excessive runtimes, or out of memory errors.  Some of those problems happened to be related to interesting DEMs that would break the flat drainage algorithm we have inside RouteDEM that adjusted the heights of those regions to drain away from higher edges and toward lower edges, and then pass the height adjusted dem to the InVEST model to do all its model specific calculations.  Unfortunately this solution was not amenable to some degenerate DEM cases and we have now adjusted the algorithm to treat each plateau in the DEM as its own separate region that is processed independently from the other regions. This decreases memory use so we never effectively run out of memory at a minor hit to overall runtime.  We also now adjust the flow direction directly instead of adjust the dem itself.  This saves us from having to modify the DEM and potentially get it into a state where a drained plateau would be higher than its original pixel neighbors that used to drain into it.

There are side effects that result in sometimes large changes to un calibrated runs of SDR or nutrient.  These are related to slightly different flow directions across the landscape and a bug fix on the distance to stream calculation.

* InVEST geoprocessing now uses the PyGeoprocessing package (v0.1.4) rather than the built in functionality that used to be in InVEST.  This will not affect end users of InVEST but may be of interest to users who script InVEST calls who want a standalone Python processing package for raster stack math and hydrological routing.  The project is hosted at https://bitbucket.org/richpsharp/pygeoprocessing.

* Fixed an marine water quality issue where users could input AOIs that were unprojected, but output pixel sizes were specified in meters.  Really the output pixel size should be in the units of the polygon and are now specified as such.  Additionally an exception is raised if the pixel size is too small to generate a numerical solution that is no longer a deep scipy error.

* Added a suffix parameter to the timber and marine water quality models that append a user defined string to the output files; consistent with most of the other InVEST models.

* Fixed a user interface issue where sometimes the InVEST model run would not open a windows explorer to the user's workspace.  Instead it would open to C:\User[..]\My Documents.  This would often happen if there were spaces in the the workspace name or "/" characters in the path.

* Fixed an error across all InVEST models where a specific combination of rasters of different cell sizes and alignments and unsigned data types could create errors in internal interpolation of the raster stacks.  Often these would appear as 'KeyError: 0' across a variety of contexts.  Usually the '0' was an erroneous value introduced by a faulty interpolation scheme.

* Fixed a MemoryError that could occur in the pollination and habitat quality models when the the base landcover map was large and the biophysical properties table allowed the effect to be on the order of that map.  Now can use any raster or range values with only a minor hit to runtime performance.

* Fixed a serious bug in the plateau resolution algorithm that occurred on DEMs with large plateau areas greater than 10x10 in size.  The underlying 32 bit floating point value used to record small height offsets did not have a large enough precision to differentiate between some offsets thus creating an undefined flow direction and holes in the flow accumulation algorithm.

* Minor performance improvements in the routing core, in some cases decreasing runtimes by 30%.

* Fixed a minor issue in DEM resolution that occurred when a perfect plateau was encountered.  Rather that offset the height so the plateau would drain, it kept the plateau at the original height.  This occurred because the uphill offset was nonexistent so the algorithm assumed no plateau resolution was needed.  Perfect plateaus now drain correctly.  In practice this kind of DEM was encountered in areas with large bodies of water where the remote sensing algorithm would classify the center of a lake 1 meter higher than the rest of the lake.

* Fixed a serious routing issue where divergent flow directions were not getting accumulated 50% of the time. Related to a division speed optimization that fell back on C-style modulus which differs from Python.

* InVEST SDR model thresholded slopes in terms of radians, not percent thus clipping the slope tightly between 0.001 and 1%.  The model now only has a lower threshold of 0.00005% for the IC_0 factor, and no other thresholds.  We believe this was an artifact left over from an earlier design of the model.


* Fixed a potential memory inefficiency in Wave Energy Model when computing the percentile rasters. Implemented a new memory efficient percentile algorithm and updated the outputs to reflect the new open source framework of the model. Now outputting csv files that describe the ranges and meaning of the percentile raster outputs.

* Fixed a bug in Habitat Quality where the future output "quality_out_f.tif" was not reflecting the habitat value given in the sensitivity table for the specified landcover types.


3.1.0 (2014-11-19)
------------------
InVEST 3.1.0 (http://www.naturalcapitalproject.org/download.html) is a major software and science milestone that includes an overhauled sedimentation model, long awaited fixes to exponential decay routines in habitat quality and pollination, and a massive update to the underlying hydrological routing routines.  The updated sediment model, called SDR (sediment delivery ratio), is part of our continuing effort to improve the science and capabilities of the InVEST tool suite.  The SDR model inputs are backwards comparable with the InVEST 3.0.1 sediment model with two additional global calibration parameters and removed the need for the retention efficiency parameter in the biophysical table; most users can run SDR directly with the data they have prepared for previous versions.  The biophysical differences between the models are described in a section within the SDR user's guide and represent a superior representation of the hydrological connectivity of the watershed, biophysical parameters that are independent of cell size, and a more accurate representation of sediment retention on the landscape.  Other InVEST improvements to include standard bug fixes, performance improvements, and usability features which in part are described below:

* InVEST Sediment Model has been replaced with the InVEST Sediment Delivery Ratio model.  See the SDR user's guide chapter for the difference between the two.
* Fixed an issue in the pollination model where the exponential decay function decreased too quickly.
* Fixed an issue in the habitat quality model where the exponential decay function decreased too quickly and added back linear decay as an option.
* Fixed an InVEST wide issue where some input rasters that were signed bytes did not correctly map to their negative nodata values.
* Hydropower input rasters have been normalized to the LULC size so sampling error is the same for all the input watersheds.
* Adding a check to make sure that input biophysical parameters to the water yield model do not exceed invalid scientific ranges.
* Added a check on nutrient retention in case the upstream water yield was less than 1 so that the log value did not go negative.  In that case we clamp upstream water yield to 0.
* A KeyError issue in hydropower was resolved that occurred when the input rasters were at such a coarse resolution that at least one pixel was completely contained in each watershed.  Now a value of -9999 will be reported for watersheds that don't contain any valid data.
* An early version of the monthly water yield model that was erroneously included in was in the installer; it was removed in this version.
* Python scripts necessary for running the ArcGIS version of Coastal Protection were missing.  They've since been added back to the distribution.
* Raster calculations are now processed by raster block sizes.  Improvements in raster reads and writes.
* Fixed an issue in the routing core where some wide DEMs would cause out of memory errors.
* Scenario generator marked as stable.
* Fixed bug in HRA where raster extents of shapefiles were not properly encapsulating the whole AOI.
* Fixed bug in HRA where any number of habitats over 4 would compress the output plots. Now extends the figure so that all plots are correctly scaled.
* Fixed a bug in HRA where the AOI attribute 'name' could not be an int. Should now accept any type.
* Fixed bug in HRA which re-wrote the labels if it was run immediately without closing the UI.
* Fixed nodata masking bug in Water Yield when raster extents were less than that covered by the watershed.
* Removed hydropower calibration parameter form water yield model.
* Models that had suffixes used to only allow alphanumeric characters.  Now all suffix types are allowed.
* A bug in the core platform that would occasionally cause routing errors on irregularly pixel sized rasters was fixed.  This often had the effect that the user would see broken streams and/or nodata values scattered through sediment or nutrient results.
* Wind Energy:
        * Added new framework for valuation component. Can now input a yearly price table that spans the lifetime of the wind farm. Also if no price table is made, can specify a price for energy and an annual rate of change.
        * Added new memory efficient distance transform functionality
        * Added ability to leave out 'landing points' in 'grid connection points' input. If not landing points are found, it will calculate wind farm directly to grid point distances
* Error message added in Wave Energy if clip shape has no intersection
* Fixed an issue where the data type of the nodata value in a raster might be different than the values in the raster.  This was common in the case of 64 bit floating point values as nodata when the underlying raster was 32 bit.  Now nodata values are cast to the underlying types which improves the reliability of many of the InVEST models.


3.0.1 (2014-05-19)
------------------
* Blue Carbon model released.

* HRA UI now properly reflects that the Resolution of Analysis is in meters, not meters squared, and thus will be applied as a side length for a raster pixel.

* HRA now accepts CSVs for ratings scoring that are semicolon separated as well as comma separated.

* Fixed a minor bug in InVEST's geoprocessing aggregate core that now consistently outputs correct zonal stats from the underlying pixel level hydro outputs which affects the water yield, sediment, and nutrient models.

* Added compression to InVEST output geotiff files.  In most cases this reduces output disk usage by a factor of 5.

* Fixed an issue where CSVs in the sediment model weren't open in universal line read mode.

* Fixed an issue where approximating whether pixel edges were the same size was not doing an approximately equal function.

* Fixed an issue that made the CV model crash when the coastline computed from the landmass didn't align perfectly with that defined in the geomorphology layer.

* Fixed an issue in the CV model where the intensity of local wave exposure was very low, and yielded zero local wave power for the majority of coastal segments.

* Fixed an issue where the CV model crashes if a coastal segment is at the edge of the shore exposure raster.

* Fixed the exposure of segments surrounded by land that appeared as exposed when their depth was zero.

* Fixed an issue in the CV model where the natural habitat values less than 5 were one unit too low, leading to negative habitat values in some cases.

* Fixed an exponent issue in the CV model where the coastal vulnerability index was raised to a power that was too high.

* Fixed a bug in the Scenic Quality model that prevented it from starting, as well as a number of other issues.

* Updated the pollination model to conform with the latest InVEST geoprocessing standards, resulting in an approximately 33% speedup.

* Improved the UI's ability to remember the last folder visited, and to have all file and folder selection dialogs have access to this information.

* Fixed an issue in Marine Water Quality where the UV points were supposed to be optional, but instead raised an exception when not passed in.

3.0.0 (2014-03-23)
------------------
The 3.0.0 release of InVEST represents a shift away from the ArcGIS to the InVEST standalone computational platform.  The only exception to this shift is the marine coastal protection tier 1 model which is still supported in an ArcGIS toolbox and has no InVEST 3.0 standalone at the moment.  Specific changes are detailed below

* A standalone version of the aesthetic quality model has been developed and packaged along with this release.  The standalone outperforms the ArcGIS equivalent and includes a valuation component.  See the user's guide for details.

* The core water routing algorithms for the sediment and nutrient models have been overhauled.  The routing algorithms now correctly adjust flow in plateau regions, address a bug that would sometimes not route large sections of a DEM, and has been optimized for both run time and memory performance.  In most cases the core d-infinity flow accumulation algorithm out performs TauDEM.  We have also packaged a simple interface to these algorithms in a standalone tool called RouteDEM; the functions can also be referenced from the scripting API in the invest_natcap.routing package.

* The sediment and nutrient models are now at a production level release.  We no longer support the ArcGIS equivalent of these models.

* The sediment model has had its outputs simplified with major changes including the removal of the 'pixel mean' outputs, a direct output of the pixel level export and retention maps, and a single output shapefile whose attribute table contains aggregations of sediment output values.  Additionally all inputs to the sediment biophysical table including p, c, and retention coefficients are now expressed as a proportion between 0 and 1; the ArcGIS model had previously required those inputs were integer values between 0 and 1000.  See the "Interpreting Results" section of sediment model for full details on the outputs.

* The nutrient model has had a similar overhaul to the sediment model including a simplified output structure with many key outputs contained in the attribute table of the shapefile.  Retention coefficients are also expressed in proportions between 0 and 1.  See the "Interpreting Results" section of nutrient model for full details on the outputs.

* Fixed a bug in Habitat Risk Assessment where the HRA module would incorrectly error if a criteria with a 0 score (meant to be removed from the assessment) had a 0 data quality or weight.

* Fixed a bug in Habitat Risk Assessment where the average E/C/Risk values across the given subregion were evaluating to negative numbers.

* Fixed a bug in Overlap Analysis where Human Use Hubs would error if run without inter-activity weighting, and Intra-Activity weighting would error if run without Human Use Hubs.

* The runtime performance of the hydropower water yield model has been improved.

* Released InVEST's implementation of the D-infinity flow algorithm in a tool called RouteDEM available from the start menu.

* Unstable version of blue carbon available.

* Unstable version of scenario generator available.

* Numerous other minor bug fixes and performance enhacnements.



2.6.0 (2013-12-16)
------------------
The 2.6.0 release of InVEST removes most of the old InVEST models from the Arc toolbox in favor of the new InVEST standalone models.  While we have been developing standalone equivalents for the InVEST Arc models since version 2.3.0, this is the first release in which we removed support for the deprecated ArcGIS versions after an internal review of correctness, performance, and stability on the standalones.  Additionally, this is one of the last milestones before the InVEST 3.0.0 release later next year which will transition InVEST models away from strict ArcGIS dependence to a standalone form.

Specifically, support for the following models have been moved from the ArcGIS toolbox to their Windows based standalones: (1) hydropower/water yield, (2) finfish aquaculture, (3) coastal protection tier 0/coastal vulnerability, (4) wave energy, (5) carbon, (6) habitat quality/biodiversity, (7) pollination, (8) timber, and (9) overlap analysis.  Additionally, documentation references to ArcGIS for those models have been replaced with instructions for launching standalone InVEST models from the Windows start menu.

This release also addresses minor bugs, documentation updates, performance tweaks, and new functionality to the toolset, including:

*  A Google doc to provide guidance for scripting the InVEST standalone models: https://docs.google.com/document/d/158WKiSHQ3dBX9C3Kc99HUBic0nzZ3MqW3CmwQgvAqGo/edit?usp=sharing

* Fixed a bug in the sample data that defined Kc as a number between 0 and 1000 instead of a number between 0 and 1.

* Link to report an issue now takes user to the online forums rather than an email address.

* Changed InVEST Sediment model standalone so that retention values are now between 0 and 1 instead of 0 and 100.

* Fixed a bug in Biodiversity where if no suffix were entered output filenames would have a trailing underscore (_) behind them.

* Added documentation to the water purification/nutrient retention model documentation about the standalone outputs since they differ from the ArcGIS version of the model.

* Fixed an issue where the model would try to move the logfile to the workspace after the model run was complete and Windows would erroneously report that the move failed.

* Removed the separation between marine and freshwater terrestrial models in the user's guide.  Now just a list of models.

* Changed the name of InVEST "Biodiversity" model to "Habitat Quality" in the module names, start menu, user's guide, and sample data folders.

* Minor bug fixes, performance enhancements, and better error reporting in the internal infrastructure.

* HRA risk in the unstable standalone is calculated differently from the last release. If there is no spatial overlap within a cell, there is automatically a risk of 0. This also applies to the E and C intermediate files for a given pairing. If there is no spatial overlap, E and C will be 0 where there is only habitat. However, we still create a recovery potential raster which has habitat- specific risk values, even without spatial overlap of a stressor. HRA shapefile outputs for high, medium, low risk areas are now calculated using a user-defined maximum number of overlapping stressors, rather than all potential stressors. In the HTML subregion averaged output, we now attribute what portion of risk to a habitat comes from each habitat-stressor pairing. Any pairings which don't overlap will have an automatic risk of 0.

* Major changes to Water Yield : Reservoir Hydropower Production. Changes include an alternative equation for calculating Actual Evapotranspiration (AET) for non-vegetated land cover types including wetlands. This allows for a more accurate representation of processes on land covers such as urban, water, wetlands, where root depth values aren't applicable. To differentiate between the two equations a column 'LULC_veg' has been added to the Biophysical table in Hydropower/input/biophysical_table.csv. In this column a 1 indicates vegetated and 0 indicates non-vegetated.

* The output structure and outputs have also change in Water Yield : Reservoir Hydropower Production. There is now a folder 'output' that contains all output files including a sub directory 'per_pixel' which has three pixel raster outputs. The subwatershed results are only calculated for the water yield portion and those results can be found as a shapefile, 'subwatershed_results.shp', and CSV file, 'subwatershed_results.csv'. The watershed results can be found in similar files: watershed_results.shp and watershed_results.csv. These two files for the watershed outputs will aggregate the Scarcity and Valuation results as well.

* The evapotranspiration coefficients for crops, Kc, has been changed to a decimal input value in the biophysical table. These values used to be multiplied by 1000 so that they were in integer format, that pre processing step is no longer necessary.

* Changing support from richsharp@stanford.edu to the user support forums at http://ncp-yamato.stanford.edu/natcapforums.

2.5.6 (2013-09-06)
------------------
The 2.5.6 release of InVEST that addresses minor bugs, performance
tweaks, and new functionality of the InVEST standalone models.
Including:

* Change the changed the Carbon biophysical table to use code field
  name from LULC to lucode so it is consistent with the InVEST water
  yield biophysical table.

* Added Monte Carlo uncertainty analysis and documentation to finfish
  aquaculture model.

* Replaced sample data in overlap analysis that was causing the model
  to crash.

* Updates to the overlap analysis user's guide.

* Added preprocessing toolkit available under
  C:\{InVEST install directory}\utils

* Biodiversity Model now exits gracefully if a threat raster is not
  found in the input folder.

* Wind Energy now uses linear (bilinear because its over 2D space?)
  interpolation.

* Wind Energy has been refactored to current API.

* Potential Evapotranspiration input has been properly named to
  Reference Evapotranspiration.

* PET_mn for Water Yield is now Ref Evapotranspiration times Kc
  (evapotranspiration coefficient).

* The soil depth field has been renamed 'depth to root restricting
  layer' in both the hydropower and nutrient retention models.

* ETK column in biophysical table for Water Yield is now Kc.

* Added help text to Timber model.

* Changed the behavior of nutrient retention to return nodata values
  when the mean runoff index is zero.

* Fixed an issue where the hydropower model didn't use the suffix
  inputs.

* Fixed a bug in Biodiversity that did not allow for numerals in the
  threat names and rasters.

* Updated routing algorithm to use a modern algorithm for plateau
  direction resolution.

* Fixed an issue in HRA where individual risk pixels weren't being
  calculated correctly.

* HRA will now properly detect in the preprocessed CSVs when criteria
  or entire habitat-stressor pairs are not desired within an
  assessment.

* Added an infrastructure feature so that temporary files are created
  in the user's workspace rather than at the system level
  folder.  This lets users work in a secondary workspace on a USB
  attached hard drive and use the space of that drive, rather than the
  primary operating system drive.

2.5.5 (2013-08-06)
------------------
The 2.5.5 release of InVEST that addresses minor bugs, performance
tweaks, and new functionality of the InVEST standalone models.  Including:

 * Production level release of the 3.0 Coastal Vulnerability model.
    - This upgrades the InVEST 2.5.4 version of the beta standalone CV
      to a full release with full users guide.  This version of the
      CV model should be used in all cases over its ArcGIS equivalent.

 * Production level release of the Habitat Risk Assessment model.
    - This release upgrades the InVEST 2.5.4 beta version of the
      standalone habitat risk assessment model. It should be used in
      all cases over its ArcGIS equivalent.

 * Uncertainty analysis in Carbon model (beta)
    - Added functionality to assess uncertainty in sequestration and
      emissions given known uncertainty in carbon pool stocks.  Users
      can now specify standard  deviations of carbon pools with
      normal distributions as well as desired uncertainty levels.
      New outputs include masks for regions which both sequester and
      emit carbon with a high probability of confidence.  Please see
      the "Uncertainty Analysis" section of the carbon user's guide
      chapter for more information.

 * REDD+ Scenario Analysis in Carbon model (beta)
    - Additional functionality to assist users evaluating REDD
      and REDD+ scenarios in the carbon model.  The uncertainty analysis
      functionality can also be used with these scenarios.
      Please see the "REDD Scenario Analysis" section of the
      carbon user's guide chapter for more information.

 * Uncertainty analysis in Finfish Aquaculture model (beta)
    - Additionally functionality to account for uncertainty in
      alpha and beta growth parameters as well as histogram
      plots showing the distribution of harvest weights and
      net present value.   Uncertainty analysis is performed
      through Monte Carlo runs that normally sample the
      growth parameters.

 * Streamlined Nutrient Retention model functionality
    - The nutrient retention module no longer requires users to explicitly
      run the water yield model.  The model now seamlessly runs water yield
      during execution.

 * Beta release of the recreation model
    - The recreation is available for beta use with limited documentation.

 * Full release of the wind energy model
    - Removing the 'beta' designation on the wind energy model.


Known Issues:

 * Flow routing in the standalone sediment and nutrient models has a
   bug that prevents routing in some (not all) landscapes.  This bug is
   related to resolving d-infinity flow directions across flat areas.
   We are implementing the solution in Garbrecht and Martx (1997).
   In the meanwhile the sediment and nutrient models are still marked
   as beta until this issue is resolved.

2.5.4 (2013-06-07)
------------------
This is a minor release of InVEST that addresses numerous minor bugs and performance tweaks in the InVEST 3.0 models.  Including:

 * Refactor of Wave Energy Model:
    - Combining the Biophysical and Valuation modules into one.
    - Adding new data for the North Sea and Australia
    - Fixed a bug where elevation values that were equal to or greater than zero
      were being used in calculations.
    - Fixed memory issues when dealing with large datasets.
    - Updated core functions to remove any use of depracated functions

 * Performance updates to the carbon model.

 * Nodata masking fix for rarity raster in Biodiversity Model.
    - When computing rarity from a base landuse raster and current or future
      landuse raster, the intersection of the two was not being properly taken.

 * Fixes to the flow routing algorithms in the sediment and nutrient
   retention models in cases where stream layers were burned in by ArcGIS
   hydro tools.  In those cases streams were at the same elevation and caused
   routing issues.

 * Fixed an issue that affected several InVEST models that occured
   when watershed polygons were too small to cover a pixel.  Excessively
   small watersheds are now handled correctly

 * Arc model deprecation.  We are deprecating the following ArcGIS versions
   of our InVEST models in the sense we recommend ALL users use the InVEST
   standalones over the ArcGIS versions, and the existing ArcGIS versions
   of these models will be removed entirely in the next release.

        * Timber
        * Carbon
        * Pollination
        * Biodiversity
        * Finfish Aquaculture

Known Issues:

 * Flow routing in the standalone sediment and nutrient models has a
   bug that prevents routing in several landscapes.  We're not
   certain of the nature of the bug at the moment, but we will fix by
   the next release.  Thus, sediment and nutrient models are marked
   as (beta) since in some cases the DEM routes correctly.

2.5.3 (2013-03-21)
------------------
This is a minor release of InVEST that fixes an issue with the HRA model that caused ArcGIS versions of the model to fail when calculating habitat maps for risk hotspots. This upgrade is strongly recommended for users of InVEST 2.5.1 or 2.5.2.

2.5.2 (2013-03-17)
------------------
This is a minor release of InVEST that fixes an issue with the HRA sample data that caused ArcGIS versions of the model to fail on the training data.  There is no need to upgrade for most users unless you are doing InVEST training.

2.5.1 (2013-03-12)
------------------
This is a minor release of InVEST that does not add any new models, but
does add additional functionality, stability, and increased performance to
one of the InVEST 3.0 standalones:

  - Pollination 3.0 Beta:
        - Fixed a bug where Windows users of InVEST could run the model, but
          most raster outputs were filled with nodata values.

Additionally, this minor release fixes a bug in the InVEST user interface where
collapsible containers became entirely non-interactive.

2.5.0 (2013-03-08)
------------------
This a major release of InVEST that includes new standalone versions (ArcGIS
is not required) our models as well as additional functionality, stability,
and increased performance to many of the existing models.  This release is
timed to support our group's annual training event at Stanford University.
We expect to release InVEST 2.5.1 a couple of weeks after to address any
software issues that arise during the training.  See the release notes
below for details of the release, and please contact richsharp@stanford.edu
for any issues relating to software:

  - *new* Sediment 3.0 Beta:
      - This is a standalone model that executes an order of magnitude faster
        than the original ArcGIS model, but may have memory issues with
        larger datasets. This fix is scheduled for the 2.5.1 release of InVEST.
      - Uses a d-infinity flow algorithm (ArcGIS version uses D8).
      - Includes a more accurate LS factor.
      - Outputs are now summarized by polygon rather than rasterized polygons.
        Users can view results directly as a table rather than sampling a
        GIS raster.
  - *new* Nutrient 3.0 Beta:
      - This is a standalone model that executes an order of magnitude faster
        than the original ArcGIS model, but may have memory issues with
        larger datasets. This fix is scheduled for the 2.5.1 release of InVEST.
      - Uses a d-infinity flow algorithm (ArcGIS version uses D8).
      - Includes a more accurate LS factor.
      - Outputs are now summarized by polygon rather than rasterized polygons.
        Users can view results directly as a table rather than sampling a
        GIS raster.
  - *new* Wind Energy:
      - A new offshore wind energy model.  This is a standalone-only model
        available under the windows start menu.
  - *new* Recreation Alpha:
      - This is a working demo of our soon to be released future land and near
        shore recreation model.  The model itself is incomplete and should only
        be used as a demo or by NatCap partners that know what they're doing.
  - *new* Habitat Risk Assessment 3.0 Alpha:
      - This is a working demo of our soon to be released 3.0 version of habitat
        risk assessment.  The model itself is incomplete and should only
        be used as a demo or by NatCap partners that know what they're doing.
        Users that need to use the habitat risk assessment should use the
        ArcGIS version of this model.

  - Improvements to the InVEST 2.x ArcGIS-based toolset:
      - Bug fixes to the ArcGIS based Coastal Protection toolset.

  - Removed support for the ArcGIS invest_VERSION.mxd map.  We expect to
    transition the InVEST toolset exclusive standalone tools in a few months.  In
    preparation of this we are starting to deprecate parts of our old ArcGIS
    toolset including this ArcMap document.  The InVEST ArcToolbox is still
    available in C:\InVEST_2_5_0\invest_250.tbx.

  - Known issues:

    - The InVEST 3.0 standalones generate open source GeoTiffs as
      outputs rather than the proprietary ESRI Grid format.  ArcGIS 9.3.1
      occasionally displays these rasters incorrectly.  We have found
      that these layers can be visualized in ArcGIS 9.3.1 by following
      convoluted steps: Right Click on the layer and select Properties; click on
      the Symbology tab; select Stretch, agree to calculate a histogram (this will
      create an .aux file that Arc can use for visualization), click "Ok", remove
      the raster from the layer list, then add it back. As an alternative, we
      suggest using an open source GIS Desktop Tool like Quantum GIS or ArcGIS
      version 10.0 or greater.

   - The InVEST 3.0 carbon model will generate inaccurate sequestration results
     if the extents of the current and future maps don't align.  This will be
     fixed in InVEST 2.5.1; in the meanwhile a workaround is to clip both LULCs
     so they have identical overlaps.

   - A user reported an unstable run of InVEST 3.0 water yield.  We are not
     certain what is causing the issue, but we do have a fix that will go out
     in InVEST 2.5.1.

   - At the moment the InVEST standalones do not run on Windows XP.  This appears
     to be related to an incompatibility between Windows XP and GDAL, the an open
     source gis library we use to create and read GIS data.  At the moment we are
     uncertain if we will be able to fix this bug in future releases, but will
     pass along more information in the future.

2.4.5 (2013-02-01)
------------------
This is a minor release of InVEST that does not add any new models, but
does add additional functionality, stability, and increased performance to
many of the InVEST 3.0 standalones:

  - Pollination 3.0 Beta:
      - Greatly improved memory efficiency over previous versions of this model.
      - 3.0 Beta Pollination Biophysical and Valuation have been merged into a
        single tool, run through a unified user interface.
      - Slightly improved runtime through the use of newer core InVEST GIS libraries.
      - Optional ability to weight different species individually.  This feature
        adds a column to the Guilds table that allows the user to specify a
        relative weight for each species, which will be used before combining all
        species supply rasters.
      - Optional ability to aggregate pollinator abundances at specific points
        provided by an optional points shapefile input.
      - Bugfix: non-agricultural pixels are set to a value of 0.0 to indicate no
        value on the farm value output raster.
      - Bugfix: sup_val_<beename>_<scenario>.tif rasters are now saved to the
        intermediate folder inside the user's workspace instead of the output
        folder.
  - Carbon Biophysical 3.0 Beta:
        * Tweaked the user interface to require the user to
          provide a future LULC raster when the 'Calculate Sequestration' checkbox
          is checked.
        * Fixed a bug that restricted naming of harvest layers.  Harvest layers are
          now selected simply by taking the first available layer.
  - Better memory efficiency in hydropower model.
  - Better support for unicode filepaths in all 3.0 Beta user interfaces.
  - Improved state saving and retrieval when loading up previous-run parameters
    in all 3.0 Beta user interfaces.
  - All 3.0 Beta tools now report elapsed time on completion of a model.
  - All 3.0 Beta tools now provide disk space usage reports on completion of a
    model.
  - All 3.0 Beta tools now report arguments at the top of each logfile.
  - Biodiversity 3.0 Beta: The half-saturation constant is now allowed to be a
    positive floating-point number.
  - Timber 3.0 Beta: Validation has been added to the user interface for this
    tool for all tabular and shapefile inputs.
  - Fixed some typos in Equation 1 in the Finfish Aquaculture user's guide.
  - Fixed a bug where start menu items were not getting deleted during an InVEST
    uninstall.
  - Added a feature so that if the user selects to download datasets but the
    datasets don't successfully download the installation alerts the user and
    continues normally.
  - Fixed a typo with tau in aquaculture guide, originally said 0.8, really 0.08.

  - Improvements to the InVEST 2.x ArcGIS-based toolset:
      - Minor bugfix to Coastal Vulnerability, where an internal unit of
        measurements was off by a couple digits in the Fetch Calculator.
      - Minor fixes to various helper tools used in InVEST 2.x models.
      - Outputs for Hargreaves are now saved as geoTIFFs.
      - Thornwaite allows more flexible entering of hours of sunlight.

2.4.4 (2012-10-24)
------------------
- Fixes memory errors experienced by some users in the Carbon Valuation 3.0 Beta model.
- Minor improvements to logging in the InVEST User Interface
- Fixes an issue importing packages for some officially-unreleased InVEST models.

2.4.3 (2012-10-19)
------------------
- Fixed a minor issue with hydropower output vaulation rasters whose statistics were not pre-calculated.  This would cause the range in ArcGIS to show ther rasters at -3e38 to 3e38.
- The InVEST installer now saves a log of the installation process to InVEST_<version>\install_log.txt
- Fixed an issue with Carbon 3.0 where carbon output values were incorrectly calculated.
- Added a feature to Carbon 3.0 were total carbon stored and sequestered is output as part of the running log.
- Fixed an issue in Carbon 3.0 that would occur when users had text representations of floating point numbers in the carbon pool dbf input file.
- Added a feature to all InVEST 3.0 models to list disk usage before and after each run and in most cases report a low free space error if relevant.

2.4.2 (2012-10-15)
------------------
- Fixed an issue with the ArcMap document where the paths to default data were not saved as relative paths.  This caused the default data in the document to not be found by ArcGIS.
- Introduced some more memory-efficient processing for Biodiversity 3.0 Beta.  This fixes an out-of-memory issue encountered by some users when using very large raster datasets as inputs.

2.4.1 (2012-10-08)
------------------
- Fixed a compatibility issue with ArcGIS 9.3 where the ArcMap and ArcToolbox were unable to be opened by Arc 9.3.

2.4.0 (2012-10-05)
------------------
Changes in InVEST 2.4.0

General:

This is a major release which releases two additional beta versions of the
InVEST models in the InVEST 3.0 framework.  Additionally, this release
introduces start menu shortcuts for all available InVEST 3.0 beta models.
Existing InVEST 2.x models can still be found in the included Arc toolbox.

Existing InVEST models migrated to the 3.0 framework in this release
include:

- Biodiversity 3.0 Beta
    - Minor bug fixes and usability enhancements
    - Runtime decreased by a factor of 210
- Overlap Analysis 3.0 Beta
    - In most cases runtime decreased by at least a factor of 15
    - Minor bug fixes and usability enhancements
    - Split into two separate tools:
        * Overlap Analysis outputs rasters with individually-weighted pixels
        * Overlap Analysis: Management Zones produces a shapefile output.
    - Updated table format for input activity CSVs
    - Removed the "grid the seascape" step

Updates to ArcGIS models:

- Coastal vulnerability
    - Removed the "structures" option
    - Minor bug fixes and usability enhancements
- Coastal protection (erosion protection)
    - Incorporated economic valuation option
    - Minor bug fixes and usability enhancements

Additionally there are a handful of minor fixes and feature
enhancements:

- InVEST 3.0 Beta standalones (identified by a new InVEST icon) may be run
  from the Start Menu (on windows navigate to
  Start Menu -> All Programs -> InVEST 2.4.0
- Bug fixes for the calculation of raster statistics.
- InVEST 3.0 wave energy no longer requires an AOI for global runs, but
  encounters memory issues on machines with less than 4GB of RAM.  This
  is a known issue that will be fixed in a minor release.
- Minor fixes to several chapters in the user's guide.
- Minor bug fix to the 3.0 Carbon model: harvest maps are no longer required
  inputs.
- Other minor bug fixes and runtime performance tweaks in the 3.0 framework.
- Improved installer allows users to remove InVEST from the Windows Add/Remove
  programs menu.
- Fixed a visualization bug with wave energy where output rasters did not have the min/max/stdev calculations on them.  This made the default visualization in arc be a gray blob.

2.3.0 (2012-08-02)
------------------
Changes in InVEST 2.3.0

General:

This is a major release which releases several beta versions of the
InVEST models in the InVEST 3.0 framework.  These models run as
standalones, but a GIS platform is needed to edit and view the data
inputs and outputs.  Until InVEST 3.0 is released the original ArcGIS
based versions of these tools will remain the release.

Existing InVEST models migrated to the 3.0 framework in this release
include:

- Reservoir Hydropower Production 3.0 beta
    - Minor bug fixes.
- Finfish Aquaculture
    - Minor bug fixes and usability enhancements.
- Wave Energy 3.0 beta
    - Runtimes for non-global runs decreased by a factor of 7
    - Minor bugs in interpolation that exist in the 2.x model is fixed in
      3.0 beta.
- Crop Pollination 3.0 beta
    - Runtimes decreased by a factor of over 10,000

This release also includes the new models which only exist in the 3.0
framework:

- Marine Water Quality 3.0 alpha with a preliminary  user's guide.

InVEST models in the 3.0 framework from previous releases that now
have a standalone executable include:

- Managed Timber Production Model
- Carbon Storage and Sequestration

Additionally there are a handful of other minor fixes and feature
enhancements since the previous release:

- Minor bug fix to 2.x sedimentation model that now correctly
  calculates slope exponentials.
- Minor fixes to several chapters in the user's guide.
- The 3.0 version of the Carbon model now can value the price of carbon
  in metric tons of C or CO2.
- Other minor bug fixes and runtime performance tweaks in the 3.0 framework.

2.2.2 (2012-03-03)
------------------
Changes in InVEST 2.2.2

General:

This is a minor release which fixes the following defects:

-Fixed an issue with sediment retention model where large watersheds
 allowed loading per cell was incorrectly rounded to integer values.

-Fixed bug where changing the threshold didn't affect the retention output
 because function was incorrectly rounded to integer values.

-Added total water yield in meters cubed to to output table by watershed.

-Fixed bug where smaller than default (2000) resolutions threw an error about
 not being able to find the field in "unitynew".  With non-default resolution,
 "unitynew" was created without an attribute table, so one was created by
 force.

-Removed mention of beta state and ecoinformatics from header of software
 license.

-Modified overlap analysis toolbox so it reports an error directly in the
 toolbox if the workspace name is too long.

2.2.1 (2012-01-26)
------------------
Changes in InVEST 2.2.1

General:

This is a minor release which fixes the following defects:

-A variety of miscellaneous bugs were fixed that were causing crashes of the Coastal Protection model in Arc 9.3.
-Fixed an issue in the Pollination model that was looking for an InVEST1005 directory.
-The InVEST "models only" release had an entry for the InVEST 3.0 Beta tools, but was missing the underlying runtime.  This has been added to the models only 2.2.1 release at the cost of a larger installer.
-The default InVEST ArcMap document wouldn't open in ArcGIS 9.3.  It can now be opened by Arc 9.3 and above.
-Minor updates to the Coastal Protection user's guide.

2.2.0 (2011-12-22)
------------------
In this release we include updates to the habitat risk assessment
model, updates to Coastal Vulnerability Tier 0 (previously named
Coastal Protection), and a new tier 1 Coastal Vulnerability tool.
Additionally, we are releasing a beta version of our 3.0 platform that
includes the terrestrial timber and carbon models.

See the "Marine Models" and "InVEST 3.0 Beta" sections below for more details.

**Marine Models**

1. Marine Python Extension Check

   This tool has been updated to include extension requirements for the new
   Coastal Protection T1 model.  It also reflects changes to the Habitat Risk
   Assessment and Coastal Protection T0 models, as they no longer require the
   PythonWin extension.

2. Habitat Risk Assessment (HRA)

   This model has been updated and is now part of three-step toolset.  The
   first step is a new Ratings Survey Tool which eliminates the need for
   Microsoft Excel when users are providing habitat-stressor ratings.  This
   Survey Tool now allows users to up- and down-weight the importance of
   various criteria.  For step 2, a copy of the Grid the Seascape tool has been
   placed in the HRA toolset.  In the last step, users will run the HRA model
   which includes the following updates:

   - New habitat outputs classifying risk as low, medium, and high
   - Model run status updates (% complete) in the message window
   - Improved habitat risk plots embedded in the output HTML

3. Coastal Protection

   This module is now split into sub-models, each with two parts.  The first
   sub-model is Coastal Vulnerability (Tier 0) and the new addition is Coastal
   Protection (Tier 1).

   Coastal Vulnerability (T0)
   Step 1) Fetch Calculator - there are no updates to this tool.
   Step 2) Vulnerability Index

   - Wave Exposure: In this version of the model, we define wave exposure for
     sites facing the open ocean as the maximum of the weighted average of
     wave's power coming from the ocean or generated by local winds.  We
     weight wave power coming from each of the 16 equiangular sector by the
     percent of time that waves occur in that sector, and based on whether or
     not fetch in that sector exceeds 20km.  For sites that are sheltered, wave
     exposure is the average of wave power generated by the local storm winds
     weighted by the percent occurrence of those winds in each sector.  This
     new method takes into account the seasonality of wind and wave patterns
     (storm waves generally come from a preferential direction), and helps
     identify regions that are not exposed to powerful waves although they are
     open to the ocean (e.g. the leeside of islands).

   - Natural Habitats: The ranking is now computed using the rank of all
     natural habitats present in front of a segment, and we weight the lowest
     ranking habitat 50% more than all other habitats.  Also, rankings and
     protective distance information are to be provided by CSV file instead of
     Excel.  With this new method, shoreline segments that have more habitats
     than others will have a lower risk of inundation and/or erosion during
     storms.

   - Structures: The model has been updated to now incorporate the presence of
     structures by decreasing the ranking of shoreline segments that adjoin
     structures.

   Coastal Protection (T1) - This is a new model which plots the amount of
   sandy beach erosion or consolidated bed scour that backshore regions
   experience in the presence or absence of natural habitats.  It is composed
   of two steps: a Profile Generator and Nearshore Waves and Erosion.  It is
   recommended to run the Profile Generator before the Nearshore Waves and
   Erosion model.

   Step 1) Profile Generator:  This tool helps the user generate a 1-dimensional
   bathymetric and topographic profile perpendicular to the shoreline at the
   user-defined location.  This model provides plenty of guidance for building
   backshore profiles for beaches, marshes and mangroves.  It will help users
   modify bathymetry profiles that they already have, or can generate profiles
   for sandy beaches if the user has not bathymetric data.  Also, the model
   estimates and maps the location of natural habitats present in front of the
   region of interest.  Finally, it provides sample wave and wind data that
   can be later used in the Nearshore Waves and Erosion model, based on
   computed fetch values and default Wave Watch III data.

   Step 2) Nearshore Waves and Erosion: This model estimates profiles of beach
   erosion or values of rates of consolidated bed scour at a site as a function
   of the type of habitats present in the area of interest.  The model takes
   into account the protective effects of vegetation, coral and oyster reefs,
   and sand dunes.  It also shows the difference of protection provided when
   those habitats are present, degraded, or gone.

4. Aesthetic Quality

   This model no longer requires users to provide a projection for Overlap
   Analysis.  Instead, it uses the projection from the user-specified Area of
   Interest (AOI) polygon.  Additionally, the population estimates for this
   model have been fixed.

**InVEST 3.0 Beta**

The 2.2.0 release includes a preliminary version of our InVEST 3.0 beta
platform.  It is included as a toolset named "InVEST 3.0 Beta" in the
InVEST220.tbx.  It is currently only supported with ArcGIS 10.  To launch
an InVEST 3.0 beta tool, double click on the desired tool in the InVEST 3.0
toolset then click "Ok" on the Arc toolbox screen that opens. The InVEST 3.0
tool panel has inputs very similar to the InVEST 2.2.0 versions of the tools
with the following modifications:

InVEST 3.0 Carbon:
  * Fixes a minor bug in the 2.2 version that ignored floating point values
    in carbon pool inputs.
  * Separation of carbon model into a biophysical and valuation model.
  * Calculates carbon storage and sequestration at the minimum resolution of
    the input maps.
  * Runtime efficiency improved by an order of magnitude.
  * User interface streamlined including dynamic activation of inputs based
    on user preference, direct link to documentation, and recall of inputs
    based on user's previous run.

InVEST 3.0 Timber:
  * User interface streamlined including dynamic activation of inputs based
    on user preference, direct link to documentation, and recall of inputs
    based on user's previous run.


2.1.1 (2011-10-17)
------------------
Changes in InVEST 2.1.1

General:

This is a minor release which fixes the following defects:

-A truncation error was fixed on nutrient retention and sedimentation model that involved division by the number of cells in a watershed.  Now correctly calculates floating point division.
-Minor typos were fixed across the user's guide.


2.1 Beta (2011-05-11)
---------------------
Updates to InVEST Beta

InVEST 2.1 . Beta

Changes in InVEST 2.1

General:

1. InVEST versioning
We have altered our versioning scheme.  Integer changes will reflect major changes (e.g. the addition of marine models warranted moving from 1.x to 2.0).  An increment in the digit after the primary decimal indicates major new features (e.g the addition of a new model) or major revisions.  For example, this release is numbered InVEST 2.1 because two new models are included).  We will add another decimal to reflect minor feature revisions or bug fixes.  For example, InVEST 2.1.1 will likely be out soon as we are continually working to improve our tool.
2. HTML guide
With this release, we have migrated the entire InVEST users. guide to an HTML format.  The HTML version will output a pdf version for use off-line, printing, etc.


**MARINE MODELS**

1.Marine Python Extension Check

-This tool has been updated to allow users to select the marine models they intend to run.  Based on this selection, it will provide a summary of which Python and ArcGIS extensions are necessary and if the Python extensions have been successfully installed on the user.s machine.

2.Grid the Seascape (GS)

-This tool has been created to allow marine model users to generate an seascape analysis grid within a specified area of interest (AOI).

-It only requires an AOI and cell size (in meters) as inputs, and produces a polygon grid which can be used as inputs for the Habitat Risk Assessment and Overlap Analysis models.

3. Coastal Protection

- This is now a two-part model for assessing Coastal Vulnerability.  The first part is a tool for calculating fetch and the second maps the value of a Vulnerability Index, which differentiates areas with relatively high or low exposure to erosion and inundation during storms.

- The model has been updated to now incorporate coastal relief and the protective influence of up to eight natural habitat input layers.

- A global Wave Watch 3 dataset is also provided to allow users to quickly generate rankings for wind and wave exposure worldwide.

4. Habitat Risk Assessment (HRA)

This new model allows users to assess the risk posed to coastal and marine habitats by human activities and the potential consequences of exposure for the delivery of ecosystem services and biodiversity.  The HRA model is suited to screening the risk of current and future human activities in order to prioritize management strategies that best mitigate risk.

5. Overlap Analysis

This new model maps current human uses in and around the seascape and summarizes the relative importance of various regions for particular activities.  The model was designed to produce maps that can be used to identify marine and coastal areas that are most important for human use, in particular recreation and fisheries, but also other activities.

**FRESHWATER MODELS**

All Freshwater models now support ArcMap 10.


Sample data:

1. Bug fix for error in Water_Tables.mdb Biophysical table where many field values were shifted over one column relative to the correct field name.

2. Bug fix for incorrect units in erosivity layer.


Hydropower:

1.In Water Yield, new output tables have been added containing mean biophysical outputs (precipitation, actual and potential evapotranspiration, water yield)  for each watershed and sub-watershed.


Water Purification:

1. The Water Purification Threshold table now allows users to specify separate thresholds for nitrogen and phosphorus.   Field names thresh_n and thresh_p replace the old ann_load.

2. The Nutrient Retention output tables nutrient_watershed.dbf and nutrient_subwatershed.dbf now include a column for nutrient retention per watershed/sub-watershed.

3. In Nutrient Retention, some output file names have changed.

4. The user's guide has been updated to explain more accurately the inclusion of thresholds in the biophysical service estimates.


Sedimentation:

1. The Soil Loss output tables sediment_watershed.dbf and sediment_subwatershed.dbf now include a column for sediment retention per watershed/sub-watershed.

2. In Soil Loss, some output file names have changed.

3. The default input value for Slope Threshold is now 75.

4. The user's guide has been updated to explain more accurately the inclusion of thresholds in the biophysical service estimates.

5. Valuation: Bug fix where the present value was not being applied correctly.





2.0 Beta (2011-02-14)
---------------------
Changes in InVEST 2.0

InVEST 1.005 is a minor release with the following modification:

1. Aesthetic Quality

    This new model allows users to determine the locations from which new nearshore or offshore features can be seen.  It generates viewshed maps that can be used to identify the visual footprint of new offshore development.


2. Coastal Vulnerability

    This new model produces maps of coastal human populations and a coastal exposure to erosion and inundation index map.  These outputs can be used to understand the relative contributions of different variables to coastal exposure and to highlight the protective services offered by natural habitats.


3. Aquaculture

    This new model is used to evaluate how human activities (e.g., addition or removal of farms, changes in harvest management practices) and climate change (e.g., change in sea surface temperature) may affect the production and economic value of aquacultured Atlantic salmon.


4. Wave Energy

    This new model provides spatially explicit information, showing potential areas for siting Wave Energy conversion (WEC) facilities with the greatest energy production and value.  This site- and device-specific information for the WEC facilities can then be used to identify and quantify potential trade-offs that may arise when siting WEC facilities.


5. Avoided Reservoir Sedimentation

    - The name of this model has been changed to the Sediment Retention model.

    - We have added a water quality valuation model for sediment retention. The user now has the option to select avoided dredge cost analysis, avoided water treatment cost analysis or both.  The water quality valuation approach is the same as that used in the Water Purification: Nutrient Retention model.

    - The threshold information for allowed sediment loads (TMDL, dead volume, etc.) are now input in a stand alone table instead of being included in the valuation table. This adjusts the biophysical service output for any social allowance of pollution. Previously, the adjustment was only done in the valuation model.

    - The watersheds and sub-watershed layers are now input as shapefiles instead of rasters.

    - Final outputs are now aggregated to the sub-basin scale. The user must input a sub-basin shapefile. We provide the Hydro 1K dataset as a starting option. See users guide for changes to many file output names.

    - Users are strongly advised not to interpret pixel-scale outputs for hydrological understanding or decision-making of any kind. Pixel outputs should only be used for calibration/validation or model checking.


6. Hydropower Production

    - The watersheds and sub-watershed layers are now input as shapefiles instead of rasters.

    - Final outputs are now aggregated to the sub-basin scale. The user must input a sub-basin shapefile. We provide the Hydro 1K dataset as a starting option. See users guide for changes to many file output names.

    - Users are strongly advised not to interpret pixel-scale outputs for hydrological understanding or decision-making of any kind. Pixel outputs should only be used for calibration/validation or model checking.

    - The calibration constant for each watershed is now input in a stand-alone table instead of being included in the valuation table. This makes running the water scarcity model simpler.


7. Water Purification: Nutrient Retention

    - The threshold information for allowed pollutant levels (TMDL, etc.) are now input in a stand alone table instead of being included in the valuation table. This adjusts the biophysical service output for any social allowance of pollution. Previously, the adjustment was only done in the valuation model.

    - The watersheds and sub-watershed layers are now input as shapefiles instead of rasters.

    - Final outputs are now aggregated to the sub-basin scale. The user must input a sub-basin shapefile. We provide the Hydro 1K dataset as a starting option. See users guide for changes to many file output names.

    - Users are strongly advised not to interpret pixel-scale outputs for hydrological understanding or decision-making of any kind. Pixel outputs should only be used for calibration/validation or model checking.


8. Carbon Storage and Sequestration

    The model now outputs an aggregate sum of the carbon storage.


9. Habitat Quality and Rarity

    This model had an error while running ReclassByACII if the land cover codes were not sorted alphabetically.  This has now been corrected and it sorts the reclass file before running the reclassification

    The model now outputs an aggregate sum of the habitat quality.

10. Pollination

    In this version, the pollination model accepts an additional parameter which indicated the proportion of a crops yield that is attributed to wild pollinators.<|MERGE_RESOLUTION|>--- conflicted
+++ resolved
@@ -81,13 +81,6 @@
       raster. ``nan`` pixels will now be propertly ignored before calculating
       mean depths along fetch rays.
       https://github.com/natcap/invest/issues/1528
-<<<<<<< HEAD
-* Seasonal Water Yield
-    * Fixed an issue where the monthly quickflow values were being summed over
-      a block area and not summed pixelwise. This caused the quickflow 
-      output ``QF.tif`` to have malformed values.
-      https://github.com/natcap/invest/issues/1541
-=======
 * HRA
     * Fixed a bug where habitat and stressor vectors were not being rasterized
       with the `ALL_TOUCHED=TRUE` setting.
@@ -96,7 +89,6 @@
       error was introduced on M1 Macs, but not on x86-based computers. This
       numerical error was leading to slightly different visibility results.
       https://github.com/natcap/invest/issues/1562
->>>>>>> c2446a69
 * SDR
     * Fixed an issue encountered in the sediment deposition function where
       rasters with more than 2^32 pixels would raise a cryptic error relating
@@ -107,6 +99,10 @@
     * Fixed an issue with the precip directory units. Units for these input
       rasters are now correctly stated as mm/month.
       https://github.com/natcap/invest/issues/1571
+    * Fixed an issue where the monthly quickflow values were being summed over
+      a block area and not summed pixelwise. This caused the quickflow 
+      output ``QF.tif`` to have malformed values.
+      https://github.com/natcap/invest/issues/1541
 * Wind Energy
     * Fixed a bug where some number inputs were not being properly cast to
       ``float`` or ``int`` types. If the inputs happened to be passed as
