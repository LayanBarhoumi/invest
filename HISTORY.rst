..
  Changes should be grouped for readability.

  InVEST model names:
  - Carbon
  - Coastal Blue Carbon
  - Coastal Vulnerability
  - Crop Production
  - DelineateIt
  - Finfish
  - Fisheries
  - Forest Carbon Edge Effects
  - Globio
  - Habitat Quality
  - HRA
  - Annual Water Yield
  - NDR
  - Pollination
  - Recreation
  - Routedem
  - Scenario Generator
  - Scenic Quality
  - SDR
  - Seasonal Water Yield
  - Urban Cooling
  - Urban Flood Risk
  - Wave Energy
  - Wind Energy

  Everything else:
  - General


.. :changelog:


Unreleased Changes
------------------
* General
    * Update to FontAwesome 5 icons in the QT interface.
    * In response to the deprecation of ``setup.py``-based commands in Python
      3.10, the recommended way to build python distributions of
      ``natcap.invest`` is now with the ``build`` package, and installation
      should be done via ``pip``.  The ``README`` has been updated to reflect
      this change, and this should only be noticeable for those installing
      ``natcap.invest`` from source.
<<<<<<< HEAD
    * A bug has been fixed in ``make install`` so that now the current version
      of ``natcap.invest`` is built and installed.  The former (buggy) version
      of ``make install`` would install whatever the latest version was in your
      ``dist`` folder.
=======
    * Updating the ``taskgraph`` requirement to ``0.11.0`` to resolve an issue
      where modifying a file within a roughly 2-second window would fool
      ``taskgraph`` into believing that the file had not been modified.
>>>>>>> bad7ffc1
* Habitat Quality
    * Changed how Habitat Rarity outputs are calculated to be less confusing.
      Values now represent a 0 to 1 index where before there could be
      negative values. Now values of 0 indicate current/future LULC not
      represented in baseline LULC; values 0 to 0.5 indicate more
      abundance in current/future LULC and therefore less rarity; values
      of 0.5 indicate same abundance between baseline and current/future
      LULC; values 0.5 to 1 indicate less abundance in current/future LULC
      and therefore higher rarity.

3.9.2 (2021-10-29)
------------------
* General:
    * Improving our binary build by including a data file needed for the
      ``charset-normalizer`` python package.  This eliminates a warning that
      was printed to stdout on Windows.
    * The Annual Water Yield model name is now standardized throughout InVEST.
      This model has been known in different contexts as Hydropower, Hydropower
      Water Yield, or Annual Water Yield. This name was chosen to emphasize
      that the model can be used for purposes other than hydropower (though the
      valuation component is hydropower-specific) and to highlight its
      difference from the Seasonal Water Yield model. The corresponding python
      module, formerly ``natcap.invest.hydropower.hydropower_water_yield``, is
      now ``natcap.invest.annual_water_yield``.
    * Minor changes to some other models' display names.
    * Update and expand on the instructions in the API docs for installing
      the ``natcap.invest`` package.
    * The InVEST binaries on Windows now no longer inspect the ``%PATH%``
      when looking for GDAL DLLs.  This fixes an issue where InVEST would not
      launch on computers where the ``%PATH%`` either contained other
      environment variables or was malformed.
    * JSON sample data parameter sets are now included in the complete sample
      data archives.
* Seasonal Water Yield
    * Fixed a bug in validation where providing the monthly alpha table would
      cause a "Spatial file <monthly alpha table> has no projection" error.
      The montly alpha table was mistakenly being validated as a spatial file.
* Crop Production Regression
    * Corrected a misspelled column name. The fertilization rate table column
      must now be named ``phosphorus_rate``, not ``phosphorous_rate``.
* Habitat Quality
    * Fixed a bug where optional input Allow Accessibility to Threats could
      not be passed as an empty string argument. Now handles falsey values.
* Urban Flood Risk
    * Fixed a bug where lucodes present in the LULC raster but missing from
      the biophysical table would either raise a cryptic IndexError or silently
      apply invalid curve numbers. Now a helpful ValueError is raised.

3.9.1 (2021-09-22)
------------------
* General:
    * Added error-handling for when ``pandas`` fails to decode a non-utf8
      encoded CSV.
    * Moved the sample data JSON files out of the root sample_data folder and
      into their respective model folders.
    * Updated documentation on installing InVEST from source.
    * Restructured API reference docs and removed outdated and redundant pages.
    * Include logger name in the logging format. This is helpful for the cython
      modules, which can't log module, function, or line number info.
    * Fixed a bug in makefile that prevented ``make env`` from working properly.
    * Fixed an issue with the InVEST application launching on Mac OS X 11
      "Big Sur".  When launching the InVEST ``.app`` bundle, the environment
      variable ``QT_MAC_WANTS_LAYER`` is defined.  If running InVEST through
      python, this environment variable may need to be defined by hand like
      so: ``QT_MAC_WANTS_LAYER=1 python -m natcap.invest``.  A warning will
      be raised if this environment variable is not present on mac.
    * Fixing an issue on Mac OS X where saving the InVEST application to a
      filepath containing spaces would prevent the application from launching.
    * Fixed an issue on Mac OS when certain models would loop indefinitely and
      never complete.  This was addressed by bumping the ``taskgraph``
      requirement version to ``0.10.3``
    * Allow Windows users to install for all users or current user. This allows
      non-admin users to install InVEST locally.
    * Fixed a bug where saving a datastack parameter set with relative paths
      would not convert Windows separators to linux style.
    * Provide a better validation error message when an overview '.ovr' file
      is input instead of a valid raster.
    * Removed internal references to ``TaskGraph``
      ``copy_duplicate_artifact`` calls in anticipation from that feature
      being removed from ``TaskGraph``. User facing changes include
      slightly faster initial runtimes for the Coastal Vulnerability,
      Coastal Blue Carbon, SDR, DelineateIt, and Seasonal Water Yield models.
      These models will no longer attempt to copy intermediate artifacts that
      could have been computed by previous runs.
    * Validation now returns a more helpful message when a spatial input has
      no projection defined.
    * Updated to pygeoprocessing 2.3.2
    * Added support for GDAL 3.3.1 and above
    * Added some logging to ``natcap.invest.utils._log_gdal_errors`` to aid in
      debugging some hard-to-reproduce GDAL logging errors that occasionally
      cause InVEST models to crash.  If GDAL calls ``_log_gdal_errors`` with an
      incorrect set of arguments, this is now logged.
    * Improved the reliability and consistency of log messages across the
      various ways that InVEST models can be run.  Running InVEST in
      ``--headless`` mode, for example, will now have the same logging behavior,
      including with exceptions, as the UI would produce.
    * The default log level for the CLI has been lowered from
      ``logging.CRITICAL`` to ``logging.ERROR``.  This ensures that exceptions
      should always be written to the correct logging streams.
* Carbon
    * Fixed a bug where, if rate change and discount rate were set to 0, the
      valuation results were in $/year rather than $, too small by a factor of
      ``lulc_fut_year - lulc_cur_year``.
    * Improved UI to indicate that Calendar Year inputs are only required for
      valuation, not also for sequestration.
    * Increasing the precision of ``numpy.sum`` from Float32 to Float64 when
      aggregating raster values for the HTML report.
* DelineateIt:
    * The DelineateIt UI has been updated so that the point-snapping options
      will always be interactive.
    * DelineateIt's point-snapping routine has been updated to snap
      ``MULTIPOINT`` geometries with 1 component point as well as primitive
      ``POINT`` geometries.  All other geometric types will not be snapped.
      When a geometry cannot be snapped, a log message is now recorded with the
      feature ID, the geometry type and the number of component geometries.
      Features with empty geometries are now also skipped.
* Fisheries Habitat Scenario Tool
    * Fixed divide-by-zero bug that was causing a RuntimeWarning in the logs.
      This bug did not affect the output.
* HRA
    * Fixed bugs that allowed zeros in DQ & Weight columns of criteria
      table to raise DivideByZero errors.
* NDR
    * Fixed a bug that allowed SDR to be calculated in areas that don't drain
      to any stream. Now all outputs that depend on distance to stream (
      ``d_dn``, ``dist_to_channel``, ``ic``, ``ndr_n``, ``ndr_p``,
      ``sub_ndr_n``, ``sub_ndr_p``, ``n_export``, ``p_export``) are only
      defined for pixels that drain to a stream. They have nodata everywhere
      else.
* Pollination
    * Updated so that the ``total_pollinator_abundance_[season].tif`` outputs
      are always created. Before, they weren't created if a farm vector was
      not supplied, even though they are independent.
* Recreation
    * Fixed some incorrectly formatted log and error messages
* Seasonal Water Yield
    * Fixed a bug where ``qf.tif`` outputs weren't properly masking nodata
      values and could show negative numbers.
* SDR
    * Fixed a bug in validation that did not warn against different coordinate
      systems (all SDR inputs must share a common coordinate system).
    * Fixed a bug that was incorrectly using a factor of 0.0986 rather than
      0.0896. This would have a minor effect on end-user results.
    * Changed how SDR thresholds its L factor to allow direct thresholding
      rather than based off of upstream area. Exposed this parameter as
      ``l_max`` in the ``args`` input and in the user interface.
    * Fixed a bug that allowed SDR to be calculated in areas that don't drain
      to any stream. Now all outputs that depend on distance to stream (
      ``d_dn``, ``d_dn_bare``, ``ic``, ``ic_bare``, ``sdr``, ``sdr_bare``,
      ``e_prime``, ``sed_retention``, ``sed_retention_index``,
      ``sed_deposition``, ``sed_export``) are only defined for pixels that
      drain to a stream. They have nodata everywhere else.
* Urban Flood Risk
    * Fixed a bug where a String ``Type`` column in the infrastructure vector
      would cause the aggregation step of the model to crash, even with the
      correct integer value in the column.
* Wind Energy
    * Raising ValueError when AOI does not intersect Wind Data points.

3.9.0 (2020-12-11)
------------------
* General:
    * Deprecating GDAL 2 and adding support for GDAL 3.
    * Adding function in utils.py to handle InVEST coordindate transformations.
    * Making InVEST compatible with Pygeoprocessing 2.0 by updating:
        * ``convolve_2d()`` keyword ``ignore_nodata`` to
          ``ignore_nodata_and_edges``.
        * ``get_raster_info()`` / ``get_vector_info()`` keyword ``projection``
          to ``projection_wkt``.
    * Improve consistency and context for error messages related to raster
      reclassification across models by using ``utils.reclassify_raster``.
    * Fixed bug that was causing a TypeError when certain input rasters had an
      undefined nodata value. Undefined nodata values should now work
      everywhere.
    * Include logging in python script generated from
      "Save to python script..." in the "Development" menu. Now logging
      messages from the model execution will show up when you run the script.
    * InVEST is now a 64-bit binary built against Python 3.7.
    * Adding Python 3.8 support for InVEST testing.
    * Add warning message to installer for 32-bit computers about installing
      64-bit software.
    * Stop running validation extra times when model inputs autofill, saving
      a small but noticeable amount of time in launching a model.
    * The number of files included in the python source distribution has been
      reduced to just those needed to install the python package and run tests.
    * Code-sign the macOS distribution, and switch to a DMG distribution format.
    * No longer include the HTML docs or HISTORY.rst in the macOS distribution.
    * Bumped the ``shapely`` requirements to ``>=1.7.1`` to address a library
      import issue on Mac OS Big Sur.
    * Fixing model local documentation links for Windows and Mac binaries.
    * The InVEST binary builds now launch on Mac OS 11 "Big Sur".  This was
      addressed by defining the ``QT_MAC_WANTS_LAYER`` environment variable.
    * Fixed the alphabetical ordering of Windows Start Menu shortcuts.
* Annual Water Yield:
    * Fixing bug that limited ``rsupply`` result when ``wyield_mn`` or
      ``consump_mn`` was 0.
* Coastal Blue Carbon
    * Refactor of Coastal Blue Carbon that implements TaskGraph for task
      management across the model and fixes a wide range of issues with the model
      that were returning incorrect results in all cases.
    * Corrected an issue with the model where available memory would be exhausted
      on a large number of timesteps.
    * In addition to the ``execute`` entrypoint, another entrypoint,
      ``execute_transition_analysis`` has been added that allows access to the
      transition analysis timeseries loop at a lower level.  This will enable
      users comfortable with python to provide spatially-explicit maps of
      accumulation rates, half lives and other parameters that can only be
      provided via tables to ``execute``.
    * Snapshot years and rasters, including the baseline year/raster, are now all
      provided via a table mapping snapshot years to the path to a raster on
      disk.  The baseline year is the earliest year of these.
    * The model's "initial" and "lulc lookup" and "transient" tables have been
      combined into a single "biophysical" table, indexed by LULC code/LULC class
      name, that includes all of the columns from all of these former tables.
    * The "analysis year" is now a required input that must be >= the final
      snapshot year in the snapshots CSV.
    * Litter can now accumulate at an annual rate if desired.
    * The model now produces many more files, which allows for greater
      flexibility in post-processing of model outputs.
* Coastal Vulnerability
    * 'shore_points_missing_geomorphology.gpkg' output file name now includes
      the suffix if any, and its one layer now is renamed from
      'missing_geomorphology' to be the same as the file name
      (including suffix).
    * Fixed a memory bug that occurred during shore point interpolation when
      dealing with very large landmass vectors.
* Delineateit
    * The layer in the 'preprocessed_geometries.gpkg' output is renamed from
      'verified_geometries' to be the same as the file name (including suffix).
    * The layer in the 'snapped_outlets.gpkg' output is renamed from
      'snapped' to be the same as the file name (including suffix).
    * The layer in the 'watersheds.gpkg' output has been renamed from
      'watersheds' to match the name of the vector file (including the suffix).
    * Added pour point detection option as an alternative to providing an
      outlet features vector.
* Finfish
    * Fixed a bug where the suffix input was not being used for output paths.
* Forest Carbon Edge Effect
    * Fixed a broken link to the local User's Guide
    * Fixed bug that was causing overflow errors to appear in the logs when
      running with the sample data.
    * Mask out nodata areas of the carbon map output. Now there should be no
      output data outside of the input LULC rasater area.
* GLOBIO
    * Fixing a bug with how the ``msa`` results were masked and operated on
      that could cause bad results in the ``msa`` outputs.
* Habitat Quality:
    * Refactor of Habitat Quality that implements TaskGraph
    * Threat files are now indicated in the Threat Table csv input under
      required columns: ``BASE_PATH``, ``CUR_PATH``, ``FUT_PATH``.
    * Threat and Sensitivity column names are now case-insensitive.
    * Sensitivity threat columns now match threat names from Threat Table
      exactly, without the need for ``L_``. ``L_`` prefix is deprecated.
    * Threat raster input folder has been removed.
    * Validation enhancements that check whether threat raster paths are valid.
    * HQ update to User's Guide.
    * Changing sample data to reflect Threat Table csv input changes and
      bumping revision.
    * More comprehensive testing for Habitat Quality and validation.
    * Checking if Threat raster values are between 0 and 1 range, raising
      ValueError if not. No longer snapping values less than 0 to 0 and greater
      than 1 to 1.
    * Fixing bug that was setting Threat raster values to 1 even if they were
      floats between 0 and 1.
    * Updating how threats are decayed across distance. Before, nodata edges
      were ignored causing values on the edges to maintain a higher threat
      value. Now, the decay does not ignore those nodata edges causing values
      on the edges to decay more quickly. The area of study should have
      adequate boundaries to account for these edge effects.
    * Update default half saturation value for sample data to 0.05 from 0.1.
* Seasonal Water Yield
    * Fixed a bug where precip or eto rasters of ``GDT_Float64`` with values
      greater than 32-bit would overflow to ``-inf``.
* SDR:
    * Fixing an issue where the LS factor should be capped to an upstream area
      of 333^2 m^2. In previous versions the LS factor was erroneously capped
      to "333" leading to high export spikes in some pixels.
    * Fixed an issue where sediment deposition progress logging was not
      progressing linearly.
    * Fixed a task dependency bug that in rare cases could cause failure.
* Urban Cooling
    * Split energy savings valuation and work productivity valuation into
      separate UI options.
* Urban Flood Risk
    * Changed output field names ``aff.bld`` and ``serv.blt`` to ``aff_bld``
      and ``serv_blt`` respectively to fix an issue where ArcGIS would not
      display properly.

3.8.9 (2020-09-15)
------------------
* Hydropower
    * Fixed bug that prevented validation from ever passing for this model.
      Validation will allow extra keys in addition to those in the ARGS_SPEC.
* Urban Flood Mitigation
    * Fixed incorrect calculation of total quickflow volume.

3.8.8 (2020-09-04)
------------------
* Coastal Vulnerability
    * Improved handling of invalid AOI geometries to avoid crashing and instead
      fix the geometry when possible and skip it otherwise.
    * Added validation check that shows a warning if the SLR vector is not
      a point or multipoint geometry.
* Urban Cooling
    * Energy units are now (correctly) expressed in kWh.  They were previously
      (incorrectly) expressed in kW.
    * Energy savings calculations now require that consumption is in units of
      kWh/degree C/m^2 for each building class.
    * Fixing an issue where blank values of the Cooling Coefficient weights
      (shade, albedo, ETI) would raise an error.  Now, a default value for the
      coefficient is assumed if any single value is left blank.
* HRA
    * Raise ValueError if habitat or stressor inputs are not projected.
    * Make sample data rating filepaths work on Mac. If not on Windows and a rating
      filepath isn't found, try replacing all backslashes with forward slashes.
* Seasonal Water Yield
    * Updated output file name from aggregated_results.shp to aggregated_results_swy.shp
      for consistency with NDR and SDR
* Datastack
    * Saved datastack archives now use helpful identifying names for spatial input folders
* Validation
    * Fixed bug that caused fields activated by a checkbox to make validation fail,
      even when the checkbox was unchecked.
* General
    * Input table column headers are now insensitive to leading/trailing whitespace in
      most places.
    * Modified the script that produces a conda environment file from InVEST's python
      requirements file so that it includes the ``conda-forge`` channel in the file
      itself.
* Recreation
    * Validate values in the type column of predictor tables early in execution. Raise
      a ValueError if a type value isn't valid (leading/trailing whitespace is okay).
* Validation
    * Set a 5-second timeout on validation functions that access a file. This will raise
      a warning and prevent validation from slowing down the UI too much.

3.8.7 (2020-07-17)
------------------
* General
    * Fixed an issue where some users would be unable to launch InVEST binaries
      on Windows.  This crash was due to a configuration issue in
      ``PySide2==5.15.0`` that will be fixed in a future release of PySide2.
* GLOBIO
    * Fix a bug that mishandled combining infrastructure data when only one
      infrastructure data was present.
* Urban Flood Risk
    * The output vector ``flood_risk_service.shp`` now includes a field,
      ``flood_vol`` that is the sum of the modeled flood volume (from
      ``Q_m3.tif``) within the AOI.
    * Fieldnames in ``flood_risk_service.shp`` have been updated to more
      closely match the variables they match as documented in the User's Guide
      chapter.  Specifically, ``serv_bld`` is now ``serv.blt`` and ``aff_bld``
      is now ``aff.bld``.
    * ``Q_mm.tif`` has been moved from the intermediate directory into the
      workspace.
    * Fixed a bug in the flood volume (``Q_m3.tif``) calculations that was
      producing incorrect values in all cases.
    * Fixed a bug where input rasters with nodata values of 0 were not handled
      properly.

3.8.6 (2020-07-03)
------------------
* Crop Production
    * Fixed critical bug in crop regression that caused incorrect yields in
      all cases.

3.8.5 (2020-06-26)
------------------
* General
    * Fix bug in ``utils.build_lookup_from_csv`` that was allowing
      ``key_field`` to be non unique and overwriting values.
    * Fix bug in ``utils.build_lookup_from_csv`` where trailing commas caused
      returned values to be malformed.
    * Add optional argument ``column_list`` to ``utils.build_lookup_from_csv``
      that takes a list of column names and only returns those in the
      dictionary.
    * Remove ``warn_if_missing`` argument from ``utils.build_lookup_from_csv``
      and warning by default.
* Scenic Quality
    * Fixing an issue in Scenic Quality where the creation of the weighted sum
      of visibility rasters could cause "Too Many Open Files" errors and/or
      ``MemoryError`` when the model is run with many viewpoints.
    * Progress logging has been added to several loops that may take a longer
      time when the model is run with thousands of points at a time.
    * A major part of the model's execution was optimized for speed,
      particularly when the model is run with many, many points.
* SDR:
    * Removed the unused parameter ``args['target_pixel_size']`` from the SDR
      ``execute`` docstring.
* Urban Flood Risk Mitigation
    * Fixed an issue where the output vector ``flood_risk_service.shp`` would
      only be created when the built infrastructure vector was provided.  Now,
      the ``flood_risk_service.shp`` vector is always created, but the fields
      created differ depending on whether the built infrastructure input is
      present during the model run.
    * Fixed an issue where the model would crash if an infrastructure geometry
      were invalid or absent.  Such features are now skipped.

3.8.4 (2020-06-05)
------------------
* General:
    * Advanced the ``Taskgraph`` version requirement to fix a bug where workspace
      directories created by InVEST versions <=3.8.0 could not be re-used by more
      recent InVEST versions.
* NDR:
    * The Start Menu shortcut on Windows and launcher label on Mac now have
      consistent labels for NDR: "NDR: Nutrient Delivery Ratio".
* SDR:
    * The Start Menu shortcut on Windows and launcher label on Mac now have
      consistent labels for SDR: "SDR: Sediment Delivery Ratio".

3.8.3 (2020-05-29)
------------------
* SDR
    * SDR's compiled core now defines its own ``SQRT2`` instead of relying on an
      available standard C library definition. This new definition helps to avoid
      some compiler issues on Windows.

3.8.2 (2020-05-15)
------------------
* InVEST's CSV encoding requirements are now described in the validation
  error message displayed when a CSV cannot be opened.

3.8.1 (2020-05-08)
------------------
* Fixed a compilation issue on Mac OS X Catalina.
* Fixed an issue with NDR's raster normalization function so that Float64
  nodata values are now correctly cast to Float32.  This issue was affecting
  the summary vector, where the ``surf_n``, ``sub_n`` and ``n_export_tot``
  columns would contain values of ``-inf``.
* Fixed minor bug in Coastal Vulnerability shore point creation. Also added a
  check to fail fast when zero shore points are found within the AOI.
* The Finfish Aquaculture model no longer generates histograms for
  uncertainty analysis due to issues with matplotlib that make InVEST
  unstable. See https://github.com/natcap/invest/issues/87 for more.
* Corrected the Urban Cooling Model's help text for the "Cooling Capacity
  Calculation Method" in the User Interface.
* Fixing an issue with SDR's ``LS`` calculations.  The ``x`` term is now
  the weighted mean of proportional flow from the current pixel into its
  neighbors.  Note that for ease of debugging, this has been implemented as a
  separate raster and is now included in ``RKLS`` calculations instead of in
  the ``LS`` calculations.
* Fixed a bug in validation where checking for spatial overlap would be skipped
  entirely in cases where optional model arguments were not used.
* Bumping the ``psutil`` dependency requirement to ``psutil>=5.6.6`` to address
  a double-free vulnerability documented in CVE-2019-18874.
* Adding a GitHub Actions workflow for building python wheels for Mac and Windows
  as well as a source distribution.
* Updating links in ``setup.py``, ``README.rst`` and ``README_PYTHON.rst`` to
  refer to the repository's new home on github.
* Binary builds for Windows and Mac OS X have been moved to GitHub Actions from
  AppVeyor.  All AppVeyor-specific configuration has been removed.
* Fixing an issue with the InVEST Makefile where ``make deploy`` was
  attempting to synchronize nonexistent sample data zipfiles with a storage
  bucket on GCP.  Sample data zipfiles are only built on Windows, and so
  ``make deploy`` will only attempt to upload them when running on Windows.
* Fixed a bug in CLI logging where logfiles created by the CLI were
  incompatible with the ``natcap.invest.datastack`` operation that
  allows the UI to load model arguments from logfiles.
* Added error-handling in Urban Flood Risk Mitigation to tell users to
  "Check that the Soil Group raster does not contain values other than
  (1, 2, 3, 4)" when a ``ValueError`` is raised from ``_lu_to_cn_op``.
* Updated the ``Makefile`` to use the new git location of the InVEST User's
  Guide repository at https://github.com/natcap/invest.users-guide
* Automated tests are now configured to use Github Actions for 32- and 64-bit
  build targets for Python 3.6 and 3.7 on Windows.  We are still using
  AppVeyor for our binary builds for the time being.
* Makefile has been updated to fetch the version string from ``git`` rather
  than ``hg``.  A mercurial client is still needed in order to clone the
  InVEST User's Guide.
* Removing Python 2 compatibility code such as ``future``, ``pyqt4``,
  ``basestring``, ``unicode``, ``six``, unicode casting, etc...
* Update api-docs conf file to mock sdr.sdr_core and to use updated unittest
  mock

3.8.0 (2020-02-07)
------------------
* Created a sub-directory for the sample data in the installation directory.
* Fixed minor bug in HRA that was duplicating the ``results_suffix`` in some
  output filenames.
* Updated the DelineateIt UI to improve the language around what the model
  should do when it encounters invalid geometry.  The default is now
  that it should skip invalid geometry.
* Updating how threat rasters are handled in Habitat Quality to address a few
  related and common usability issues for the model.  First, threat
  rasters are now aligned to the LULC instead of the intersection of the whole
  stack.  This means that the model now handles threat inputs that do not all
  completely overlap the LULC (they must all still be in the same projection).
  Second, nodata values in threat rasters are converted to a threat value of 0.
  Any threat pixel values other than 0 or nodata are interpreted as a threat
  value of 1.
* Updating the ``psutil`` requirement to avoid a possible import issue when
  building binaries under WINE.  Any version of ``psutil`` should work
  except for ``5.6.0``.
* InVEST sample data was re-organized to simply have one folder per model.
  New datastacks were added for SDR, NDR, Seasonal Water Yield,
  Annual Water Yield, DelineateIt, and Coastal Vulnerability.
* Fixed an issue with NDR where the model was not properly checking for the
  bounds of the raster, which could in some cases lead to exceptions being
  printed to the command-line.  The model now correctly checks for these
  raster boundaries.
* Habitat Risk Assessment model supports points and lines -- in addition to
  previously supported polygons and rasters -- for habitats or stressors.
* Updated raster percentile algorithms in Scenic Quality and Wave Energy
  models to use a more efficient and reliable raster percentile function
  from pygeoprocessing.
* InVEST is now compatible with pygeoprocessing 1.9.1.
* All InVEST models now have an ``ARGS_SPEC`` object that contains metadata
  about the model and describes the model's arguments.  Validation has been
  reimplemented across all models to use these ``ARGS_SPEC`` objects.
* The results suffix key for the Wave Energy and Wind Energy models has been
  renamed ``results_suffix`` (was previously ``suffix``).  This is for
  consistency across InVEST models.
* Speed and memory optimization of raster processing in the Recreation model.
* Removed a constraint in Coastal Vulnerability so the AOI polygon no longer
  needs to intersect the continental shelf contour line. So the AOI can now be
  used exclusively to delineate the coastal area of interest.
* Improved how Coastal Vulnerability calculates local wind-driven waves.
  This requires a new bathymetry raster input and implements equation 10
  of the User Guide. Also minor updates to fields in intermediate outputs,
  notably a 'shore_id' field is now the unique ID for joining tables and
  FIDs are no longer used.
* Added a status message to the UI if a datastack file fails to load,
  instead of staying silent.
* Correcting an issue with repository fetching in the InVEST ``Makefile``.
  Managed repositories will now be fetched and updated to the expected revision
  even if the repository already exists.
* Fixed the duplicate ``results_suffix`` input in Wave Energy UI.
* Added a human-friendly message on NDR model ``KeyError``.
* Adding a check to Annual Water Yield to ensure that the ``LULC_veg`` column
  has correct values.
* Improved how Seasonal Water Yield handles nodata values when processing
  floating-point precipitation and quickflow rasters.
* Add SDR feature to model sediment deposition across the landscape.
* Fixed an issue that would cause an exception if SDR landcover map was masked
  out if the original landcover map had no-nodata value defined.
* Fixed an issue in the SDR model that could cause reported result vector
  values to not correspond with known input vectors if the input watershed
  vector was not an ESRI Shapefile.
* Fixed issue in Seasonal Water Yield model that would cause an unhandled
  exception when input rasters had areas of a valid DEM but nodata in other
  input layers that overlap that dem.
* Fixed an issue in the NDR model that would cause an exception if the critical
  length of a landcover field was set to 0.
* Implemented PEP518-compatible build system definition in the file
  ``pyproject.toml``.  This should make it easier to install ``natcap.invest``
  from a source distribution.
* Fixed a ``TypeError`` issue in Seasonal Water Yield that would occur when
  the Land-Use/Land-Cover raster did not have a defined nodata value.  This
  case is now handled correctly.
* The binary build process for InVEST on Windows (which includes binaries
  based on PyInstaller and an NSIS Installer package) has been migrated
  to 32-bit Python 3.7.  The build itself is taking place on AppVeyor, and
  the configuration for this is contained within ``appveyor.yml``.
  Various python scripts involved in the distribution and release processes
  have been updated for compatibility with python 3.7 as a part of this
  migration.
* Fixed an ``IndexError`` issue in Wave Energy encountered in runs using
  the global wave energy dataset.  This error was the result of an incorrect
  spatial query of points and resulted in some wave energy points being
  double-counted.
* Fixed taskgraph-related issues with Habitat Risk Assessment where
  1) asynchronous mode was failing due to missing task dependencies and
  2) avoided recomputation was confounded by two tasks modifying the same files.
* Fixed an issue with Habitat Quality where the model was incorrectly
  expecting the sensitivity table to have a landcover code of 0.
* The InVEST CLI has been completely rebuilt to divide
  functionality into various topic-specific subcommands.  The various internal
  consumers of this API have been updated accordingly.  ``invest --help`` will
  contain details of the new interface.
* Updated the InVEST Launcher to list the human-readable model names rather
  than the internal model identifiers.
* Updated Coastal Vulnerability Model with significant speedups including
  ~40x speedup for geomorphology process and ~3x speedup for wind exposure process.
  Also saving an intermediate vector with wave energy values and a geomorphology
  vector with points that were assigned the ``geomorphology_fill_value``.
* Updated trove classifiers to indicate support for python versions 2.7, 3.6
  and 3.7.
* Updated all InVEST models to be compatible with a Python 2.7 or a Python 3.6
  environment. Also tested all models against GDAL versions 2.2.4 and 2.4.1.
* Fixed an issue with Habitat Quality where convolutions over threat rasters
  were not excluding nodata values, leading to incorrect outputs.  Nodata values
  are now handled correctly and excluded from the convolution entirely.
* Updated the subpackage ``natcap.invest.ui`` to work with python 3.6 and later
  and also to support the PySide2 bindings to Qt5.
* InVEST Coastal Blue Carbon model now writes out a net present value
  raster for the year of the current landcover, each transition year,
  and the final analysis year (if provided).
* Correcting an issue with InVEST Coastal Blue Carbon where incorrect
  configuration of a nodata value would result in ``-inf`` values in
  output rasters.  Now, any values without a defined reclassification
  rule that make it past validation will be written out as nodata.
* DelineateIt has been reimplemented using the latest version of
  pygeoprocessing (and the watershed delineation routine it provides) and now
  uses ``taskgraph`` for avoiding unnecessary recomputation.
* Fixed a bug in Recreation Model that was causing server-side code
  to execute twice for every client-side call.
* Fixed a bug in Recreation model that did not apply ``results_suffix`` to
  the monthly_table.csv output.
* Various fixes in Coastal Vulnerability Model. CSV output files now
  have FID column for joining to vector outputs. ``results_suffix`` can be
  used without triggering task re-execution. Raster processing maintains original
  resolution of the input raster so long as it is projected. Otherwise resamples
  to ``model_resolution``.
* Fixed a bug in Coastal Vulnerability model's task graph that sometimes
  caused an early task to re-execute when it should be deemed pre-calculated.
* Fixed a bug in the pollination model that would cause outputs to be all 0
  rasters if all the ``relative_abundance`` fields in the guild table were
  integers.
* Fixed a file cache flushing issue observed on Debian in
  ``utils.exponential_decay_kernel_raster`` that would cause an exponential
  kernel raster to contain random values rather than expected value.
* Added a new InVEST model: Urban Flood Risk Mitigation.
* Fixed an issue in the SDR model that would cause an unhandled exception
  if either the erosivity or erodibility raster had an undefined nodata value.
* Added a new InVEST model: Urban Cooling Model.

3.7.0 (2019-05-09)
------------------
* Refactoring Coastal Vulnerability (CV) model. CV now uses TaskGraph and
  Pygeoprocessing >=1.6.1. The model is now largely vector-based instead of
  raster-based. Fewer input datasets are required for the same functionality.
  Runtime in sycnhronous mode is similar to previous versions, but runtime can
  be reduced with multiprocessing. CV also supports avoided recomputation for
  successive runs in the same workspace, even if a different file suffix is
  used. Output vector files are in CSV and geopackage formats.
* Model User Interface 'Report an Issue' link points to our new
  community.naturalcapitalproject.org
* Correcting an issue with the Coastal Blue Carbon preprocessor where
  using misaligned landcover rasters would cause an exception to be raised.
* Correcting an issue with RouteDEM where runs of the tool with Flow Direction
  enabled would cause the tool to crash if ``n_workers > 0``.
* Correcting an issue with Habitat Quality's error checking where nodata values
  in landcover rasters were not being taken into account.
* Valuation is now an optional component of the InVEST Scenic Quality model.
* Fixing a bug in the percentiles algorithm used by Scenic Quality that
  would result in incorrect visual quality outputs.
* Carbon Model and Crop Production models no longer crash if user-input
  rasters do not have a nodata value defined. In this case these models
  treat all pixel values as valid data.
* Adding bitbucket pipelines and AppVeyor build configurations.
* Refactoring Recreation Model client to use taskgraph and the latest
  pygeoprocessing. Avoided re-computation from taskgraph means that
  successive model runs with the same AOI and gridding option can re-use PUD
  results and avoid server communication entirely. Successive runs with the
  same predictor data will re-use intermediate geoprocessing results.
  Multiprocessing offered by taskgraph means server-side PUD calculations
  and client-side predictor data processing can happen in parallel. Some
  output filenames have changed.
* Upgrading to SDR to use new PyGeoprocessing multiflow routing, DEM pit
  filling, contiguous stream extraction, and TaskGraph integration. This
  also includes a new TaskGraph feature that avoids recomputation by copying
  results from previous runs so long as the expected result would be
  identical. To use this feature, users must execute successive runs of SDR
  in the same workspace but use a different file suffix. This is useful when
  users need to do a parameter study or run scenarios with otherwise minor
  changes to inputs.
* Refactoring Habitat Risk Assessment (HRA) Model to use TaskGraph >= 0.8.2 and
  Pygeoprocessing >= 1.6.1. The HRA Proprocessor is removed and its previous
  functionality was simplified and merged into the HRA model itself.
  The model will no longer generate HTML plots and tables.
* Adding a software update notification button, dialog, and a link to the
  download page on the User Interface when a new InVEST version is available.
* Migrating the subversion sample and test data repositories to Git LFS
  repositories on BitBucket. Update the repository URL and fetch commands on
  Makefile accordingly.
* Fixing a bug in Habitat Quality UI where the absence of the required
  half_saturation_constant variable did not raise an exception.
* Adding encoding='utf-8-sig' to pandas.read_csv() to support
  utils.build_lookup_from_csv() to read CSV files encoded with UTF-8 BOM
  (byte-order mark) properly.

3.6.0 (2019-01-30)
------------------
* Correcting an issue with the InVEST Carbon Storage and Sequestration model
  where filepaths containing non-ASCII characters would cause the model's
  report generation to crash.  The output report is now a UTF-8 document.
* Refactoring RouteDEM to use taskgraph and the latest pygeoprocessing
  (``>=1.5.0``).  RouteDEM now fills hydrological sinks and users have the
  option to use either of the D8 or Multiple Flow Direction (MFD) routing
  algorithms.
* Adding a new input to the InVEST Settings window to allow users to customize
  the value that should be used for the ``n_workers`` parameter in
  taskgraph-enabled models.  This change involves removing the "Number of
  Parallel Workers" input from the model inputs pane for some models in
  favor of this new location.  The default value for this setting is ``-1``,
  indicating synchronous (non-threaded, non-multiprocessing) execution of
  tasks.
* Removing Scenario Generator: Rule-based model.
* Fixing a bug in Hydropower model where watershed aggregations would be incorrect
  if a watershed is partially covering nodata raster values. Nodata values are now
  ignored in zonal statistics. Numerical results change very slightly in the
  case where a watershed only includes a few nodata pixels.
* Adding TaskGraph functionality to GLOBIO model.
* Adding some TaskGraph functionality to Scenario Generator: Proximity.
* Fixing an issue with the InVEST Fisheries model that would prevent the model
  from batch-processing a directory of population tables.  The model will now
  process these files as expected.
* Reimplementing Crop Production models using taskgraph.
* Fixing an issue with Crop Production Regression's result_table.csv where the
  'production_modeled' and '<nutrient>_modeled' values calculated for each crop
  were done so using the same crop raster (e.g. wheat, soybean, and barley values
  were all based on soybean data).
* Hydropower subwatershed results now include all the same metrics as the
  watershed results, with the exception of economic valuation metrics.
* Reimplementing the Hydropower model using taskgraph.
* Reimplementing the Carbon model using taskgraph.
* Fixing an issue with Coastal Blue Carbon validation to allow column names to
  ignore case.
* Updating core carbon forest edge regression data coefficient to drop
  impossible negative coefficients.
* Fixing an issue with the Scenario Generator: Proximity model that would
  raise an exception if no AOI were passed in even though the AOI is optional.
* Removing Overlap Analysis and Overlap Analysis: Management Zones.
* Removing Habitat Suitability.
* Added comprehensive error checking to hydropower model to test for the VERY
  common errors of missing biophysical, demand, and valuation coefficients in
  their respective tables.
* Fixing an issue with Hydropower Water Yield ("Annual Water Yield") where
  valuation would never be triggered when running the model through the User
  Interface. And a related issue where the model would crash if a valuation table
  was provided but a demand table was not. The UI no longer validates that config.
* Fixing an issue with how logging is captured when a model is run through the
  InVEST User Interface.  Now, logging from any thread started by the executor
  thread will be written to the log file, which we expect to aid in debugging.
* Fixing an issue with Scenic Quality where viewpoints outside of the AOI
  were not being properly excluded.  Viewpoints are now excluded correctly.
* The crop production model has been refactored to drop the "aggregate ID"
  concept when summarizing results across an aggregate polygon. The model now
  uses the polygon FIDs internally and externally when producing the result
  summary table.
* Correcting the rating instructions in the criteria rating instructions on how
  the data quality (DQ) and weight should be rated in the HRA Preprocessor.
  A DQ score of 1 should represent better data quality whereas the score of 3 is
  worse data quality. A weight score of 1 is more important, whereas that of 3
  is less important.
* Fixing a case where a zero discount rate and rate of change in the carbon
  model would cause a divide by zero error.

3.5.0 (2018-08-14)
------------------
* Bumped pygeoprocessing requirement to ``pygeoprocessing>=1.2.3``.
* Bumped taskgraph requirement to ``taskgraph>=0.6.1``.
* Reimplemented the InVEST Scenic Quality model.  This new version removes the
  'population' and 'overlap' postprocessing steps, updates the available
  valuation functions and greatly improves the runtime and memory-efficiency of
  the model.  See the InVEST User's Guide chapter for more information.
* Updated Recreation server's database to include metadata from photos taken
  from 2005-2017 (previous range was 2005-2014). The new range is reflected
  in the UI.
* Fixed an issue with the InVEST binary build where binaries on Windows would
  crash with an error saying Python27.dll could not be loaded.
* Fixed an issue in the Rule-Based Scenario Generator UI where vector column
  names from override and constraint layers were not being loaded.  This bug
  caused the field 'UNKNOWN' to be passed to the model, causing an error.
* Fixed an issue with the InVEST UI (all models), where attempting to
  drag-and-drop a directory onto a model input would cause the application to
  crash.
* Coastal Vulnerability UI now specifies a number of reasonable defaults for
  some numeric inputs.
* Fixed an issue with the Fisheries UI where alpha and beta parameter inputs
  were incorrectly disabled for the Ricker recruitment function.
* InVEST now uses a Makefile to automate the build processes.  GNU Make is
  required to use the Makefile.  See ``README.rst`` for instructions on
  building InVEST.  This replaces the old ``pavement.py`` build entrypoint,
  which has been removed.
* Fixed an issue with the InVEST UI (all models), where attempting to
  drag-and-drop a directory onto a model input would cause the application to
  crash.
* Fixed an issue with Forest Carbon Edge Effect where the UI layer was always
  causing the model to run with only the aboveground carbon pool
* Added functionality to the InVEST UI so that ``Dropdown`` inputs can now map
  dropdown values to different output values.
* Fixed an issue in the Crop Production Percentile model that would treat the
  optional AOI vector field as a filename and crash on a run if it were empty.
* Fixing an issue in the Pollination Model that would cause occasional crashes
  due to a missing dependent task; it had previously been patched by setting
  taskgraph to operate in single thread mode. This restores multithreading
  in the pollination model.
* Fixed an issue in the water yield / hydropower model that would skip
  calculation of water demand tables when "water scarcity" was enabled.
* Fixed an issue in the model data of the crop production model where some
  crops were using incorrect climate bin rasters. Since the error was in the
  data and not the code, users will need to download the most recent version
  of InVEST's crop model data during the installation step to get the fix.

3.4.4 (2018-03-26)
------------------
* InVEST now requires GDAL 2.0.0 and has been tested up to GDAL 2.2.3. Any API users of InVEST will need to use GDAL version >= 2.0. When upgrading GDAL we noticed slight numerical differences in our test suite in both numerical raster differences, geometry transforms, and occasionally a single pixel difference when using `gdal.RasterizeLayer`. Each of these differences in the InVEST test suite is within a reasonable numerical tolerance and we have updated our regression test suite appropriately. Users comparing runs between previous versions of InVEST may also notice reasonable numerical differences between runs.
* Added a UI keyboard shortcut for showing documentation. On Mac OSX, this will be Command-?. On Windows, GNOME and KDE, this will be F1.
* Patching an issue in NDR that was using the nitrogen subsurface retention efficiency for both nitrogen and phosphorous.
* Fixed an issue with the Seasonal Water Yield model that incorrectly required a rain events table when the climate zone mode was in use.
* Fixed a broken link to local and online user documentation from the Seasonal Water Yield model from the model's user interface.

3.4.3 (2018-03-26)
------------------
* Fixed a critical issue in the carbon model UI that would incorrectly state the user needed a "REDD Priority Raster" when none was required.
* Fixed an issue in annual water yield model that required subwatersheds even though it is an optional field.
* Fixed an issue in wind energy UI that was incorrectly validating most of the inputs.

3.4.2 (2017-12-15)
------------------
* Fixed a cross-platform issue with the UI where logfiles could not be dropped onto UI windows.
* Model arguments loaded from logfiles are now cast to their correct literal value.  This addresses an issue where some models containing boolean inputs could not have their parameters loaded from logfiles.
* Fixed an issue where the Pollination Model's UI required a farm polygon. It should have been optional and now it is.
* Fixing an issue with the documentation and forums links on the InVEST model windows.  The links now correctly link to the documentation page or forums as needed.
* Fixing an issue with the ``FileSystemRunDialog`` where pressing the 'X' button in the corner of the window would close the window, but not reset its state.  The window's state is now reset whenever the window is closed (and the window cannot be closed when the model is running)

3.4.1 (2017-12-11)
------------------
* In the Coastal Blue Carbon model, the ``interest_rate`` parameter has been renamed to ``inflation_rate``.
* Fixed issues with sample parameter sets for InVEST Habitat Quality, Habitat Risk Assessment, Coastal Blue Carbon, and Coastal Blue Carbon Preprocessors.  All sample parameter sets now have the correct paths to the model's input files, and correctly note the name of the model that they apply to.
* Added better error checking to the SDR model for missing `ws_id` and invalid `ws_id` values such as `None` or some non-integer value. Also added tests for the `SDR` validation module.

3.4.0 (2017-12-03)
------------------
* Fixed an issue with most InVEST models where the suffix was not being reflected in the output filenames.  This was due to a bug in the InVEST UI, where the suffix args key was assumed to be ``'suffix'``.  Instances of ``InVESTModel`` now accept a keyword argument to defined the suffix args key.
* Fixed an issue/bug in Seasonal Water Yield that would occur when a user provided a datastack that had nodata values overlapping with valid DEM locations. Previously this would generate an NaN for various biophysical values at that pixel and cascade it downslope. Now any question of nodata on a valid DEM pixel is treated as "0". This will make serious visual artifacts on the output, but should help users pinpoint the source of bad data rather than crash.
* Refactored all but routing components of SDR to use PyGeoprocessing 0.5.0 and laid a consistent raster floating point type of 'float32'. This will cause numerically insignificant differences between older versions of SDR and this one. But differences are well within the tolerance of the overall error of the model and expected error rate of data. Advantages are smaller disk footprint per run, cleaner and more maintainable design, and a slight performance increase.
* Bug fixed in SDR that would align the output raster stack to match with the landcover pixel stack even though the rest of the rasters are scaled and clipped to the DEM.
* When loading parameters from a datastack, parameter set or logfile, the UI will check that the model that created the file being loaded matches the name of the model that is currently running.  If there is a mismatch, a dialog is presented for the user to confirm or cancel the loading of parameters. Logfiles from IUI (which do not have clearly-recorded modelname or InVEST version information) can still have their arguments parsed, but the resulting model name and InVEST version will be set to ``"UNKNOWN"``.
* Data Stack files (``*.invest.json``, ``*.invest.tar.gz``) can now be dragged and dropped on an InVEST model window, which will prompt the UI to load that parameter set.
* Spatial inputs to Coastal Blue Carbon are now aligned as part of the model. This resolves a longstanding issue with the model where inputs would need to perfectly overlap (even down to pixel indices), or else the model would yield strange results.
* The InVEST UI now contains a submenu for opening a recently-opened datastack.  This submenu is automatically populated with the 10 most recently-opened datastacks for the current model.
* Removed vendored ``natcap.invest.dbfpy`` subpackage.
* Removed deprecated ``natcap.invest.fileio`` module.
* Removed ``natcap.invest.iui`` UI subpackage in favor of a new UI framework found at ``natcap.invest.ui``. This new UI features a greatly improved API, good test coverage, support for Qt4 and Qt5, and includes updates to all InVEST models to support validation of model arguments from a python script, independent of the UI.
* Updated core model of seasonal water yield to allow for negative `L_avail`.
* Updated RouteDEM to allow for file suffixes, finer control over what DEM routing algorithms to run, and removal of the multiple stepped stream threshold classification.
* Redesign/refactor of pollination model. Long term bugs in the model are resolved, managed pollinators added, and many simplifications to the end user's experience.  The updated user's guide chapter is available here: http://data.naturalcapitalproject.org/nightly-build/invest-users-guide/html/croppollination.html
* Scenario Generator - Rule Based now has an optional input to define a seed.
  This input is used to seed the random shuffling of parcels that have equal
  priorities.
* InVEST on mac is now distributed as a single application bundle, allowing InVEST to run as expected on mac OSX Sierra.  Individual models are selected and launched from a new launcher window.
* The InVEST CLI now has a GUI model launcher:  ``$ invest launcher``
* Updated the Coastal Blue Carbon model to improve handling of blank lines in input CSV tables and improve memory efficiency of the current implementation.
* Improved the readability of a cryptic error message in Coastal Vulnerability that is normally raised when the depth threshold is too high or the exposure proportion is too low to detect any shoreline segments.
* Adding InVEST HTML documentation to the Mac disk image distribution.
* Upgrading dependency of PyGeoprocessing to 0.3.3.  This fixes a memory leak associated with any model that aggregates rasters over complicated overlapping polygons.
* Adding sample data to Blue Carbon model that were missing.
* Deprecating the InVEST Marine Water Quality model.  This also removes InVEST's dependancy on the pyamg package which has been removed from REQUIREMENTS.TXT.
* Deprecating the ArcGIS-based Coastal Protection model and ArcGIS-based data-preprocessing scripts.  The toolbox and scripts may still be found at https://bitbucket.org/natcap/invest.arcgis.
* Fixing an issue in the carbon edge effect model that caused output values in the shapefile to be rounded to the nearest integer.
* Fixing issue in SDR model that would occasionally cause users to see errors about field widths in the output shapefile generation.
* Updated the erodibility sample raster that ships with InVEST for the SDR model.  The old version was in US units, in this version we convert to SI units as the model requires, and clipped the raster to the extents of the other stack to save disk space.

3.3.3 (2017-02-06)
------------------
* Fixed an issue in the UI where the carbon model wouldn't accept negative numbers in the price increase of carbon.
* RouteDEM no longer produces a "tiled_dem.tif" file since that functionality is being deprecated in PyGeoprocessing.
* Fixing an issue in SDR where the optional drainage layer would not be used in most of the SDR biophysical calculations.
* Refactoring so water yield pixels with Kc and et0 equal to be 0 now yields a 0.0 value of water yield on that pixel rather than nodata.
* Light optimization refactor of wind energy model that improves runtimes in some cases by a factor of 2-3.
* Performance optimizations to HRA that improve runtimes by approximately 30%.
* Fixed a broken UI link to Seasonal Water Yield's user's guide.
* Fixed an issue with DelineateIT that caused ArcGIS users to see both the watershed and inverse watershed polygons when viewing the output of the tool.
* Upgrading dependency to PyGeoprocessing 0.3.2.
* Fixed an issue with SDR that caused the LS factor to be an order of magnitue too high in areas where the slope was greater than 9%.  In our sample case this caused sediment export estimates to be about 6% too high, but in cases where analyses are run over steep slopes the error would have been greater.
* ``paver check`` now warns if the ``PYTHONHOME`` environment variable is set.
* API docs now correctly reflect installation steps needed for python development headers on linux.
* Fixed a side effect in the InVEST user interface that would cause ``tempfile.tempdir`` to be set and then not be reset after a model run is finished.
* The InVEST user interface will now record GDAL/OGR log messages in the log messages window and in the logfile written to the workspace.
* Updated branding and usability of the InVEST installer for Windows, and the Mac Disk Image (.dmg).


3.3.2 (2016-10-17)
------------------
* Partial test coverage for HRA model.
* Full test coverage for Overlap Analysis model.
* Full test coverage for Finfish Aquaculture.
* Full test coverage for DelineateIT.
* Full test coverage for RouteDEM.
* Fixed an issue in Habitat Quality where an error in the sample table or malformed threat raster names would display a confusing message to the user.
* Full test coverage for scenario generator proximity model.
* Patching an issue in seasonal water yield that causes an int overflow error if the user provides a floating point landcover map and the nodata value is outside of the range of an int64.
* Full test coverage for the fisheries model.
* Patched an issue that would cause the Seasonal Water Edge model to crash when the curve number was 100.
* Patching a critical issue with forest carbon edge that would give incorrect results for edge distance effects.
* Patching a minor issue with forest carbon edge that would cause the model to crash if only one  interpolation point were selected.
* Full test coverage for pollination model.
* Removed "farms aggregation" functionality from the InVEST pollination model.
* Full test coverage for the marine water quality model.
* Full test coverage for GLOBIO model.
* Full test coverage for carbon forest edge model.
* Upgraded SciPy dependancy to 0.16.1.
* Patched bug in NDR that would cause a phosphorus density to be reported per pixel rather than total amount of phosporous in a pixel.
* Corrected an issue with the uses of buffers in the euclidean risk function of Habitat Risk Assessment.  (issue #3564)
* Complete code coverage tests for Habitat Quality model.
* Corrected an issue with the ``Fisheries_Inputs.csv`` sample table used by Overlap Analysis.  (issue #3548)
* Major modifications to Terrestrial Carbon model to include removing the harvested wood product pool, uncertainty analysis, and updated efficient raster calculations for performance.
* Fixed an issue in GLOBIO that would cause model runs to crash if the AOI marked as optional was not present.
* Removed the deprecated and incomplete Nearshore Wave and Erosion model (``natcap.invest.nearshore_wave_and_erosion``).
* Removed the deprecated Timber model (``natcap.invest.timber``).
* Fixed an issue where seasonal water yield would raise a divide by zero error if a watershed polygon didn't cover a valid data region.  Now sets aggregation quantity to zero and reports a warning in the log.
* ``natcap.invest.utils.build_file_registry`` now raises a ``ValueError`` if a path is not a string or list of strings.
* Fixed issues in NDR that would indicate invalid values were being processed during runtimes by skipping the invalid calculations in the first place rather than calculating them and discarding after the fact.
* Complete code coverage tests for NDR model.
* Minor (~10% speedup) performance improvements to NDR.
* Added functionality to recreation model so that the `monthly_table.csv` file now receives a file suffix if one is provided by the user.
* Fixed an issue in SDR where the m exponent was calculated incorrectly in many situations resulting in an error of about 1% in total export.
* Fixed an issue in SDR that reported runtime overflow errors during normal processing even though the model completed without other errors.

3.3.1 (2016-06-13)
------------------
* Refactored API documentation for readability, organization by relevant topics, and to allow docs to build on `invest.readthedocs.io <http://invest.readthedocs.io>`_,
* Installation of ``natcap.invest`` now requires ``natcap.versioner``.  If this is not available on the system at runtime, setuptools will make it available at runtime.
* InVEST Windows installer now includes HISTORY.rst as the changelog instead of the old ``InVEST_Updates_<version>`` files.
* Habitat suitability model is generalized and released as an API only accessible model.  It can be found at ``natcap.invest.habitat_suitability.execute``.  This model replaces the oyster habitat suitability model.
    * The refactor of this model requires an upgrade to ``numpy >= 1.11.0``.
* Fixed a crash in the InVEST CLI where calling ``invest`` without a parameter would raise an exception on linux-based systems.  (Issue `#3528 <https://bitbucket.org/natcap/invest/issues/3515>`_)
* Patched an issue in Seasonal Water Yield model where a nodata value in the landcover map that was equal to ``MAX_INT`` would cause an overflow error/crash.
* InVEST NSIS installer will now optionally install the Microsoft Visual C++ 2008 redistributable on Windows 7 or earlier.  This addresses a known issue on Windows 7 systems when importing GDAL binaries (Issue `#3515 <https://bitbucket.org/natcap/invest/issues/3515>`_).  Users opting to install this redistributable agree to abide by the terms and conditions therein.
* Removed the deprecated subpackage ``natcap.invest.optimization``.
* Updated the InVEST license to legally define the Natural Capital Project.
* Corrected an issue in Coastal Vulnerability where an output shapefile was being recreated for each row, and where field values were not being stored correctly.
* Updated Scenario Generator model to add basic testing, file registry support, PEP8 and PEP257 compliance, and to fix several bugs.
* Updated Crop Production model to add a simplified UI, faster runtime, and more testing.

3.3.0 (2016-03-14)
------------------
* Refactored Wind Energy model to use a CSV input for wind data instead of a Binary file.
* Redesigned InVEST recreation model for a single input streamlined interface, advanced analytics, and refactored outputs.  While the model is still based on "photo user days" old model runs are not backward compatable with the new model or interface. See the Recreation Model user's guide chapter for details.
    * The refactor of this model requires an upgrade to ``GDAL >=1.11.0 <2.0`` and ``numpy >= 1.10.2``.
* Removed nutrient retention (water purification) model from InVEST suite and replaced it with the nutrient delivery ratio (NDR) model.  NDR has been available in development relseases, but has now officially been added to the set of Windows Start Menu models and the "under development" tag in its users guide has been removed.  See the InVEST user's guide for details between the differences and advantages of NDR over the old nutrient model.
* Modified NDR by adding a required "Runoff Proxy" raster to the inputs.  This allows the model to vary the relative intensity of nutrient runoff based on varying precipitation variability.
* Fixed a bug in the Area Change rule of the Rule-Based Scenario Generator, where units were being converted incorrectly. (Issue `#3472 <https://bitbucket.org/natcap/invest/issues/3472>`_) Thanks to Fosco Vesely for this fix.
* InVEST Seasonal Water Yield model released.
* InVEST Forest Carbon Edge Effect model released.
* InVEST Scenario Generator: Proximity Based model released and renamed the previous "Scenario Generator" to "Scenario Generator: Rule Based".
* Implemented a blockwise exponential decay kernel generation function, which is now used in the Pollination and Habitat Quality models.
* GLOBIO now uses an intensification parameter and not a map to average all agriculture across the GLOBIO 8 and 9 classes.
* GLOBIO outputs modified so core outputs are in workspace and intermediate outputs are in a subdirectory called 'intermediate_outputs'.
* Fixed a crash with the NDR model that could occur if the DEM and landcover maps were different resolutions.
* Refactored all the InVEST model user interfaces so that Workspace defaults to the user's home "Documents" directory.
* Fixed an HRA bug where stessors with a buffer of zero were being buffered by 1 pixel
* HRA enhancement which creates a common raster to burn all input shapefiles onto, ensuring consistent alignment.
* Fixed an issue in SDR model where a landcover map that was smaller than the DEM would create extraneous "0" valued cells.
* New HRA feature which allows for "NA" values to be entered into the "Ratings" column for a habitat / stressor pair in the Criteria Ratings CSV. If ALL ratings are set to NA, the habitat / stressor will be treated as having no interaction. This means in the model, that there will be no overlap between the two sources. All rows parameters with an NA rating will not be used in calculating results.
* Refactored Coastal Blue Carbon model for greater speed, maintainability and clearer documentation.
* Habitat Quality bug fix when given land cover rasters with different pixel sizes than threat rasters. Model would use the wrong pixel distance for the convolution kernel.
* Light refactor of Timber model. Now using CSV input attribute file instead of DBF file.
* Fixed clipping bug in Wave Energy model that was not properly clipping polygons correctly. Found when using global data.
* Made the following changes / updates to the coastal vulnerability model:
    * Fixed a bug in the model where the geomorphology ranks were not always being used correctly.
    * Removed the HTML summary results output and replaced with a link to a dashboard that helps visualize and interpret CV results.
    * Added a point shapefile output: 'outputs/coastal_exposure.shp' that is a shapefile representation of the corresponding CSV table.
    * The model UI now requires the 'Relief' input. No longer optional.
    * CSV outputs and Shapefile outputs based on rasters now have x, y coorinates of the center of the pixel instead of top left of the pixel.
* Turning setuptools' zip_safe to False for consistency across the Natcap Namespace.
* GLOBIO no longer requires user to specify a keyfield in the AOI.
* New feature to GLOBIO to summarize MSA by AOI.
* New feature to GLOBIO to use a user defined MSA parameter table to do the MSA thresholds for infrastructure, connectivity, and landuse type
* Documentation to the GLOBIO code base including the large docstring for 'execute'.

3.2.0 (2015-05-31)
------------------
InVEST 3.2.0 is a major release with the addition of several experimental models and tools as well as an upgrade to the PyGeoprocessing core:

* Upgrade to PyGeoprocessing v0.3.0a1 for miscelaneous performance improvements to InVEST's core geoprocessing routines.
* An alpha unstable build of the InVEST crop production model is released with partial documentation and sample data.
* A beta build of the InVEST fisheries model is released with documentation and sample data.
* An alpha unstable build of the nutrient delivery ratio (NDR) model is available directly under InVEST's instalation directory at  ``invest-x86/invest_ndr.exe``; eventually this model will replace InVEST's current "Nutrient" model.  It is currently undocumented and unsupported but inputs are similar to that of InVEST's SDR model.
* An alpha unstable build of InVEST's implementation of GLOBIO is available directly under InVEST's instalation directory at ``invest-x86/invest_globio.exe``.  It is currently undocumented but sample data are provided.
* DelinateIT, a watershed delination tool based on PyGeoprocessing's d-infinity flow algorithm is released as a standalone tool in the InVEST repository with documentation and sample data.
* Miscelaneous performance patches and bug fixes.

3.1.3 (2015-04-23)
------------------
InVEST 3.1.3 is a hotfix release patching a memory blocking issue resolved in PyGeoprocessing version 0.2.1.  Users might have experienced slow runtimes on SDR or other routed models.

3.1.2 (2015-04-15)
------------------
InVEST 3.1.2 is a minor release patching issues mostly related to the freshwater routing models and signed GDAL Byte datasets.

* Patching an issue where some projections were not regognized and InVEST reported an UnprojectedError.
* Updates to logging that make it easier to capture logging messages when scripting InVEST.
* Shortened water yield user interface height so it doesn't waste whitespace.
* Update PyGeoprocessing dependency to version 0.2.0.
* Fixed an InVEST wide issue related to bugs stemming from the use of signed byte raster inputs that resulted in nonsensical outputs or KeyErrors.
* Minor performance updates to carbon model.
* Fixed an issue where DEMS with 32 bit ints and INT_MAX as the nodata value nodata value incorrectly treated the nodata value in the raster as a very large DEM value ultimately resulting in rasters that did not drain correctly and empty flow accumulation rasters.
* Fixed an issue where some reservoirs whose edges were clipped to the edge of the watershed created large plateaus with no drain except off the edge of the defined raster.  Added a second pass in the plateau drainage algorithm to test for these cases and drains them to an adjacent nodata area if they occur.
* Fixed an issue in the Fisheries model where the Results Suffix input was invariably initializing to an empty string.
* Fixed an issue in the Blue Carbon model that prevented the report from being generated in the outputs file.

3.1.1 (2015-03-13)
------------------
InVEST 3.1.1 is a major performance and memory bug patch to the InVEST toolsuite.  We recommend all users upgrade to this version.

* Fixed an issue surrounding reports of SDR or Nutrient model outputs of zero values, nodata holes, excessive runtimes, or out of memory errors.  Some of those problems happened to be related to interesting DEMs that would break the flat drainage algorithm we have inside RouteDEM that adjusted the heights of those regions to drain away from higher edges and toward lower edges, and then pass the height adjusted dem to the InVEST model to do all its model specific calculations.  Unfortunately this solution was not amenable to some degenerate DEM cases and we have now adjusted the algorithm to treat each plateau in the DEM as its own separate region that is processed independently from the other regions. This decreases memory use so we never effectively run out of memory at a minor hit to overall runtime.  We also now adjust the flow direction directly instead of adjust the dem itself.  This saves us from having to modify the DEM and potentially get it into a state where a drained plateau would be higher than its original pixel neighbors that used to drain into it.

There are side effects that result in sometimes large changes to un calibrated runs of SDR or nutrient.  These are related to slightly different flow directions across the landscape and a bug fix on the distance to stream calculation.

* InVEST geoprocessing now uses the PyGeoprocessing package (v0.1.4) rather than the built in functionality that used to be in InVEST.  This will not affect end users of InVEST but may be of interest to users who script InVEST calls who want a standalone Python processing package for raster stack math and hydrological routing.  The project is hosted at https://bitbucket.org/richpsharp/pygeoprocessing.

* Fixed an marine water quality issue where users could input AOIs that were unprojected, but output pixel sizes were specified in meters.  Really the output pixel size should be in the units of the polygon and are now specified as such.  Additionally an exception is raised if the pixel size is too small to generate a numerical solution that is no longer a deep scipy error.

* Added a suffix parameter to the timber and marine water quality models that append a user defined string to the output files; consistent with most of the other InVEST models.

* Fixed a user interface issue where sometimes the InVEST model run would not open a windows explorer to the user's workspace.  Instead it would open to C:\User[..]\My Documents.  This would often happen if there were spaces in the the workspace name or "/" characters in the path.

* Fixed an error across all InVEST models where a specific combination of rasters of different cell sizes and alignments and unsigned data types could create errors in internal interpolation of the raster stacks.  Often these would appear as 'KeyError: 0' across a variety of contexts.  Usually the '0' was an erroneous value introduced by a faulty interpolation scheme.

* Fixed a MemoryError that could occur in the pollination and habitat quality models when the the base landcover map was large and the biophysical properties table allowed the effect to be on the order of that map.  Now can use any raster or range values with only a minor hit to runtime performance.

* Fixed a serious bug in the plateau resolution algorithm that occurred on DEMs with large plateau areas greater than 10x10 in size.  The underlying 32 bit floating point value used to record small height offsets did not have a large enough precision to differentiate between some offsets thus creating an undefined flow direction and holes in the flow accumulation algorithm.

* Minor performance improvements in the routing core, in some cases decreasing runtimes by 30%.

* Fixed a minor issue in DEM resolution that occurred when a perfect plateau was encountered.  Rather that offset the height so the plateau would drain, it kept the plateau at the original height.  This occurred because the uphill offset was nonexistent so the algorithm assumed no plateau resolution was needed.  Perfect plateaus now drain correctly.  In practice this kind of DEM was encountered in areas with large bodies of water where the remote sensing algorithm would classify the center of a lake 1 meter higher than the rest of the lake.

* Fixed a serious routing issue where divergent flow directions were not getting accumulated 50% of the time. Related to a division speed optimization that fell back on C-style modulus which differs from Python.

* InVEST SDR model thresholded slopes in terms of radians, not percent thus clipping the slope tightly between 0.001 and 1%.  The model now only has a lower threshold of 0.00005% for the IC_0 factor, and no other thresholds.  We believe this was an artifact left over from an earlier design of the model.


* Fixed a potential memory inefficiency in Wave Energy Model when computing the percentile rasters. Implemented a new memory efficient percentile algorithm and updated the outputs to reflect the new open source framework of the model. Now outputting csv files that describe the ranges and meaning of the percentile raster outputs.

* Fixed a bug in Habitat Quality where the future output "quality_out_f.tif" was not reflecting the habitat value given in the sensitivity table for the specified landcover types.


3.1.0 (2014-11-19)
------------------
InVEST 3.1.0 (http://www.naturalcapitalproject.org/download.html) is a major software and science milestone that includes an overhauled sedimentation model, long awaited fixes to exponential decay routines in habitat quality and pollination, and a massive update to the underlying hydrological routing routines.  The updated sediment model, called SDR (sediment delivery ratio), is part of our continuing effort to improve the science and capabilities of the InVEST tool suite.  The SDR model inputs are backwards comparable with the InVEST 3.0.1 sediment model with two additional global calibration parameters and removed the need for the retention efficiency parameter in the biophysical table; most users can run SDR directly with the data they have prepared for previous versions.  The biophysical differences between the models are described in a section within the SDR user's guide and represent a superior representation of the hydrological connectivity of the watershed, biophysical parameters that are independent of cell size, and a more accurate representation of sediment retention on the landscape.  Other InVEST improvements to include standard bug fixes, performance improvements, and usability features which in part are described below:

* InVEST Sediment Model has been replaced with the InVEST Sediment Delivery Ratio model.  See the SDR user's guide chapter for the difference between the two.
* Fixed an issue in the pollination model where the exponential decay function decreased too quickly.
* Fixed an issue in the habitat quality model where the exponential decay function decreased too quickly and added back linear decay as an option.
* Fixed an InVEST wide issue where some input rasters that were signed bytes did not correctly map to their negative nodata values.
* Hydropower input rasters have been normalized to the LULC size so sampling error is the same for all the input watersheds.
* Adding a check to make sure that input biophysical parameters to the water yield model do not exceed invalid scientific ranges.
* Added a check on nutrient retention in case the upstream water yield was less than 1 so that the log value did not go negative.  In that case we clamp upstream water yield to 0.
* A KeyError issue in hydropower was resolved that occurred when the input rasters were at such a coarse resolution that at least one pixel was completely contained in each watershed.  Now a value of -9999 will be reported for watersheds that don't contain any valid data.
* An early version of the monthly water yield model that was erroneously included in was in the installer; it was removed in this version.
* Python scripts necessary for running the ArcGIS version of Coastal Protection were missing.  They've since been added back to the distribution.
* Raster calculations are now processed by raster block sizes.  Improvements in raster reads and writes.
* Fixed an issue in the routing core where some wide DEMs would cause out of memory errors.
* Scenario generator marked as stable.
* Fixed bug in HRA where raster extents of shapefiles were not properly encapsulating the whole AOI.
* Fixed bug in HRA where any number of habitats over 4 would compress the output plots. Now extends the figure so that all plots are correctly scaled.
* Fixed a bug in HRA where the AOI attribute 'name' could not be an int. Should now accept any type.
* Fixed bug in HRA which re-wrote the labels if it was run immediately without closing the UI.
* Fixed nodata masking bug in Water Yield when raster extents were less than that covered by the watershed.
* Removed hydropower calibration parameter form water yield model.
* Models that had suffixes used to only allow alphanumeric characters.  Now all suffix types are allowed.
* A bug in the core platform that would occasionally cause routing errors on irregularly pixel sized rasters was fixed.  This often had the effect that the user would see broken streams and/or nodata values scattered through sediment or nutrient results.
* Wind Energy:
        * Added new framework for valuation component. Can now input a yearly price table that spans the lifetime of the wind farm. Also if no price table is made, can specify a price for energy and an annual rate of change.
        * Added new memory efficient distance transform functionality
        * Added ability to leave out 'landing points' in 'grid connection points' input. If not landing points are found, it will calculate wind farm directly to grid point distances
* Error message added in Wave Energy if clip shape has no intersection
* Fixed an issue where the data type of the nodata value in a raster might be different than the values in the raster.  This was common in the case of 64 bit floating point values as nodata when the underlying raster was 32 bit.  Now nodata values are cast to the underlying types which improves the reliability of many of the InVEST models.


3.0.1 (2014-05-19)
------------------
* Blue Carbon model released.

* HRA UI now properly reflects that the Resolution of Analysis is in meters, not meters squared, and thus will be applied as a side length for a raster pixel.

* HRA now accepts CSVs for ratings scoring that are semicolon separated as well as comma separated.

* Fixed a minor bug in InVEST's geoprocessing aggregate core that now consistently outputs correct zonal stats from the underlying pixel level hydro outputs which affects the water yield, sediment, and nutrient models.

* Added compression to InVEST output geotiff files.  In most cases this reduces output disk usage by a factor of 5.

* Fixed an issue where CSVs in the sediment model weren't open in universal line read mode.

* Fixed an issue where approximating whether pixel edges were the same size was not doing an approximately equal function.

* Fixed an issue that made the CV model crash when the coastline computed from the landmass didn't align perfectly with that defined in the geomorphology layer.

* Fixed an issue in the CV model where the intensity of local wave exposure was very low, and yielded zero local wave power for the majority of coastal segments.

* Fixed an issue where the CV model crashes if a coastal segment is at the edge of the shore exposure raster.

* Fixed the exposure of segments surrounded by land that appeared as exposed when their depth was zero.

* Fixed an issue in the CV model where the natural habitat values less than 5 were one unit too low, leading to negative habitat values in some cases.

* Fixed an exponent issue in the CV model where the coastal vulnerability index was raised to a power that was too high.

* Fixed a bug in the Scenic Quality model that prevented it from starting, as well as a number of other issues.

* Updated the pollination model to conform with the latest InVEST geoprocessing standards, resulting in an approximately 33% speedup.

* Improved the UI's ability to remember the last folder visited, and to have all file and folder selection dialogs have access to this information.

* Fixed an issue in Marine Water Quality where the UV points were supposed to be optional, but instead raised an exception when not passed in.

3.0.0 (2014-03-23)
------------------
The 3.0.0 release of InVEST represents a shift away from the ArcGIS to the InVEST standalone computational platform.  The only exception to this shift is the marine coastal protection tier 1 model which is still supported in an ArcGIS toolbox and has no InVEST 3.0 standalone at the moment.  Specific changes are detailed below

* A standalone version of the aesthetic quality model has been developed and packaged along with this release.  The standalone outperforms the ArcGIS equivalent and includes a valuation component.  See the user's guide for details.

* The core water routing algorithms for the sediment and nutrient models have been overhauled.  The routing algorithms now correctly adjust flow in plateau regions, address a bug that would sometimes not route large sections of a DEM, and has been optimized for both run time and memory performance.  In most cases the core d-infinity flow accumulation algorithm out performs TauDEM.  We have also packaged a simple interface to these algorithms in a standalone tool called RouteDEM; the functions can also be referenced from the scripting API in the invest_natcap.routing package.

* The sediment and nutrient models are now at a production level release.  We no longer support the ArcGIS equivalent of these models.

* The sediment model has had its outputs simplified with major changes including the removal of the 'pixel mean' outputs, a direct output of the pixel level export and retention maps, and a single output shapefile whose attribute table contains aggregations of sediment output values.  Additionally all inputs to the sediment biophysical table including p, c, and retention coefficients are now expressed as a proportion between 0 and 1; the ArcGIS model had previously required those inputs were integer values between 0 and 1000.  See the "Interpreting Results" section of sediment model for full details on the outputs.

* The nutrient model has had a similar overhaul to the sediment model including a simplified output structure with many key outputs contained in the attribute table of the shapefile.  Retention coefficients are also expressed in proportions between 0 and 1.  See the "Interpreting Results" section of nutrient model for full details on the outputs.

* Fixed a bug in Habitat Risk Assessment where the HRA module would incorrectly error if a criteria with a 0 score (meant to be removed from the assessment) had a 0 data quality or weight.

* Fixed a bug in Habitat Risk Assessment where the average E/C/Risk values across the given subregion were evaluating to negative numbers.

* Fixed a bug in Overlap Analysis where Human Use Hubs would error if run without inter-activity weighting, and Intra-Activity weighting would error if run without Human Use Hubs.

* The runtime performance of the hydropower water yield model has been improved.

* Released InVEST's implementation of the D-infinity flow algorithm in a tool called RouteDEM available from the start menu.

* Unstable version of blue carbon available.

* Unstable version of scenario generator available.

* Numerous other minor bug fixes and performance enhacnements.



2.6.0 (2013-12-16)
------------------
The 2.6.0 release of InVEST removes most of the old InVEST models from the Arc toolbox in favor of the new InVEST standalone models.  While we have been developing standalone equivalents for the InVEST Arc models since version 2.3.0, this is the first release in which we removed support for the deprecated ArcGIS versions after an internal review of correctness, performance, and stability on the standalones.  Additionally, this is one of the last milestones before the InVEST 3.0.0 release later next year which will transition InVEST models away from strict ArcGIS dependence to a standalone form.

Specifically, support for the following models have been moved from the ArcGIS toolbox to their Windows based standalones: (1) hydropower/water yield, (2) finfish aquaculture, (3) coastal protection tier 0/coastal vulnerability, (4) wave energy, (5) carbon, (6) habitat quality/biodiversity, (7) pollination, (8) timber, and (9) overlap analysis.  Additionally, documentation references to ArcGIS for those models have been replaced with instructions for launching standalone InVEST models from the Windows start menu.

This release also addresses minor bugs, documentation updates, performance tweaks, and new functionality to the toolset, including:

*  A Google doc to provide guidance for scripting the InVEST standalone models: https://docs.google.com/document/d/158WKiSHQ3dBX9C3Kc99HUBic0nzZ3MqW3CmwQgvAqGo/edit?usp=sharing

* Fixed a bug in the sample data that defined Kc as a number between 0 and 1000 instead of a number between 0 and 1.

* Link to report an issue now takes user to the online forums rather than an email address.

* Changed InVEST Sediment model standalone so that retention values are now between 0 and 1 instead of 0 and 100.

* Fixed a bug in Biodiversity where if no suffix were entered output filenames would have a trailing underscore (_) behind them.

* Added documentation to the water purification/nutrient retention model documentation about the standalone outputs since they differ from the ArcGIS version of the model.

* Fixed an issue where the model would try to move the logfile to the workspace after the model run was complete and Windows would erroneously report that the move failed.

* Removed the separation between marine and freshwater terrestrial models in the user's guide.  Now just a list of models.

* Changed the name of InVEST "Biodiversity" model to "Habitat Quality" in the module names, start menu, user's guide, and sample data folders.

* Minor bug fixes, performance enhancements, and better error reporting in the internal infrastructure.

* HRA risk in the unstable standalone is calculated differently from the last release. If there is no spatial overlap within a cell, there is automatically a risk of 0. This also applies to the E and C intermediate files for a given pairing. If there is no spatial overlap, E and C will be 0 where there is only habitat. However, we still create a recovery potential raster which has habitat- specific risk values, even without spatial overlap of a stressor. HRA shapefile outputs for high, medium, low risk areas are now calculated using a user-defined maximum number of overlapping stressors, rather than all potential stressors. In the HTML subregion averaged output, we now attribute what portion of risk to a habitat comes from each habitat-stressor pairing. Any pairings which don't overlap will have an automatic risk of 0.

* Major changes to Water Yield : Reservoir Hydropower Production. Changes include an alternative equation for calculating Actual Evapotranspiration (AET) for non-vegetated land cover types including wetlands. This allows for a more accurate representation of processes on land covers such as urban, water, wetlands, where root depth values aren't applicable. To differentiate between the two equations a column 'LULC_veg' has been added to the Biophysical table in Hydropower/input/biophysical_table.csv. In this column a 1 indicates vegetated and 0 indicates non-vegetated.

* The output structure and outputs have also change in Water Yield : Reservoir Hydropower Production. There is now a folder 'output' that contains all output files including a sub directory 'per_pixel' which has three pixel raster outputs. The subwatershed results are only calculated for the water yield portion and those results can be found as a shapefile, 'subwatershed_results.shp', and CSV file, 'subwatershed_results.csv'. The watershed results can be found in similar files: watershed_results.shp and watershed_results.csv. These two files for the watershed outputs will aggregate the Scarcity and Valuation results as well.

* The evapotranspiration coefficients for crops, Kc, has been changed to a decimal input value in the biophysical table. These values used to be multiplied by 1000 so that they were in integer format, that pre processing step is no longer necessary.

* Changing support from richsharp@stanford.edu to the user support forums at http://ncp-yamato.stanford.edu/natcapforums.

2.5.6 (2013-09-06)
------------------
The 2.5.6 release of InVEST that addresses minor bugs, performance
tweaks, and new functionality of the InVEST standalone models.
Including:

* Change the changed the Carbon biophysical table to use code field
  name from LULC to lucode so it is consistent with the InVEST water
  yield biophysical table.

* Added Monte Carlo uncertainty analysis and documentation to finfish
  aquaculture model.

* Replaced sample data in overlap analysis that was causing the model
  to crash.

* Updates to the overlap analysis user's guide.

* Added preprocessing toolkit available under
  C:\{InVEST install directory}\utils

* Biodiversity Model now exits gracefully if a threat raster is not
  found in the input folder.

* Wind Energy now uses linear (bilinear because its over 2D space?)
  interpolation.

* Wind Energy has been refactored to current API.

* Potential Evapotranspiration input has been properly named to
  Reference Evapotranspiration.

* PET_mn for Water Yield is now Ref Evapotranspiration times Kc
  (evapotranspiration coefficient).

* The soil depth field has been renamed 'depth to root restricting
  layer' in both the hydropower and nutrient retention models.

* ETK column in biophysical table for Water Yield is now Kc.

* Added help text to Timber model.

* Changed the behavior of nutrient retention to return nodata values
  when the mean runoff index is zero.

* Fixed an issue where the hydropower model didn't use the suffix
  inputs.

* Fixed a bug in Biodiversity that did not allow for numerals in the
  threat names and rasters.

* Updated routing algorithm to use a modern algorithm for plateau
  direction resolution.

* Fixed an issue in HRA where individual risk pixels weren't being
  calculated correctly.

* HRA will now properly detect in the preprocessed CSVs when criteria
  or entire habitat-stressor pairs are not desired within an
  assessment.

* Added an infrastructure feature so that temporary files are created
  in the user's workspace rather than at the system level
  folder.  This lets users work in a secondary workspace on a USB
  attached hard drive and use the space of that drive, rather than the
  primary operating system drive.

2.5.5 (2013-08-06)
------------------
The 2.5.5 release of InVEST that addresses minor bugs, performance
tweaks, and new functionality of the InVEST standalone models.  Including:

 * Production level release of the 3.0 Coastal Vulnerability model.
    - This upgrades the InVEST 2.5.4 version of the beta standalone CV
      to a full release with full users guide.  This version of the
      CV model should be used in all cases over its ArcGIS equivalent.

 * Production level release of the Habitat Risk Assessment model.
    - This release upgrades the InVEST 2.5.4 beta version of the
      standalone habitat risk assessment model. It should be used in
      all cases over its ArcGIS equivalent.

 * Uncertainty analysis in Carbon model (beta)
    - Added functionality to assess uncertainty in sequestration and
      emissions given known uncertainty in carbon pool stocks.  Users
      can now specify standard  deviations of carbon pools with
      normal distributions as well as desired uncertainty levels.
      New outputs include masks for regions which both sequester and
      emit carbon with a high probability of confidence.  Please see
      the "Uncertainty Analysis" section of the carbon user's guide
      chapter for more information.

 * REDD+ Scenario Analysis in Carbon model (beta)
    - Additional functionality to assist users evaluating REDD
      and REDD+ scenarios in the carbon model.  The uncertainty analysis
      functionality can also be used with these scenarios.
      Please see the "REDD Scenario Analysis" section of the
      carbon user's guide chapter for more information.

 * Uncertainty analysis in Finfish Aquaculture model (beta)
    - Additionally functionality to account for uncertainty in
      alpha and beta growth parameters as well as histogram
      plots showing the distribution of harvest weights and
      net present value.   Uncertainty analysis is performed
      through Monte Carlo runs that normally sample the
      growth parameters.

 * Streamlined Nutrient Retention model functionality
    - The nutrient retention module no longer requires users to explicitly
      run the water yield model.  The model now seamlessly runs water yield
      during execution.

 * Beta release of the recreation model
    - The recreation is available for beta use with limited documentation.

 * Full release of the wind energy model
    - Removing the 'beta' designation on the wind energy model.


Known Issues:

 * Flow routing in the standalone sediment and nutrient models has a
   bug that prevents routing in some (not all) landscapes.  This bug is
   related to resolving d-infinity flow directions across flat areas.
   We are implementing the solution in Garbrecht and Martx (1997).
   In the meanwhile the sediment and nutrient models are still marked
   as beta until this issue is resolved.

2.5.4 (2013-06-07)
------------------
This is a minor release of InVEST that addresses numerous minor bugs and performance tweaks in the InVEST 3.0 models.  Including:

 * Refactor of Wave Energy Model:
    - Combining the Biophysical and Valuation modules into one.
    - Adding new data for the North Sea and Australia
    - Fixed a bug where elevation values that were equal to or greater than zero
      were being used in calculations.
    - Fixed memory issues when dealing with large datasets.
    - Updated core functions to remove any use of depracated functions

 * Performance updates to the carbon model.

 * Nodata masking fix for rarity raster in Biodiversity Model.
    - When computing rarity from a base landuse raster and current or future
      landuse raster, the intersection of the two was not being properly taken.

 * Fixes to the flow routing algorithms in the sediment and nutrient
   retention models in cases where stream layers were burned in by ArcGIS
   hydro tools.  In those cases streams were at the same elevation and caused
   routing issues.

 * Fixed an issue that affected several InVEST models that occured
   when watershed polygons were too small to cover a pixel.  Excessively
   small watersheds are now handled correctly

 * Arc model deprecation.  We are deprecating the following ArcGIS versions
   of our InVEST models in the sense we recommend ALL users use the InVEST
   standalones over the ArcGIS versions, and the existing ArcGIS versions
   of these models will be removed entirely in the next release.

        * Timber
        * Carbon
        * Pollination
        * Biodiversity
        * Finfish Aquaculture

Known Issues:

 * Flow routing in the standalone sediment and nutrient models has a
   bug that prevents routing in several landscapes.  We're not
   certain of the nature of the bug at the moment, but we will fix by
   the next release.  Thus, sediment and nutrient models are marked
   as (beta) since in some cases the DEM routes correctly.

2.5.3 (2013-03-21)
------------------
This is a minor release of InVEST that fixes an issue with the HRA model that caused ArcGIS versions of the model to fail when calculating habitat maps for risk hotspots. This upgrade is strongly recommended for users of InVEST 2.5.1 or 2.5.2.

2.5.2 (2013-03-17)
------------------
This is a minor release of InVEST that fixes an issue with the HRA sample data that caused ArcGIS versions of the model to fail on the training data.  There is no need to upgrade for most users unless you are doing InVEST training.

2.5.1 (2013-03-12)
------------------
This is a minor release of InVEST that does not add any new models, but
does add additional functionality, stability, and increased performance to
one of the InVEST 3.0 standalones:

  - Pollination 3.0 Beta:
        - Fixed a bug where Windows users of InVEST could run the model, but
          most raster outputs were filled with nodata values.

Additionally, this minor release fixes a bug in the InVEST user interface where
collapsible containers became entirely non-interactive.

2.5.0 (2013-03-08)
------------------
This a major release of InVEST that includes new standalone versions (ArcGIS
is not required) our models as well as additional functionality, stability,
and increased performance to many of the existing models.  This release is
timed to support our group's annual training event at Stanford University.
We expect to release InVEST 2.5.1 a couple of weeks after to address any
software issues that arise during the training.  See the release notes
below for details of the release, and please contact richsharp@stanford.edu
for any issues relating to software:

  - *new* Sediment 3.0 Beta:
      - This is a standalone model that executes an order of magnitude faster
        than the original ArcGIS model, but may have memory issues with
	larger datasets. This fix is scheduled for the 2.5.1 release of InVEST.
      - Uses a d-infinity flow algorithm (ArcGIS version uses D8).
      - Includes a more accurate LS factor.
      - Outputs are now summarized by polygon rather than rasterized polygons.
        Users can view results directly as a table rather than sampling a
        GIS raster.
  - *new* Nutrient 3.0 Beta:
      - This is a standalone model that executes an order of magnitude faster
        than the original ArcGIS model, but may have memory issues with
	larger datasets. This fix is scheduled for the 2.5.1 release of InVEST.
      - Uses a d-infinity flow algorithm (ArcGIS version uses D8).
      - Includes a more accurate LS factor.
      - Outputs are now summarized by polygon rather than rasterized polygons.
        Users can view results directly as a table rather than sampling a
        GIS raster.
  - *new* Wind Energy:
      - A new offshore wind energy model.  This is a standalone-only model
        available under the windows start menu.
  - *new* Recreation Alpha:
      - This is a working demo of our soon to be released future land and near
        shore recreation model.  The model itself is incomplete and should only
        be used as a demo or by NatCap partners that know what they're doing.
  - *new* Habitat Risk Assessment 3.0 Alpha:
      - This is a working demo of our soon to be released 3.0 version of habitat
        risk assessment.  The model itself is incomplete and should only
    	be used as a demo or by NatCap partners that know what they're doing.
    	Users that need to use the habitat risk assessment should use the
        ArcGIS version of this model.

  - Improvements to the InVEST 2.x ArcGIS-based toolset:
      - Bug fixes to the ArcGIS based Coastal Protection toolset.

  - Removed support for the ArcGIS invest_VERSION.mxd map.  We expect to
    transition the InVEST toolset exclusive standalone tools in a few months.  In
    preparation of this we are starting to deprecate parts of our old ArcGIS
    toolset including this ArcMap document.  The InVEST ArcToolbox is still
    available in C:\InVEST_2_5_0\invest_250.tbx.

  - Known issues:

    - The InVEST 3.0 standalones generate open source GeoTiffs as
      outputs rather than the proprietary ESRI Grid format.  ArcGIS 9.3.1
      occasionally displays these rasters incorrectly.  We have found
      that these layers can be visualized in ArcGIS 9.3.1 by following
      convoluted steps: Right Click on the layer and select Properties; click on
      the Symbology tab; select Stretch, agree to calculate a histogram (this will
      create an .aux file that Arc can use for visualization), click "Ok", remove
      the raster from the layer list, then add it back. As an alternative, we
      suggest using an open source GIS Desktop Tool like Quantum GIS or ArcGIS
      version 10.0 or greater.

   - The InVEST 3.0 carbon model will generate inaccurate sequestration results
     if the extents of the current and future maps don't align.  This will be
     fixed in InVEST 2.5.1; in the meanwhile a workaround is to clip both LULCs
     so they have identical overlaps.

   - A user reported an unstable run of InVEST 3.0 water yield.  We are not
     certain what is causing the issue, but we do have a fix that will go out
     in InVEST 2.5.1.

   - At the moment the InVEST standalones do not run on Windows XP.  This appears
     to be related to an incompatibility between Windows XP and GDAL, the an open
     source gis library we use to create and read GIS data.  At the moment we are
     uncertain if we will be able to fix this bug in future releases, but will
     pass along more information in the future.

2.4.5 (2013-02-01)
------------------
This is a minor release of InVEST that does not add any new models, but
does add additional functionality, stability, and increased performance to
many of the InVEST 3.0 standalones:

  - Pollination 3.0 Beta:
      - Greatly improved memory efficiency over previous versions of this model.
      - 3.0 Beta Pollination Biophysical and Valuation have been merged into a
        single tool, run through a unified user interface.
      - Slightly improved runtime through the use of newer core InVEST GIS libraries.
      - Optional ability to weight different species individually.  This feature
        adds a column to the Guilds table that allows the user to specify a
        relative weight for each species, which will be used before combining all
        species supply rasters.
      - Optional ability to aggregate pollinator abundances at specific points
        provided by an optional points shapefile input.
      - Bugfix: non-agricultural pixels are set to a value of 0.0 to indicate no
        value on the farm value output raster.
      - Bugfix: sup_val_<beename>_<scenario>.tif rasters are now saved to the
        intermediate folder inside the user's workspace instead of the output
        folder.
  - Carbon Biophysical 3.0 Beta:
        * Tweaked the user interface to require the user to
          provide a future LULC raster when the 'Calculate Sequestration' checkbox
          is checked.
        * Fixed a bug that restricted naming of harvest layers.  Harvest layers are
          now selected simply by taking the first available layer.
  - Better memory efficiency in hydropower model.
  - Better support for unicode filepaths in all 3.0 Beta user interfaces.
  - Improved state saving and retrieval when loading up previous-run parameters
    in all 3.0 Beta user interfaces.
  - All 3.0 Beta tools now report elapsed time on completion of a model.
  - All 3.0 Beta tools now provide disk space usage reports on completion of a
    model.
  - All 3.0 Beta tools now report arguments at the top of each logfile.
  - Biodiversity 3.0 Beta: The half-saturation constant is now allowed to be a
    positive floating-point number.
  - Timber 3.0 Beta: Validation has been added to the user interface for this
    tool for all tabular and shapefile inputs.
  - Fixed some typos in Equation 1 in the Finfish Aquaculture user's guide.
  - Fixed a bug where start menu items were not getting deleted during an InVEST
    uninstall.
  - Added a feature so that if the user selects to download datasets but the
    datasets don't successfully download the installation alerts the user and
    continues normally.
  - Fixed a typo with tau in aquaculture guide, originally said 0.8, really 0.08.

  - Improvements to the InVEST 2.x ArcGIS-based toolset:
      - Minor bugfix to Coastal Vulnerability, where an internal unit of
        measurements was off by a couple digits in the Fetch Calculator.
      - Minor fixes to various helper tools used in InVEST 2.x models.
      - Outputs for Hargreaves are now saved as geoTIFFs.
      - Thornwaite allows more flexible entering of hours of sunlight.

2.4.4 (2012-10-24)
------------------
- Fixes memory errors experienced by some users in the Carbon Valuation 3.0 Beta model.
- Minor improvements to logging in the InVEST User Interface
- Fixes an issue importing packages for some officially-unreleased InVEST models.

2.4.3 (2012-10-19)
------------------
- Fixed a minor issue with hydropower output vaulation rasters whose statistics were not pre-calculated.  This would cause the range in ArcGIS to show ther rasters at -3e38 to 3e38.
- The InVEST installer now saves a log of the installation process to InVEST_<version>\install_log.txt
- Fixed an issue with Carbon 3.0 where carbon output values were incorrectly calculated.
- Added a feature to Carbon 3.0 were total carbon stored and sequestered is output as part of the running log.
- Fixed an issue in Carbon 3.0 that would occur when users had text representations of floating point numbers in the carbon pool dbf input file.
- Added a feature to all InVEST 3.0 models to list disk usage before and after each run and in most cases report a low free space error if relevant.

2.4.2 (2012-10-15)
------------------
- Fixed an issue with the ArcMap document where the paths to default data were not saved as relative paths.  This caused the default data in the document to not be found by ArcGIS.
- Introduced some more memory-efficient processing for Biodiversity 3.0 Beta.  This fixes an out-of-memory issue encountered by some users when using very large raster datasets as inputs.

2.4.1 (2012-10-08)
------------------
- Fixed a compatibility issue with ArcGIS 9.3 where the ArcMap and ArcToolbox were unable to be opened by Arc 9.3.

2.4.0 (2012-10-05)
------------------
Changes in InVEST 2.4.0

General:

This is a major release which releases two additional beta versions of the
InVEST models in the InVEST 3.0 framework.  Additionally, this release
introduces start menu shortcuts for all available InVEST 3.0 beta models.
Existing InVEST 2.x models can still be found in the included Arc toolbox.

Existing InVEST models migrated to the 3.0 framework in this release
include:

- Biodiversity 3.0 Beta
    - Minor bug fixes and usability enhancements
    - Runtime decreased by a factor of 210
- Overlap Analysis 3.0 Beta
    - In most cases runtime decreased by at least a factor of 15
    - Minor bug fixes and usability enhancements
    - Split into two separate tools:
        * Overlap Analysis outputs rasters with individually-weighted pixels
        * Overlap Analysis: Management Zones produces a shapefile output.
    - Updated table format for input activity CSVs
    - Removed the "grid the seascape" step

Updates to ArcGIS models:

- Coastal vulnerability
    - Removed the "structures" option
    - Minor bug fixes and usability enhancements
- Coastal protection (erosion protection)
    - Incorporated economic valuation option
    - Minor bug fixes and usability enhancements

Additionally there are a handful of minor fixes and feature
enhancements:

- InVEST 3.0 Beta standalones (identified by a new InVEST icon) may be run
  from the Start Menu (on windows navigate to
  Start Menu -> All Programs -> InVEST 2.4.0
- Bug fixes for the calculation of raster statistics.
- InVEST 3.0 wave energy no longer requires an AOI for global runs, but
  encounters memory issues on machines with less than 4GB of RAM.  This
  is a known issue that will be fixed in a minor release.
- Minor fixes to several chapters in the user's guide.
- Minor bug fix to the 3.0 Carbon model: harvest maps are no longer required
  inputs.
- Other minor bug fixes and runtime performance tweaks in the 3.0 framework.
- Improved installer allows users to remove InVEST from the Windows Add/Remove
  programs menu.
- Fixed a visualization bug with wave energy where output rasters did not have the min/max/stdev calculations on them.  This made the default visualization in arc be a gray blob.

2.3.0 (2012-08-02)
------------------
Changes in InVEST 2.3.0

General:

This is a major release which releases several beta versions of the
InVEST models in the InVEST 3.0 framework.  These models run as
standalones, but a GIS platform is needed to edit and view the data
inputs and outputs.  Until InVEST 3.0 is released the original ArcGIS
based versions of these tools will remain the release.

Existing InVEST models migrated to the 3.0 framework in this release
include:

- Reservoir Hydropower Production 3.0 beta
    - Minor bug fixes.
- Finfish Aquaculture
    - Minor bug fixes and usability enhancements.
- Wave Energy 3.0 beta
    - Runtimes for non-global runs decreased by a factor of 7
    - Minor bugs in interpolation that exist in the 2.x model is fixed in
      3.0 beta.
- Crop Pollination 3.0 beta
    - Runtimes decreased by a factor of over 10,000

This release also includes the new models which only exist in the 3.0
framework:

- Marine Water Quality 3.0 alpha with a preliminary  user's guide.

InVEST models in the 3.0 framework from previous releases that now
have a standalone executable include:

- Managed Timber Production Model
- Carbon Storage and Sequestration

Additionally there are a handful of other minor fixes and feature
enhancements since the previous release:

- Minor bug fix to 2.x sedimentation model that now correctly
  calculates slope exponentials.
- Minor fixes to several chapters in the user's guide.
- The 3.0 version of the Carbon model now can value the price of carbon
  in metric tons of C or CO2.
- Other minor bug fixes and runtime performance tweaks in the 3.0 framework.

2.2.2 (2012-03-03)
------------------
Changes in InVEST 2.2.2

General:

This is a minor release which fixes the following defects:

-Fixed an issue with sediment retention model where large watersheds
 allowed loading per cell was incorrectly rounded to integer values.

-Fixed bug where changing the threshold didn't affect the retention output
 because function was incorrectly rounded to integer values.

-Added total water yield in meters cubed to to output table by watershed.

-Fixed bug where smaller than default (2000) resolutions threw an error about
 not being able to find the field in "unitynew".  With non-default resolution,
 "unitynew" was created without an attribute table, so one was created by
 force.

-Removed mention of beta state and ecoinformatics from header of software
 license.

-Modified overlap analysis toolbox so it reports an error directly in the
 toolbox if the workspace name is too long.

2.2.1 (2012-01-26)
------------------
Changes in InVEST 2.2.1

General:

This is a minor release which fixes the following defects:

-A variety of miscellaneous bugs were fixed that were causing crashes of the Coastal Protection model in Arc 9.3.
-Fixed an issue in the Pollination model that was looking for an InVEST1005 directory.
-The InVEST "models only" release had an entry for the InVEST 3.0 Beta tools, but was missing the underlying runtime.  This has been added to the models only 2.2.1 release at the cost of a larger installer.
-The default InVEST ArcMap document wouldn't open in ArcGIS 9.3.  It can now be opened by Arc 9.3 and above.
-Minor updates to the Coastal Protection user's guide.

2.2.0 (2011-12-22)
------------------
In this release we include updates to the habitat risk assessment
model, updates to Coastal Vulnerability Tier 0 (previously named
Coastal Protection), and a new tier 1 Coastal Vulnerability tool.
Additionally, we are releasing a beta version of our 3.0 platform that
includes the terrestrial timber and carbon models.

See the "Marine Models" and "InVEST 3.0 Beta" sections below for more details.

**Marine Models**

1. Marine Python Extension Check

   This tool has been updated to include extension requirements for the new
   Coastal Protection T1 model.  It also reflects changes to the Habitat Risk
   Assessment and Coastal Protection T0 models, as they no longer require the
   PythonWin extension.

2. Habitat Risk Assessment (HRA)

   This model has been updated and is now part of three-step toolset.  The
   first step is a new Ratings Survey Tool which eliminates the need for
   Microsoft Excel when users are providing habitat-stressor ratings.  This
   Survey Tool now allows users to up- and down-weight the importance of
   various criteria.  For step 2, a copy of the Grid the Seascape tool has been
   placed in the HRA toolset.  In the last step, users will run the HRA model
   which includes the following updates:

   - New habitat outputs classifying risk as low, medium, and high
   - Model run status updates (% complete) in the message window
   - Improved habitat risk plots embedded in the output HTML

3. Coastal Protection

   This module is now split into sub-models, each with two parts.  The first
   sub-model is Coastal Vulnerability (Tier 0) and the new addition is Coastal
   Protection (Tier 1).

   Coastal Vulnerability (T0)
   Step 1) Fetch Calculator - there are no updates to this tool.
   Step 2) Vulnerability Index

   - Wave Exposure: In this version of the model, we define wave exposure for
     sites facing the open ocean as the maximum of the weighted average of
     wave's power coming from the ocean or generated by local winds.  We
     weight wave power coming from each of the 16 equiangular sector by the
     percent of time that waves occur in that sector, and based on whether or
     not fetch in that sector exceeds 20km.  For sites that are sheltered, wave
     exposure is the average of wave power generated by the local storm winds
     weighted by the percent occurrence of those winds in each sector.  This
     new method takes into account the seasonality of wind and wave patterns
     (storm waves generally come from a preferential direction), and helps
     identify regions that are not exposed to powerful waves although they are
     open to the ocean (e.g. the leeside of islands).

   - Natural Habitats: The ranking is now computed using the rank of all
     natural habitats present in front of a segment, and we weight the lowest
     ranking habitat 50% more than all other habitats.  Also, rankings and
     protective distance information are to be provided by CSV file instead of
     Excel.  With this new method, shoreline segments that have more habitats
     than others will have a lower risk of inundation and/or erosion during
     storms.

   - Structures: The model has been updated to now incorporate the presence of
     structures by decreasing the ranking of shoreline segments that adjoin
     structures.

   Coastal Protection (T1) - This is a new model which plots the amount of
   sandy beach erosion or consolidated bed scour that backshore regions
   experience in the presence or absence of natural habitats.  It is composed
   of two steps: a Profile Generator and Nearshore Waves and Erosion.  It is
   recommended to run the Profile Generator before the Nearshore Waves and
   Erosion model.

   Step 1) Profile Generator:  This tool helps the user generate a 1-dimensional
   bathymetric and topographic profile perpendicular to the shoreline at the
   user-defined location.  This model provides plenty of guidance for building
   backshore profiles for beaches, marshes and mangroves.  It will help users
   modify bathymetry profiles that they already have, or can generate profiles
   for sandy beaches if the user has not bathymetric data.  Also, the model
   estimates and maps the location of natural habitats present in front of the
   region of interest.  Finally, it provides sample wave and wind data that
   can be later used in the Nearshore Waves and Erosion model, based on
   computed fetch values and default Wave Watch III data.

   Step 2) Nearshore Waves and Erosion: This model estimates profiles of beach
   erosion or values of rates of consolidated bed scour at a site as a function
   of the type of habitats present in the area of interest.  The model takes
   into account the protective effects of vegetation, coral and oyster reefs,
   and sand dunes.  It also shows the difference of protection provided when
   those habitats are present, degraded, or gone.

4. Aesthetic Quality

   This model no longer requires users to provide a projection for Overlap
   Analysis.  Instead, it uses the projection from the user-specified Area of
   Interest (AOI) polygon.  Additionally, the population estimates for this
   model have been fixed.

**InVEST 3.0 Beta**

The 2.2.0 release includes a preliminary version of our InVEST 3.0 beta
platform.  It is included as a toolset named "InVEST 3.0 Beta" in the
InVEST220.tbx.  It is currently only supported with ArcGIS 10.  To launch
an InVEST 3.0 beta tool, double click on the desired tool in the InVEST 3.0
toolset then click "Ok" on the Arc toolbox screen that opens. The InVEST 3.0
tool panel has inputs very similar to the InVEST 2.2.0 versions of the tools
with the following modifications:

InVEST 3.0 Carbon:
  * Fixes a minor bug in the 2.2 version that ignored floating point values
    in carbon pool inputs.
  * Separation of carbon model into a biophysical and valuation model.
  * Calculates carbon storage and sequestration at the minimum resolution of
    the input maps.
  * Runtime efficiency improved by an order of magnitude.
  * User interface streamlined including dynamic activation of inputs based
    on user preference, direct link to documentation, and recall of inputs
    based on user's previous run.

InVEST 3.0 Timber:
  * User interface streamlined including dynamic activation of inputs based
    on user preference, direct link to documentation, and recall of inputs
    based on user's previous run.


2.1.1 (2011-10-17)
------------------
Changes in InVEST 2.1.1

General:

This is a minor release which fixes the following defects:

-A truncation error was fixed on nutrient retention and sedimentation model that involved division by the number of cells in a watershed.  Now correctly calculates floating point division.
-Minor typos were fixed across the user's guide.

2.1 Beta (2011-05-11)
---------------------
Updates to InVEST Beta

InVEST 2.1 . Beta

Changes in InVEST 2.1

General:

1.	InVEST versioning
We have altered our versioning scheme.  Integer changes will reflect major changes (e.g. the addition of marine models warranted moving from 1.x to 2.0).  An increment in the digit after the primary decimal indicates major new features (e.g the addition of a new model) or major revisions.  For example, this release is numbered InVEST 2.1 because two new models are included).  We will add another decimal to reflect minor feature revisions or bug fixes.  For example, InVEST 2.1.1 will likely be out soon as we are continually working to improve our tool.
2.	HTML guide
With this release, we have migrated the entire InVEST users. guide to an HTML format.  The HTML version will output a pdf version for use off-line, printing, etc.


**MARINE MODELS**

1.Marine Python Extension Check

-This tool has been updated to allow users to select the marine models they intend to run.  Based on this selection, it will provide a summary of which Python and ArcGIS extensions are necessary and if the Python extensions have been successfully installed on the user.s machine.

2.Grid the Seascape (GS)

-This tool has been created to allow marine model users to generate an seascape analysis grid within a specified area of interest (AOI).

-It only requires an AOI and cell size (in meters) as inputs, and produces a polygon grid which can be used as inputs for the Habitat Risk Assessment and Overlap Analysis models.

3. Coastal Protection

- This is now a two-part model for assessing Coastal Vulnerability.  The first part is a tool for calculating fetch and the second maps the value of a Vulnerability Index, which differentiates areas with relatively high or low exposure to erosion and inundation during storms.

- The model has been updated to now incorporate coastal relief and the protective influence of up to eight natural habitat input layers.

- A global Wave Watch 3 dataset is also provided to allow users to quickly generate rankings for wind and wave exposure worldwide.

4. Habitat Risk Assessment (HRA)

This new model allows users to assess the risk posed to coastal and marine habitats by human activities and the potential consequences of exposure for the delivery of ecosystem services and biodiversity.  The HRA model is suited to screening the risk of current and future human activities in order to prioritize management strategies that best mitigate risk.

5. Overlap Analysis

This new model maps current human uses in and around the seascape and summarizes the relative importance of various regions for particular activities.  The model was designed to produce maps that can be used to identify marine and coastal areas that are most important for human use, in particular recreation and fisheries, but also other activities.

**FRESHWATER MODELS**

All Freshwater models now support ArcMap 10.


Sample data:

1. Bug fix for error in Water_Tables.mdb Biophysical table where many field values were shifted over one column relative to the correct field name.

2. Bug fix for incorrect units in erosivity layer.


Hydropower:

1.In Water Yield, new output tables have been added containing mean biophysical outputs (precipitation, actual and potential evapotranspiration, water yield)  for each watershed and sub-watershed.


Water Purification:

1. The Water Purification Threshold table now allows users to specify separate thresholds for nitrogen and phosphorus.   Field names thresh_n and thresh_p replace the old ann_load.

2. The Nutrient Retention output tables nutrient_watershed.dbf and nutrient_subwatershed.dbf now include a column for nutrient retention per watershed/sub-watershed.

3. In Nutrient Retention, some output file names have changed.

4. The user's guide has been updated to explain more accurately the inclusion of thresholds in the biophysical service estimates.


Sedimentation:

1. The Soil Loss output tables sediment_watershed.dbf and sediment_subwatershed.dbf now include a column for sediment retention per watershed/sub-watershed.

2. In Soil Loss, some output file names have changed.

3. The default input value for Slope Threshold is now 75.

4. The user's guide has been updated to explain more accurately the inclusion of thresholds in the biophysical service estimates.

5. Valuation: Bug fix where the present value was not being applied correctly.





2.0 Beta (2011-02-14)
---------------------
Changes in InVEST 2.0

InVEST 1.005 is a minor release with the following modification:

1. Aesthetic Quality

    This new model allows users to determine the locations from which new nearshore or offshore features can be seen.  It generates viewshed maps that can be used to identify the visual footprint of new offshore development.


2. Coastal Vulnerability

    This new model produces maps of coastal human populations and a coastal exposure to erosion and inundation index map.  These outputs can be used to understand the relative contributions of different variables to coastal exposure and to highlight the protective services offered by natural habitats.


3. Aquaculture

    This new model is used to evaluate how human activities (e.g., addition or removal of farms, changes in harvest management practices) and climate change (e.g., change in sea surface temperature) may affect the production and economic value of aquacultured Atlantic salmon.


4. Wave Energy

    This new model provides spatially explicit information, showing potential areas for siting Wave Energy conversion (WEC) facilities with the greatest energy production and value.  This site- and device-specific information for the WEC facilities can then be used to identify and quantify potential trade-offs that may arise when siting WEC facilities.


5. Avoided Reservoir Sedimentation

    - The name of this model has been changed to the Sediment Retention model.

    - We have added a water quality valuation model for sediment retention. The user now has the option to select avoided dredge cost analysis, avoided water treatment cost analysis or both.  The water quality valuation approach is the same as that used in the Water Purification: Nutrient Retention model.

    - The threshold information for allowed sediment loads (TMDL, dead volume, etc.) are now input in a stand alone table instead of being included in the valuation table. This adjusts the biophysical service output for any social allowance of pollution. Previously, the adjustment was only done in the valuation model.

    - The watersheds and sub-watershed layers are now input as shapefiles instead of rasters.

    - Final outputs are now aggregated to the sub-basin scale. The user must input a sub-basin shapefile. We provide the Hydro 1K dataset as a starting option. See users guide for changes to many file output names.

    - Users are strongly advised not to interpret pixel-scale outputs for hydrological understanding or decision-making of any kind. Pixel outputs should only be used for calibration/validation or model checking.


6. Hydropower Production

    - The watersheds and sub-watershed layers are now input as shapefiles instead of rasters.

    - Final outputs are now aggregated to the sub-basin scale. The user must input a sub-basin shapefile. We provide the Hydro 1K dataset as a starting option. See users guide for changes to many file output names.

    - Users are strongly advised not to interpret pixel-scale outputs for hydrological understanding or decision-making of any kind. Pixel outputs should only be used for calibration/validation or model checking.

    - The calibration constant for each watershed is now input in a stand-alone table instead of being included in the valuation table. This makes running the water scarcity model simpler.


7. Water Purification: Nutrient Retention

    - The threshold information for allowed pollutant levels (TMDL, etc.) are now input in a stand alone table instead of being included in the valuation table. This adjusts the biophysical service output for any social allowance of pollution. Previously, the adjustment was only done in the valuation model.

    - The watersheds and sub-watershed layers are now input as shapefiles instead of rasters.

    - Final outputs are now aggregated to the sub-basin scale. The user must input a sub-basin shapefile. We provide the Hydro 1K dataset as a starting option. See users guide for changes to many file output names.

    - Users are strongly advised not to interpret pixel-scale outputs for hydrological understanding or decision-making of any kind. Pixel outputs should only be used for calibration/validation or model checking.


8. Carbon Storage and Sequestration

    The model now outputs an aggregate sum of the carbon storage.


9. Habitat Quality and Rarity

    This model had an error while running ReclassByACII if the land cover codes were not sorted alphabetically.  This has now been corrected and it sorts the reclass file before running the reclassification

    The model now outputs an aggregate sum of the habitat quality.

10. Pollination

    In this version, the pollination model accepts an additional parameter which indicated the proportion of a crops yield that is attributed to wild pollinators.<|MERGE_RESOLUTION|>--- conflicted
+++ resolved
@@ -44,16 +44,13 @@
       should be done via ``pip``.  The ``README`` has been updated to reflect
       this change, and this should only be noticeable for those installing
       ``natcap.invest`` from source.
-<<<<<<< HEAD
     * A bug has been fixed in ``make install`` so that now the current version
       of ``natcap.invest`` is built and installed.  The former (buggy) version
       of ``make install`` would install whatever the latest version was in your
       ``dist`` folder.
-=======
     * Updating the ``taskgraph`` requirement to ``0.11.0`` to resolve an issue
       where modifying a file within a roughly 2-second window would fool
       ``taskgraph`` into believing that the file had not been modified.
->>>>>>> bad7ffc1
 * Habitat Quality
     * Changed how Habitat Rarity outputs are calculated to be less confusing.
       Values now represent a 0 to 1 index where before there could be
