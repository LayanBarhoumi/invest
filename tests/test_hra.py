--- conflicted
+++ resolved
@@ -1,1231 +1,1148 @@
-"""Module for Regression and Unit Testing for the InVEST HRA model."""
-import os
-import shutil
-import tempfile
-import unittest
-
-import numpy
-import pandas
-from osgeo import ogr, osr
-import pygeoprocessing
-from shapely.geometry import Point, LineString
-
-TEST_DATA = os.path.join(
-    os.path.dirname(__file__), '..', 'data', 'invest-test-data', 'hra')
-
-# Location to start drawing shp and tiff files
-ORIGIN = (1180000.0, 690000.0)
-# Spatial reference UTM Zone 10N for synthetic rasters and vectors
-EPSG_CODE = 26910
-
-
-def _make_simple_vector(target_vector_path, projected=True):
-    """Make a 10x10 ogr rectangular geometry shapefile.
-
-    Args:
-        target_vector_path (str): path to the output shapefile.
-
-        projected (bool): if true, define projection information for the vector
-            based on an ESPG code.
-
-    Returns:
-        None.
-
-    """
-    # Create a new shapefile
-    driver = ogr.GetDriverByName('ESRI Shapefile')
-    vector = driver.CreateDataSource(target_vector_path)
-    srs = osr.SpatialReference()
-    if projected:
-        srs.ImportFromEPSG(EPSG_CODE)
-    layer = vector.CreateLayer('layer', srs, ogr.wkbPolygon)
-
-    # Add an FID field to the layer
-    field_name = 'FID'
-    field = ogr.FieldDefn(field_name)
-    layer.CreateField(field)
-
-    # Create a rectangular geometry
-    lon, lat = ORIGIN[0], ORIGIN[1]
-    width = 10
-    rect = ogr.Geometry(ogr.wkbLinearRing)
-    rect.AddPoint(lon, lat)
-    rect.AddPoint(lon + width, lat)
-    rect.AddPoint(lon + width, lat - width)
-    rect.AddPoint(lon, lat - width)
-    rect.AddPoint(lon, lat)
-
-    # Create the feature from the geometry
-    poly = ogr.Geometry(ogr.wkbPolygon)
-    poly.AddGeometry(rect)
-    feature = ogr.Feature(layer.GetLayerDefn())
-    feature.SetField(field_name, '1')
-    feature.SetGeometry(poly)
-    layer.CreateFeature(feature)
-
-    feature = None
-    vector = None
-
-
-def _make_rating_vector(target_vector_path):
-    """Make a 10x10 ogr rectangular geometry shapefile with ``rating`` field.
-
-    Args:
-        target_vector_path (str): path to the output shapefile.
-
-    Returns:
-        None.
-
-    """
-    width = 10
-
-    # Create a new shapefile
-    driver = ogr.GetDriverByName('ESRI Shapefile')
-    vector = driver.CreateDataSource(target_vector_path)
-    srs = osr.SpatialReference()
-    srs.ImportFromEPSG(EPSG_CODE)  # Spatial reference UTM Zone 10N
-    layer = vector.CreateLayer('layer', srs, ogr.wkbPolygon)
-
-    # Add an FID field to the layer
-    field_name = 'rating'
-    field = ogr.FieldDefn(field_name)
-    layer.CreateField(field)
-
-    # Create a left rectangle with rating of 1 and a right rectangle with a
-    # rating of 3
-    lon, lat = ORIGIN[0], ORIGIN[1]
-    for rating in [1, 3]:
-        rect = ogr.Geometry(ogr.wkbLinearRing)
-        rect.AddPoint(lon, lat)
-        rect.AddPoint(lon + width/2, lat)
-        rect.AddPoint(lon + width/2, lat - width)
-        rect.AddPoint(lon, lat - width)
-        rect.AddPoint(lon, lat)
-
-        # Create the feature from the geometry
-        poly = ogr.Geometry(ogr.wkbPolygon)
-        poly.AddGeometry(rect)
-        feature = ogr.Feature(layer.GetLayerDefn())
-        feature.SetField(field_name, rating)
-        feature.SetGeometry(poly)
-        layer.CreateFeature(feature)
-
-        # Shift the origin to the right by half width
-        lon += width/2
-
-    feature = None
-    vector = None
-
-
-def _make_aoi_vector(target_vector_path, projected=True, subregion_field=True):
-    """Make a 20x20 ogr rectangular geometry shapefile with ``rating`` field.
-
-    Args:
-        target_vector_path (str): path to the output shapefile.
-
-        projected (bool): if true, define projection information for the vector
-            based on an ESPG code.
-
-        subregion_field (bool): if true, create a field called ``name`` in the
-            layer, which represents subregions.
-
-    Returns:
-        None.
-
-    """
-    # Create a new shapefile
-    driver = ogr.GetDriverByName('ESRI Shapefile')
-    vector = driver.CreateDataSource(target_vector_path)
-
-    srs = osr.SpatialReference()
-    if projected:
-        srs.ImportFromEPSG(EPSG_CODE)  # Spatial reference UTM Zone 10N
-    layer = vector.CreateLayer('layer', srs, ogr.wkbPolygon)
-
-    # Use ``name`` as field name to represent subregion field
-    field_name = 'name' if subregion_field else 'random'
-
-    field = ogr.FieldDefn(field_name)
-    layer.CreateField(field)
-
-    # Create three rectangles, each shift to the right by half width
-    width = 20
-    # Shift the origin to the left and to the top by width/4
-    lon, lat = ORIGIN[0]-width/4, ORIGIN[1]+width/4
-    for region in ["region A", "region B", "region C"]:
-        rect = ogr.Geometry(ogr.wkbLinearRing)
-        rect.AddPoint(lon, lat)
-        rect.AddPoint(lon + width/2, lat)
-        rect.AddPoint(lon + width/2, lat - width)
-        rect.AddPoint(lon, lat - width)
-        rect.AddPoint(lon, lat)
-
-        # Create the feature from the geometry
-        poly = ogr.Geometry(ogr.wkbPolygon)
-        poly.AddGeometry(rect)
-        feature = ogr.Feature(layer.GetLayerDefn())
-        feature.SetField(field_name, region)
-        feature.SetGeometry(poly)
-        layer.CreateFeature(feature)
-
-        # Shift the origin to the right by half width
-        lon += width/2
-
-    feature = None
-    vector = None
-
-
-def _make_raster_from_array(base_array, target_raster_path, projected=True):
-    """Make a raster from an array on a designated path.
-
-    Args:
-        array (numpy.ndarray): the 2D array for making the raster.
-
-        raster_path (str): path to the output raster.
-
-        projected (bool): if true, define projection information for the raster
-            based on an ESPG code.
-
-    Returns:
-        None.
-
-    """
-    srs = osr.SpatialReference()
-    if projected:
-        srs.ImportFromEPSG(EPSG_CODE)  # UTM Zone 10N, unit = meter
-    project_wkt = srs.ExportToWkt()
-
-    pygeoprocessing.numpy_array_to_raster(
-        base_array, -1, (1, -1), ORIGIN, project_wkt, target_raster_path)
-
-
-def _make_info_csv(info_table_path, workspace_dir, missing_columns=False,
-                   wrong_layer_type=False, wrong_buffer_value=False,
-                   projected=True, rel_path=False):
-    """Make a synthesized information csv on the designated path.
-
-    Args:
-        info_table_path (str): path to the csv with information on habitats and
-            stressors.
-
-        workspace_dir (str): path to the workspace for creating file paths.
-
-        missing_columns (bool): if true, write wrong column headers to the CSV.
-
-        wrong_layer_type (bool): if true, write a type different from
-            ``habitat`` or ``stressor``.
-
-        wrong_buffer_value (bool): if true, write a string to the buffer column
-
-        projected (bool): if true, define projection information when creating
-            vectors and rasters.
-
-        rel_path (bool): if true, write relative raster and vector paths to
-            the table. File locations are relative to the folder of the table.
-
-    Returns:
-        None.
-
-    """
-    # Make a Shapefile and a GeoTIFF file for each layer and write to the table
-    with open(info_table_path, 'w') as table:
-        if missing_columns:
-            table.write('missing habitat,PATH,TYPE,"missing buffer"\n')
-        else:
-            table.write('NAME,PATH,TYPE,"STRESSOR BUFFER (meters)"\n')
-
-        if wrong_layer_type:
-            layer_types = ['habitat', 'wrong type']
-        else:
-            layer_types = ['habitat', 'stressor']
-
-        for layer_type in layer_types:
-            # Create a shapefile for habitat_0 and stressor_0
-            abs_vector_path = os.path.join(
-                workspace_dir, layer_type + '_0') + '.shp'
-
-            if projected:
-                _make_simple_vector(abs_vector_path, projected=True)
-            else:
-                _make_simple_vector(abs_vector_path, projected=False)
-
-            # Write relative path to the table
-            if rel_path:
-                rel_vector_path = os.path.relpath(
-                    abs_vector_path, workspace_dir)
-                # Write the information about the shapefile layer to the table
-                table.write(
-                    layer_type + '_0,' + rel_vector_path + ',' + layer_type)
-            else:
-                table.write(
-                    layer_type + '_0,' + abs_vector_path + ',' + layer_type)
-
-            # Add buffer of 3 meters to stressor_0
-            if layer_type == 'stressor':
-                # Write a string buffer value to the cell for error test
-                if wrong_buffer_value:
-                    table.write(',"wrong buffer"')
-                else:
-                    table.write(',3')
-
-            # Create a tiff for habitat_1 and stressor_1
-            size = 5
-            array = numpy.zeros((size * 2, size * 2), dtype=numpy.int8)
-            array[size:, :] = 1
-            abs_raster_path = os.path.join(
-                workspace_dir, layer_type + '_1') + '.tif'
-            if projected:
-                _make_raster_from_array(array, abs_raster_path, projected=True)
-            else:
-                _make_raster_from_array(
-                    array, abs_raster_path, projected=False)
-
-            if rel_path:
-                rel_raster_path = os.path.relpath(
-                    abs_raster_path, workspace_dir)
-                # Write relevant info to the table
-                table.write(
-                    '\n' + layer_type + '_1,' + rel_raster_path + ',' +
-                    layer_type)
-            else:
-                table.write(
-                    '\n' + layer_type + '_1,' + abs_raster_path + ',' +
-                    layer_type)
-
-            # Add buffer of 5 meters to stressor_1
-            if layer_type == 'stressor':
-                table.write(',5')
-            table.write('\n')
-
-
-def _make_criteria_csv(
-        criteria_table_path, workspace_dir, missing_criteria=False,
-        missing_index=False, missing_layer_names=False,
-        missing_criteria_header=False, unknown_criteria=False,
-        wrong_criteria_type=False, wrong_weight=False, large_rating=False,
-        rel_path=False):
-    """Make a synthesized information CSV on the designated path.
-
-    Args:
-
-        info_table_path (str): path to the CSV or Excel file with information
-            on habitats and stressors.
-
-        workspace_dir (str): path to the folder for saving spatially explicit
-            criteria files.
-
-        missing_criteria (bool): if true, let stressor_1 only have C criteria
-            so that E criteria is missing.
-
-        missing_index (bool): if true, remove ``HABITAT NAME`` and ``HABITAT
-            STRESSOR OVERLAP PROPERTIES`` from the CSV file.
-
-        missing_layer_names (bool): if true, rename ``habitat_0`` to
-            ``habitat`` and ``stressor_1`` to ``stressor`` to cause unmatched
-            names between criteria and info CSVs.
-
-        missing_criteria_header (bool): if true, remove the column header
-            ``CRITERIA TYPE`` from the CSV file.
-
-        unknown_criteria (bool): if true, add a criteria row that belongs to
-            no stressors.
-
-        wrong_criteria_type (bool): if true, provide a criteria type that's not
-            either C or E.
-
-        wrong_weight (bool): if true, provide a weight score that's not a
-            number.
-
-        rel_path (bool): if true, write relative raster and vector paths to
-            the table. File locations are relative to the folder of the table.
-
-    Returns:
-        None
-
-    """
-    # Create spatially explicit criteria raster and vector files in workspace.
-    # Make a rating raster file on criteria 1 of habitat_0
-    abs_rating_raster_path = os.path.join(workspace_dir, 'hab_0_crit_1.tif')
-    size = 5
-    array = numpy.full((size * 2, size * 2), 2, dtype=numpy.int8)
-    array[size:, :] = 3
-    _make_raster_from_array(array, abs_rating_raster_path)
-
-    # Make a rating shapefile on criteria 3 of habitat_1
-    abs_rating_vector_path = os.path.join(workspace_dir, 'hab_1_crit_3.shp')
-    _make_rating_vector(abs_rating_vector_path)
-
-    with open(criteria_table_path, 'w') as table:
-        if missing_index:
-            table.write(
-                '"missing index",habitat_0,,,habitat_1,,,"CRITERIA TYPE",\n')
-        elif missing_criteria_header:
-            table.write(
-                '"HABITAT NAME",habitat_0,,,habitat_1,,,"missing type",\n')
-        elif missing_layer_names:
-            table.write(
-                '"HABITAT NAME",habitat,,,habitat_1,,,"CRITERIA TYPE",\n')
-        else:
-            table.write(
-                '"HABITAT NAME",habitat_0,,,habitat_1,,,"CRITERIA TYPE",\n')
-        table.write('"HABITAT RESILIENCE ATTRIBUTES",Rating,DQ,Weight,Rating,'
-                    'DQ,Weight,E/C\n')
-
-        # Write relative path to the table
-        if rel_path:
-            rel_rating_raster_path = os.path.relpath(
-                abs_rating_raster_path, workspace_dir)
-            table.write(
-                '"criteria 1",'+rel_rating_raster_path+',2,2,3,2,2,C\n')
-        else:
-            table.write(
-                '"criteria 1",'+abs_rating_raster_path+',2,2,3,2,2,C\n')
-        table.write('"criteria 2",0,2,2,1,2,2,C\n')
-
-        if missing_index:
-            table.write('missing index\n')
-        else:
-            table.write('HABITAT STRESSOR OVERLAP PROPERTIES\n')
-
-        if unknown_criteria:
-            table.write('"extra criteria",1,2,2,0,2,2,E\n')
-        table.write('stressor_0,Rating,DQ,Weight,Rating,DQ,Weight,E/C\n')
-
-        if rel_path:
-            rel_rating_vector_path = os.path.relpath(
-                abs_rating_vector_path, workspace_dir)
-            table.write(
-                '"criteria 3",2,2,2,'+rel_rating_vector_path+',2,2,C\n')
-        else:
-            table.write(
-                '"criteria 3",2,2,2,'+abs_rating_vector_path+',2,2,C\n')
-        table.write('"criteria 4",1,2,2,0,2,2,E\n')
-
-        if missing_layer_names:
-            table.write('stressor,Rating,DQ,Weight,Rating,DQ,Weight,E/C\n')
-        else:
-            table.write('stressor_1,Rating,DQ,Weight,Rating,DQ,Weight,E/C\n')
-        table.write('"criteria 5",3,2,2,3,2,2,C\n')
-
-        if missing_criteria:
-            # Only write C criteria for stressor_1 to test exception
-            table.write('"criteria 6",3,2,2,3,2,2,C\n')
-        elif wrong_criteria_type:
-            # Produce a wrong criteria type "A"
-            table.write('"criteria 6",3,2,2,3,2,2,A\n')
-        elif wrong_weight:
-            # Produce a wrong weight score
-            table.write('"criteria 6",3,2,nan,3,2,2,E\n')
-        elif large_rating:
-            # Make a large rating score
-            table.write('"criteria 6",99999,2,2,3,2,2,E\n')
-        else:
-            table.write('"criteria 6",3,2,2,3,2,2,E\n')
-
-
-class HraUnitTests(unittest.TestCase):
-    """Unit tests for the Wind Energy module."""
-
-    def setUp(self):
-<<<<<<< HEAD
-        """Overriding setUp func. to create temporary workspace directory."""
-=======
-        """Overriding setUp function to create temp workspace directory."""
->>>>>>> f8954b18
-        # this lets us delete the workspace after its done no matter the
-        # the rest result
-        self.workspace_dir = tempfile.mkdtemp()
-
-    def tearDown(self):
-        """Overriding tearDown function to remove temporary directory."""
-        shutil.rmtree(self.workspace_dir)
-
-    def test_missing_criteria_header(self):
-        """HRA: exception raised when missing criteria from criteria CSV."""
-        from natcap.invest.hra import _get_criteria_dataframe
-        from natcap.invest.hra import _get_overlap_dataframe
-
-        # Create a criteria CSV that misses a criteria type
-        bad_criteria_table_path = os.path.join(
-            self.workspace_dir, 'bad_criteria.csv')
-        _make_criteria_csv(
-            bad_criteria_table_path, self.workspace_dir, missing_criteria=True)
-
-        with self.assertRaises(ValueError) as cm:
-            criteria_df = _get_criteria_dataframe(bad_criteria_table_path)
-            _get_overlap_dataframe(
-                criteria_df, ['habitat_0', 'habitat_1'],
-                {'stressor_0': ['criteria 3', 'criteria 4'],
-                 'stressor_1': ['criteria 5', 'criteria 6']},
-                3, self.workspace_dir, self.workspace_dir, '')
-
-        expected_message = 'The following stressor-habitat pair(s)'
-        actual_message = str(cm.exception)
-        self.assertTrue(expected_message in actual_message, actual_message)
-
-    def test_unknown_criteria_from_criteria_csv(self):
-        """HRA: exception raised with unknown criteria from criteria CSV."""
-        from natcap.invest.hra import _get_criteria_dataframe
-        from natcap.invest.hra import _get_attributes_from_df
-
-        # Create a criteria CSV that has a criteria row that shows up before
-        # any stressors
-        bad_criteria_table_path = os.path.join(
-            self.workspace_dir, 'bad_criteria.csv')
-        _make_criteria_csv(
-            bad_criteria_table_path, self.workspace_dir, unknown_criteria=True)
-
-        with self.assertRaises(ValueError) as cm:
-            criteria_df = _get_criteria_dataframe(bad_criteria_table_path)
-            _get_attributes_from_df(criteria_df, ['habitat_0', 'habitat_1'],
-                                    ['stressor_0', 'stressor_1'])
-
-        expected_message = 'The "extra criteria" criteria does not belong to '
-        actual_message = str(cm.exception)
-        self.assertTrue(expected_message in actual_message, actual_message)
-
-    def test_missing_index_from_criteria_csv(self):
-<<<<<<< HEAD
-        """HRA: correct err. message when missing indexes from criteria CSV."""
-=======
-        """HRA: correct error msg when missing indexes from criteria CSV."""
->>>>>>> f8954b18
-        from natcap.invest.hra import _get_criteria_dataframe
-
-        # Use a criteria CSV that misses two indexes
-        bad_criteria_table_path = os.path.join(
-            self.workspace_dir, 'bad_criteria.csv')
-        _make_criteria_csv(
-            bad_criteria_table_path, self.workspace_dir, missing_index=True)
-
-        with self.assertRaises(ValueError) as cm:
-            _get_criteria_dataframe(bad_criteria_table_path)
-
-        expected_message = (
-            'The Criteria table is missing the following '
-            'value(s) in the first column:')
-        actual_message = str(cm.exception)
-        self.assertTrue(
-            expected_message in actual_message, actual_message)
-
-    def test_missing_criteria_header_from_criteria_csv(self):
-<<<<<<< HEAD
-        """HRA: correct err. message when missing indexes from criteria CSV."""
-=======
-        """HRA: correct error msg when missing indexes from criteria CSV."""
->>>>>>> f8954b18
-        from natcap.invest.hra import _get_criteria_dataframe
-
-        # Use a criteria CSV that misses two indexes
-        bad_criteria_table_path = os.path.join(
-            self.workspace_dir, 'bad_criteria.csv')
-        _make_criteria_csv(
-            bad_criteria_table_path, self.workspace_dir,
-            missing_criteria_header=True)
-
-        with self.assertRaises(ValueError) as cm:
-            _get_criteria_dataframe(bad_criteria_table_path)
-
-        expected_message = 'missing the column header "CRITERIA TYPE"'
-        actual_message = str(cm.exception)
-        self.assertTrue(
-            expected_message in actual_message, actual_message)
-
-    def test_criteria_excel_file(self):
-        """HRA: test excel files read correctly by _get_criteria_dataframe."""
-        from natcap.invest.hra import _get_criteria_dataframe
-
-        # Make an info CSV file and read it as a dataframe
-        criteria_csv_path = os.path.join(self.workspace_dir, 'criteria.csv')
-        _make_criteria_csv(
-            criteria_csv_path, self.workspace_dir, rel_path=True)
-        expected_df = _get_criteria_dataframe(criteria_csv_path).astype(str)
-
-        # Since we don't have openpyxl library, use the existing excel file
-        # from TEST_DATA folder, and copy it to self.workspace_dir so
-        # the function won't raise exceptions about vector or raster files
-        # in the table not existing
-        criteria_excel_path = os.path.join(TEST_DATA, 'criteria_excel.xlsx')
-        copied_criteria_excel_path = os.path.join(
-            self.workspace_dir, 'criteria_excel.xlsx')
-        shutil.copyfile(criteria_excel_path, copied_criteria_excel_path)
-        out_df = _get_criteria_dataframe(
-<<<<<<< HEAD
-            copied_criteria_excel_path).astype(str)
-=======
-                    copied_criteria_excel_path).astype(str)
->>>>>>> f8954b18
-
-        self.assertTrue(
-            out_df.equals(expected_df),
-            'The dataframes from criteria CSV and excel files are different.')
-
-    def test_info_excel_file(self):
-        """HRA: test excel files read correctly by _get_info_dataframe."""
-        from natcap.invest.hra import _get_info_dataframe
-
-        # Make an info CSV file and read it as a dataframe
-        info_csv_path = os.path.join(self.workspace_dir, 'info.csv')
-        _make_info_csv(
-            info_csv_path, workspace_dir=self.workspace_dir, rel_path=True)
-        expected_df = _get_info_dataframe(
-            info_csv_path, self.workspace_dir, self.workspace_dir,
-            self.workspace_dir, '')[0].astype(str)
-
-        # Since we don't have openpyxl library, use the existing excel file
-        # from TEST_DATA folder, and copy it to self.workspace_dir so
-        # the function won't raise exceptions about vector or raster files
-        # in the table not existing
-        info_excel_path = os.path.join(TEST_DATA, 'info_excel.xlsx')
-        copied_info_excel_path = os.path.join(
-            self.workspace_dir, 'info_excel.xlsx')
-        shutil.copyfile(info_excel_path, copied_info_excel_path)
-        out_df = _get_info_dataframe(
-            copied_info_excel_path, self.workspace_dir, self.workspace_dir,
-            self.workspace_dir, '')[0].astype(str)
-
-        self.assertTrue(
-            out_df.equals(expected_df),
-            'The dataframes read from info CSV and excel files are different.')
-
-    def test_missing_columns_from_info_csv(self):
-        """HRA: exception raised when columns are missing from info CSV."""
-        from natcap.invest.hra import _get_info_dataframe
-
-        # Test missing columns from info CSV
-        bad_info_table_path = os.path.join(
-            self.workspace_dir, 'bad_criteria.csv')
-        _make_info_csv(
-            bad_info_table_path, workspace_dir=self.workspace_dir,
-            missing_columns=True)
-
-        with self.assertRaises(ValueError) as cm:
-            _get_info_dataframe(
-                bad_info_table_path, self.workspace_dir, self.workspace_dir,
-                self.workspace_dir, '')
-
-        expected_message = 'Missing column header(s) from the Info CSV file:'
-        actual_message = str(cm.exception)
-        self.assertTrue(expected_message in actual_message, actual_message)
-
-    def test_wrong_layer_type_in_info_csv(self):
-        """HRA: exception raised when layer type is wrong info CSV."""
-        from natcap.invest.hra import _get_info_dataframe
-
-        # Test missing columns from info CSV
-        bad_info_table_path = os.path.join(
-            self.workspace_dir, 'bad_criteria.csv')
-        _make_info_csv(
-            bad_info_table_path, workspace_dir=self.workspace_dir,
-            wrong_layer_type=True)
-
-        with self.assertRaises(ValueError) as cm:
-            _get_info_dataframe(
-                bad_info_table_path, self.workspace_dir, self.workspace_dir,
-                self.workspace_dir, '')
-
-        expected_message = "is having ['wrong type']"
-        actual_message = str(cm.exception)
-        self.assertTrue(
-            expected_message in actual_message, actual_message)
-
-    def test_wrong_buffer_in_info_csv(self):
-        """HRA: exception raised when buffers are not number in info CSV."""
-        from natcap.invest.hra import _get_info_dataframe
-
-        # Test missing columns from info CSV
-        bad_info_table_path = os.path.join(
-            self.workspace_dir, 'bad_criteria.csv')
-        _make_info_csv(
-            bad_info_table_path, workspace_dir=self.workspace_dir,
-            wrong_buffer_value=True)
-
-        with self.assertRaises(ValueError) as cm:
-            _get_info_dataframe(
-                bad_info_table_path, self.workspace_dir, self.workspace_dir,
-                self.workspace_dir, '')
-
-        expected_message = "should be a number for stressors"
-        actual_message = str(cm.exception)
-        self.assertTrue(
-            expected_message in actual_message, actual_message)
-
-    def test_wrong_criteria_type_type(self):
-        """HRA: exception raised when type is not C or E from criteria CSV."""
-        from natcap.invest.hra import _get_criteria_dataframe
-        from natcap.invest.hra import _get_overlap_dataframe
-
-        # Use a criteria CSV that's missing a criteria type
-        bad_criteria_table_path = os.path.join(
-            self.workspace_dir, 'bad_criteria.csv')
-        _make_criteria_csv(
-            bad_criteria_table_path, self.workspace_dir,
-            wrong_criteria_type=True)
-
-        with self.assertRaises(ValueError) as cm:
-            criteria_df = _get_criteria_dataframe(bad_criteria_table_path)
-            _get_overlap_dataframe(
-                criteria_df, ['habitat_0', 'habitat_1'],
-                {'stressor_0': ['criteria 3', 'criteria 4'],
-                 'stressor_1': ['criteria 5', 'criteria 6']},
-                3, self.workspace_dir, self.workspace_dir, '')
-
-        expected_message = 'Criteria Type in the criteria scores table'
-        actual_message = str(cm.exception)
-        self.assertTrue(expected_message in actual_message, actual_message)
-
-    def test_wrong_weight_from_criteria_csv(self):
-        """HRA: exception raised when weight is not a number from CSV."""
-        from natcap.invest.hra import _get_criteria_dataframe
-        from natcap.invest.hra import _get_overlap_dataframe
-
-        # Use a criteria CSV that's missing a criteria type
-        bad_criteria_table_path = os.path.join(
-            self.workspace_dir, 'bad_criteria.csv')
-        _make_criteria_csv(
-            bad_criteria_table_path, self.workspace_dir, wrong_weight=True)
-
-        with self.assertRaises(ValueError) as cm:
-            criteria_df = _get_criteria_dataframe(bad_criteria_table_path)
-            _get_overlap_dataframe(
-                criteria_df, ['habitat_0', 'habitat_1'],
-                {'stressor_0': ['criteria 3', 'criteria 4'],
-                 'stressor_1': ['criteria 5', 'criteria 6']},
-                3, self.workspace_dir, self.workspace_dir, '')
-
-        expected_message = (
-            'Weight column for habitat "habitat_0" and stressor "stressor_1"')
-        actual_message = str(cm.exception)
-        self.assertTrue(expected_message in actual_message, actual_message)
-
-    def test_large_rating_from_criteria_csv(self):
-        """HRA: exception raised when rating is larger than maximum rating."""
-        from natcap.invest.hra import _get_criteria_dataframe
-        from natcap.invest.hra import _get_overlap_dataframe
-
-        # Use a criteria CSV that's missing a criteria type
-        bad_criteria_table_path = os.path.join(
-            self.workspace_dir, 'bad_criteria.csv')
-        _make_criteria_csv(
-            bad_criteria_table_path, self.workspace_dir, large_rating=True)
-
-        with self.assertRaises(ValueError) as cm:
-            criteria_df = _get_criteria_dataframe(bad_criteria_table_path)
-            _get_overlap_dataframe(
-                criteria_df, ['habitat_0', 'habitat_1'],
-                {'stressor_0': ['criteria 3', 'criteria 4'],
-                 'stressor_1': ['criteria 5', 'criteria 6']},
-                3, self.workspace_dir, self.workspace_dir, '')
-
-        expected_message = 'rating 99999.0 larger than the maximum rating 3'
-        actual_message = str(cm.exception)
-        self.assertTrue(expected_message in actual_message, actual_message)
-
-    def test_to_abspath(self):
-        """HRA: test exception raised in _to_abspath function."""
-        from natcap.invest.hra import _to_abspath
-
-        with self.assertRaises(ValueError) as cm:
-            _to_abspath('non_exist_raster.tif', self.workspace_dir)
-
-        expected_message = 'does not exist.'
-        actual_message = str(cm.exception)
-        self.assertTrue(expected_message in actual_message, actual_message)
-
-    def test_simplify_geometry(self):
-        """HRA: test _simplify_geometry function."""
-        from natcap.invest.hra import _simplify_geometry
-        from natcap.invest.utils import _assert_vectors_equal
-
-        complicated_vector_path = os.path.join(
-            TEST_DATA, 'complicated_vector.gpkg')
-        expected_simplified_vector_path = os.path.join(
-            TEST_DATA, 'simplified_vector.gpkg')
-        target_simplified_vector_path = os.path.join(
-            self.workspace_dir, 'simplified_vector.gpkg')
-        # Create an existing target vector to test if it's properly removed
-        open(target_simplified_vector_path, 'a').close()
-
-        tolerance = 3000  # in meters
-        _simplify_geometry(
-            complicated_vector_path, tolerance, target_simplified_vector_path)
-
-        _assert_vectors_equal(
-            target_simplified_vector_path, expected_simplified_vector_path,
-            1E-6)
-
-    def test_simplify_geometry_points(self):
-<<<<<<< HEAD
-        """HRA: test _simplify_geometry does not alter geoms given points."""
-=======
-        """HRA: test _simplify_geometry does not alter point geometries."""
->>>>>>> f8954b18
-        from natcap.invest.hra import _simplify_geometry
-        from natcap.invest.utils import _assert_vectors_equal
-
-        srs = osr.SpatialReference()
-        srs.ImportFromEPSG(EPSG_CODE)
-        projection_wkt = srs.ExportToWkt()
-        base_points_path = os.path.join(self.workspace_dir, 'base_points.gpkg')
-        points = [Point(0.0, 0.0), Point(10.0, 10.0)]
-        pygeoprocessing.shapely_geometry_to_vector(
-            points, base_points_path, projection_wkt, 'GPKG',
-            ogr_geom_type=ogr.wkbPoint)
-
-        target_simplified_vector_path = os.path.join(
-            self.workspace_dir, 'simplified_vector.gpkg')
-
-        tolerance = 3000  # in meters
-        _simplify_geometry(
-            base_points_path, tolerance, target_simplified_vector_path)
-
-        _assert_vectors_equal(
-            target_simplified_vector_path, base_points_path)
-
-    def test_simplify_geometry_lines(self):
-        """HRA: test _simplify_geometry does not alter geometry given lines."""
-        from natcap.invest.hra import _simplify_geometry
-        from natcap.invest.utils import _assert_vectors_equal
-
-        srs = osr.SpatialReference()
-        srs.ImportFromEPSG(EPSG_CODE)
-        projection_wkt = srs.ExportToWkt()
-        base_lines_path = os.path.join(self.workspace_dir, 'base_lines.gpkg')
-        lines = [LineString([(0.0, 0.0), (10.0, 10.0)])]
-        pygeoprocessing.shapely_geometry_to_vector(
-            lines, base_lines_path, projection_wkt, 'GPKG',
-            ogr_geom_type=ogr.wkbLineString)
-
-        target_simplified_vector_path = os.path.join(
-            self.workspace_dir, 'simplified_vector.gpkg')
-
-        tolerance = 3000  # in meters
-        _simplify_geometry(
-            base_lines_path, tolerance, target_simplified_vector_path)
-
-        _assert_vectors_equal(
-            target_simplified_vector_path, base_lines_path)
-
-
-class HraRegressionTests(unittest.TestCase):
-    """Tests for the Pollination model."""
-
-    def setUp(self):
-        """Overriding setUp function to create temp workspace directory."""
-        # this lets us delete the workspace after its done no matter the
-        # the rest result
-        self.workspace_dir = tempfile.mkdtemp()
-
-    def tearDown(self):
-        """Overriding tearDown function to remove temporary directory."""
-        shutil.rmtree(self.workspace_dir)
-
-    @staticmethod
-    def generate_base_args(workspace_dir):
-        """Generate args dict that's consistent across all regression tests."""
-        args = {
-            'workspace_dir': workspace_dir,
-            'results_suffix': '',
-            'info_table_path': os.path.join(workspace_dir, 'info.csv'),
-            'criteria_table_path': os.path.join(workspace_dir, 'criteria.csv'),
-            'max_rating': 3,
-            'risk_eq': 'Euclidean',
-            'decay_eq': 'Linear',
-            'aoi_vector_path': os.path.join(workspace_dir, 'aoi.shp'),
-            'resolution': 1,
-            'n_workers': -1,
-            'visualize_outputs': True,
-        }
-
-        return args
-
-    def test_hra_regression_euclidean_linear(self):
-<<<<<<< HEAD
-        """HRA: regression test synthetic data with linear, euclidean eqn."""
-=======
-        """HRA: regression testing synthetic data w/ linear, euclidean eqn."""
->>>>>>> f8954b18
-        import natcap.invest.hra
-        from natcap.invest.utils import _assert_vectors_equal
-
-        args = HraRegressionTests.generate_base_args(self.workspace_dir)
-        # Also test on GeoJSON outputs for visualization
-        args['visualize_outputs'] = True
-
-        # Also test relative file paths in Info CSV file
-        _make_info_csv(
-            args['info_table_path'], args['workspace_dir'], rel_path=True)
-        _make_criteria_csv(args['criteria_table_path'], args['workspace_dir'])
-        _make_aoi_vector(args['aoi_vector_path'])
-        args['n_workers'] = ''  # tests empty string for ``n_workers``
-
-        natcap.invest.hra.execute(args)
-
-        output_rasters = [
-            'TOTAL_RISK_habitat_0', 'TOTAL_RISK_habitat_1',
-            'TOTAL_RISK_Ecosystem', 'RECLASS_RISK_habitat_0',
-            'RECLASS_RISK_habitat_1', 'RECLASS_RISK_Ecosystem']
-
-        output_vectors = [
-            'RECLASS_RISK_habitat_0', 'RECLASS_RISK_habitat_1',
-            'RECLASS_RISK_Ecosystem', 'STRESSOR_stressor_0',
-            'STRESSOR_stressor_1']
-
-        # Assert rasters are equal
-        output_raster_paths = [
-            os.path.join(
-                args['workspace_dir'], 'outputs', raster_name + '.tif')
-            for raster_name in output_rasters]
-        expected_raster_paths = [os.path.join(
-            TEST_DATA, raster_name + '_euc_lin.tif') for raster_name in
-            output_rasters]
-
-        # Append a intermediate raster to test the linear decay equation
-        output_raster_paths.append(
-            os.path.join(args['workspace_dir'], 'intermediate_outputs',
-                         'C_habitat_0_stressor_1.tif'))
-        expected_raster_paths.append(
-            os.path.join(TEST_DATA, 'C_habitat_0_stressor_1_euc_lin.tif'))
-
-        for output_raster, expected_raster in zip(
-                output_raster_paths, expected_raster_paths):
-            model_array = pygeoprocessing.raster_to_numpy_array(output_raster)
-            reg_array = pygeoprocessing.raster_to_numpy_array(expected_raster)
-            numpy.testing.assert_allclose(model_array, reg_array)
-
-        # Assert GeoJSON vectors are equal
-        output_vector_paths = [os.path.join(
-            args['workspace_dir'], 'visualization_outputs',
-            vector_name + '.geojson') for vector_name in output_vectors]
-        expected_vector_paths = [
-            os.path.join(TEST_DATA, vector_name + '_euc_lin.geojson') for
-            vector_name in output_vectors]
-
-        for output_vector, expected_vector in zip(
-                output_vector_paths, expected_vector_paths):
-            _assert_vectors_equal(
-                output_vector, expected_vector, field_value_atol=1e-6)
-
-        # Assert summary statistics CSV equal
-        output_csv_path = os.path.join(
-            args['workspace_dir'], 'outputs', 'SUMMARY_STATISTICS.csv')
-        expected_csv_path = os.path.join(
-            TEST_DATA, 'SUMMARY_STATISTICS_euc_lin.csv')
-        model_df = pandas.read_csv(output_csv_path)
-        reg_df = pandas.read_csv(expected_csv_path)
-        pandas.testing.assert_frame_equal(model_df, reg_df)
-
-    def test_hra_no_subregion_multiplicative_exponential(self):
-        """HRA: regression testing with exponential, multiplicative eqn."""
-        import natcap.invest.hra
-
-        args = HraRegressionTests.generate_base_args(self.workspace_dir)
-        _make_info_csv(args['info_table_path'], self.workspace_dir)
-        _make_criteria_csv(args['criteria_table_path'], self.workspace_dir)
-        _make_aoi_vector(args['aoi_vector_path'])
-        args['risk_eq'] = 'Multiplicative'
-        args['decay_eq'] = 'Exponential'
-        args['resolution'] = 1
-
-        aoi_vector_path = os.path.join(
-            self.workspace_dir, 'no_subregion_aoi.shp')
-        # Test if ``Total Region`` gets written in output stats CSV
-        _make_aoi_vector(aoi_vector_path, subregion_field=False)
-        args['aoi_vector_path'] = aoi_vector_path
-
-        natcap.invest.hra.execute(args)
-
-        output_rasters = [
-            'TOTAL_RISK_habitat_0', 'TOTAL_RISK_habitat_1',
-            'TOTAL_RISK_Ecosystem', 'RECLASS_RISK_habitat_0',
-            'RECLASS_RISK_habitat_1', 'RECLASS_RISK_Ecosystem']
-
-        # Assert rasters are equal
-        output_raster_paths = [
-            os.path.join(self.workspace_dir, 'outputs', raster_name + '.tif')
-            for raster_name in output_rasters]
-        expected_raster_paths = [os.path.join(
-            TEST_DATA, raster_name + '_mul_exp.tif') for raster_name in
-            output_rasters]
-
-        # Append a intermediate raster to test the linear decay equation
-        output_raster_paths.append(
-            os.path.join(self.workspace_dir, 'intermediate_outputs',
-                         'C_habitat_0_stressor_1.tif'))
-        expected_raster_paths.append(
-            os.path.join(TEST_DATA, 'C_habitat_0_stressor_1_mul_exp.tif'))
-
-        for output_raster, expected_raster in zip(
-                output_raster_paths, expected_raster_paths):
-            model_array = pygeoprocessing.raster_to_numpy_array(output_raster)
-            reg_array = pygeoprocessing.raster_to_numpy_array(expected_raster)
-            numpy.testing.assert_allclose(model_array, reg_array)
-
-        # Assert summary statistics CSV equal
-        output_csv_path = os.path.join(
-            self.workspace_dir, 'outputs', 'SUMMARY_STATISTICS.csv')
-        expected_csv_path = os.path.join(
-            TEST_DATA, 'SUMMARY_STATISTICS_mul_exp.csv')
-        model_df = pandas.read_csv(output_csv_path)
-        reg_df = pandas.read_csv(expected_csv_path)
-        pandas.testing.assert_frame_equal(model_df, reg_df)
-
-    def test_aoi_no_projection(self):
-        """HRA: testing AOI vector without projection."""
-        import natcap.invest.hra
-
-        args = HraRegressionTests.generate_base_args(self.workspace_dir)
-        _make_info_csv(args['info_table_path'], self.workspace_dir)
-        _make_criteria_csv(args['criteria_table_path'], self.workspace_dir)
-
-        # Make unprojected AOI vector
-        bad_aoi_vector_path = os.path.join(
-            self.workspace_dir, 'missing_projection_aoi.shp')
-        _make_aoi_vector(bad_aoi_vector_path, projected=False)
-        args['aoi_vector_path'] = bad_aoi_vector_path
-
-        with self.assertRaises(ValueError) as cm:
-            natcap.invest.hra.execute(args)
-
-        expected_message = 'Dataset must have a valid projection'
-        actual_message = str(cm.exception)
-        self.assertTrue(expected_message in actual_message, actual_message)
-
-    def test_layer_without_spatial_ref(self):
-        """HRA: test habitats and stressors w/out spatial references."""
-        import natcap.invest.hra
-
-        args = HraRegressionTests.generate_base_args(self.workspace_dir)
-        _make_criteria_csv(args['criteria_table_path'], self.workspace_dir)
-        _make_aoi_vector(args['aoi_vector_path'])
-
-        # Make unprojected files and write their filepaths to info csv.
-        bad_info_table_path = os.path.join(self.workspace_dir, 'bad_info.csv')
-        _make_info_csv(
-            bad_info_table_path, self.workspace_dir, projected=False)
-        args['info_table_path'] = bad_info_table_path
-
-        with self.assertRaises(ValueError) as cm:
-            natcap.invest.hra.execute(args)
-
-        expected_message = "The following layer does not have a spatial"
-        actual_message = str(cm.exception)
-        self.assertTrue(expected_message in actual_message, actual_message)
-
-    def test_non_projected_layers(self):
-        """HRA: test habitat and stressor layers that are not projected."""
-        import natcap.invest.hra
-
-        args = HraRegressionTests.generate_base_args(self.workspace_dir)
-        _make_criteria_csv(args['criteria_table_path'], self.workspace_dir)
-        _make_aoi_vector(args['aoi_vector_path'])
-
-        # Make projected files and write their filepaths to info csv.
-        info_table_path = os.path.join(self.workspace_dir, 'info.csv')
-        _make_info_csv(
-            info_table_path, self.workspace_dir, projected=True,
-            rel_path=False)
-
-        # create geographic spatial reference
-        wgs84_srs = osr.SpatialReference()
-        wgs84_srs.ImportFromEPSG(4326)
-        wgs84_wkt = wgs84_srs.ExportToWkt()
-        # move created habitat vector to a sub directory so the reprojected
-        # file can be saved where the csv PATH expects it
-        tmp_out = os.path.join(self.workspace_dir, 'tmp_move')
-        os.mkdir(tmp_out)
-        for filename in os.listdir(self.workspace_dir):
-            if filename.startswith("habitat_0"):
-                shutil.move(
-                    os.path.join(self.workspace_dir, filename),
-                    os.path.join(tmp_out, filename))
-        habitat_path = os.path.join(tmp_out, 'habitat_0.shp')
-        habitat_wgs84_path = os.path.join(self.workspace_dir, 'habitat_0.shp')
-        # reproject habitat layer to geographic
-        pygeoprocessing.reproject_vector(
-            habitat_path, wgs84_wkt, habitat_wgs84_path)
-
-        args['info_table_path'] = info_table_path
-
-        with self.assertRaises(ValueError) as cm:
-            natcap.invest.hra.execute(args)
-
-        expected_message = "The following layer does not have a spatial"
-        actual_message = str(cm.exception)
-        self.assertTrue(expected_message in actual_message, actual_message)
-
-    def test_unmatched_layer_names(self):
-        """HRA: testing unmatched layer names between info and criteria CSV."""
-        import natcap.invest.hra
-
-        args = HraRegressionTests.generate_base_args(self.workspace_dir)
-        _make_info_csv(args['info_table_path'], self.workspace_dir)
-        _make_aoi_vector(args['aoi_vector_path'])
-
-        # Make habitat and stressor layer names in criteria CSV different from
-        # that in info CSV.
-        bad_criteria_table_path = os.path.join(
-            self.workspace_dir, 'bad_criteria.csv')
-        _make_criteria_csv(bad_criteria_table_path, self.workspace_dir,
-                           missing_layer_names=True)
-        args['criteria_table_path'] = bad_criteria_table_path
-
-        with self.assertRaises(ValueError) as cm:
-            natcap.invest.hra.execute(args)
-
-        # Two layers that are expected to be missing from criteria CSV
-        for missing_layer in ['habitat_0', 'stressor_1']:
-            expected_message = (
-                "missing from the criteria table: ['" + missing_layer)
-            actual_message = str(cm.exception)
-            self.assertTrue(expected_message in actual_message, actual_message)
-
-    def test_invalid_args(self):
-        """HRA: testing invalid arguments."""
-        import natcap.invest.hra
-
-        args = {
-            'workspace_dir': self.workspace_dir,
-            'results_suffix': '',
-            'info_table_path': os.path.join(
-                TEST_DATA, 'file_not_exist.csv'),  # invalid file path
-            'criteria_table_path': os.path.join(
-                TEST_DATA, 'exposure_consequence_criteria.csv'),
-            'max_rating': 'not a number',  # invalid value
-            'risk_eq': 'Typo',  # invalid value
-            'decay_eq': 'Linear',
-            'aoi_vector_path': os.path.join(
-                TEST_DATA, 'file_not_exist.shp'),  # invalid file path
-            'resolution': 1,
-            'n_workers': -1
-        }
-
-        with self.assertRaises(ValueError) as cm:
-            natcap.invest.hra.execute(args)
-
-        expected_invalid_parameters = [
-            'info_table_path', 'risk_eq', 'max_rating', 'aoi_vector_path']
-        actual_message = str(cm.exception)
-
-        for invalid_parameter in expected_invalid_parameters:
-            self.assertTrue(
-                invalid_parameter in actual_message, actual_message)
-
-    def test_missing_args(self):
-        """HRA: testing invalid arguments."""
-        import natcap.invest.hra
-
-        args = {
-            # missing workspace_dir
-            'results_suffix': '',
-            'info_table_path': os.path.join(
-                TEST_DATA, 'habitat_stressor_info.csv'),
-            'criteria_table_path': os.path.join(
-                TEST_DATA, 'exposure_consequence_criteria.csv'),
-            'max_rating': 3,
-            'risk_eq': 'Euclidean',
-            'decay_eq': 'Linear',
-            'aoi_vector_path': os.path.join(
-                TEST_DATA, 'aoi.shp'),
-            'resolution': 1,
-            'n_workers': -1
-        }
-
-        with self.assertRaises(ValueError) as cm:
-            natcap.invest.hra.execute(args)
-        self.assertEqual(len(cm.exception.args), 1)
-
-    def test_validate(self):
-        """HRA: testing validation."""
-        import natcap.invest.hra
-
-        args = HraRegressionTests.generate_base_args(self.workspace_dir)
-        _make_info_csv(args['info_table_path'], self.workspace_dir)
-        _make_criteria_csv(args['criteria_table_path'], self.workspace_dir)
-        _make_aoi_vector(args['aoi_vector_path'])
-
-        validation_warnings = natcap.invest.hra.validate(args)
-        self.assertTrue([] == validation_warnings)
-
-    def test_validate_max_rating_value(self):
-        """HRA: testing validation with max_rating less than 1 in args."""
-        import natcap.invest.hra
-
-        args = HraRegressionTests.generate_base_args(self.workspace_dir)
-        args['max_rating'] = '-1'
-
-        validation_error_list = natcap.invest.hra.validate(args)
-        expected_error = (['max_rating'],
-                          'Value does not meet condition value > 0')
-        self.assertTrue(expected_error in validation_error_list)
-
-    def test_validate_negative_resolution(self):
-        """HRA: testing validation w/ negative value in resolution in args."""
-        import natcap.invest.hra
-
-        args = HraRegressionTests.generate_base_args(self.workspace_dir)
-        args['resolution'] = '-110'
-
-        validation_error_list = natcap.invest.hra.validate(args)
-        expected_error = (['resolution'],
-                          'Value does not meet condition value > 0')
-<<<<<<< HEAD
-        self.assertTrue(expected_error in validation_error_list)
-
-=======
-        self.assertTrue(expected_error in validation_error_list)
-
-    @staticmethod
-    def _assert_vectors_equal(a_vector_path, b_vector_path, precision=6):
-        """Assert that geometries in two vectors are equal, order-insensitive.
-
-        Args:
-            a_vector_path (str): a path to a valid OGR vector.
-            b_vector_path (str): a path to a valid OGR vector.
-
-        Returns:
-            None.
-
-        Raises:
-            AssertionError when the two point geometries are not equal up to
-                desired precision (default is 1E-6).
-
-        """
-        a_vector = gdal.OpenEx(a_vector_path, gdal.OF_VECTOR)
-        a_layer = a_vector.GetLayer(0)
-        a_feat = a_layer.GetNextFeature()
-
-        b_vector = gdal.OpenEx(b_vector_path, gdal.OF_VECTOR)
-        b_layer = b_vector.GetLayer(0)
-        b_feat = b_layer.GetNextFeature()
-
-        while a_feat is not None:
-            # Get coordinates from geometry and store them in a list
-            a_geom = a_feat.GetGeometryRef()
-            a_geom_list = re.findall(r'\d+\.\d+', a_geom.ExportToWkt())
-            a_geom_list = [float(x) for x in a_geom_list]
-
-            b_geom = b_feat.GetGeometryRef()
-            b_geom_list = re.findall(r'\d+\.\d+', b_geom.ExportToWkt())
-            b_geom_list = [float(x) for x in b_geom_list]
-
-            try:
-                numpy.testing.assert_array_almost_equal(
-                    a_geom_list, b_geom_list, decimal=precision)
-            except AssertionError:
-                a_feature_fid = a_feat.GetFID()
-                b_feature_fid = b_feat.GetFID()
-                raise AssertionError('Geometries are not equal in feature %s, '
-                                     'regression feature %s in layer 0' %
-                                     (a_feature_fid, b_feature_fid))
-            a_feat = None
-            b_feat = None
-            a_feat = a_layer.GetNextFeature()
-            b_feat = b_layer.GetNextFeature()
-
-        a_layer = None
-        b_layer = None
-        a_vector = None
-        b_vector = None
-
->>>>>>> f8954b18
+"""Module for Regression and Unit Testing for the InVEST HRA model."""
+import os
+import shutil
+import tempfile
+import unittest
+
+import numpy
+import pandas
+from osgeo import ogr, osr
+import pygeoprocessing
+from shapely.geometry import Point, LineString
+
+TEST_DATA = os.path.join(
+    os.path.dirname(__file__), '..', 'data', 'invest-test-data', 'hra')
+
+# Location to start drawing shp and tiff files
+ORIGIN = (1180000.0, 690000.0)
+# Spatial reference UTM Zone 10N for synthetic rasters and vectors
+EPSG_CODE = 26910
+
+
+def _make_simple_vector(target_vector_path, projected=True):
+    """Make a 10x10 ogr rectangular geometry shapefile.
+
+    Args:
+        target_vector_path (str): path to the output shapefile.
+
+        projected (bool): if true, define projection information for the vector
+            based on an ESPG code.
+
+    Returns:
+        None.
+
+    """
+    # Create a new shapefile
+    driver = ogr.GetDriverByName('ESRI Shapefile')
+    vector = driver.CreateDataSource(target_vector_path)
+    srs = osr.SpatialReference()
+    if projected:
+        srs.ImportFromEPSG(EPSG_CODE)
+    layer = vector.CreateLayer('layer', srs, ogr.wkbPolygon)
+
+    # Add an FID field to the layer
+    field_name = 'FID'
+    field = ogr.FieldDefn(field_name)
+    layer.CreateField(field)
+
+    # Create a rectangular geometry
+    lon, lat = ORIGIN[0], ORIGIN[1]
+    width = 10
+    rect = ogr.Geometry(ogr.wkbLinearRing)
+    rect.AddPoint(lon, lat)
+    rect.AddPoint(lon + width, lat)
+    rect.AddPoint(lon + width, lat - width)
+    rect.AddPoint(lon, lat - width)
+    rect.AddPoint(lon, lat)
+
+    # Create the feature from the geometry
+    poly = ogr.Geometry(ogr.wkbPolygon)
+    poly.AddGeometry(rect)
+    feature = ogr.Feature(layer.GetLayerDefn())
+    feature.SetField(field_name, '1')
+    feature.SetGeometry(poly)
+    layer.CreateFeature(feature)
+
+    feature = None
+    vector = None
+
+
+def _make_rating_vector(target_vector_path):
+    """Make a 10x10 ogr rectangular geometry shapefile with ``rating`` field.
+
+    Args:
+        target_vector_path (str): path to the output shapefile.
+
+    Returns:
+        None.
+
+    """
+    width = 10
+
+    # Create a new shapefile
+    driver = ogr.GetDriverByName('ESRI Shapefile')
+    vector = driver.CreateDataSource(target_vector_path)
+    srs = osr.SpatialReference()
+    srs.ImportFromEPSG(EPSG_CODE)  # Spatial reference UTM Zone 10N
+    layer = vector.CreateLayer('layer', srs, ogr.wkbPolygon)
+
+    # Add an FID field to the layer
+    field_name = 'rating'
+    field = ogr.FieldDefn(field_name)
+    layer.CreateField(field)
+
+    # Create a left rectangle with rating of 1 and a right rectangle with a
+    # rating of 3
+    lon, lat = ORIGIN[0], ORIGIN[1]
+    for rating in [1, 3]:
+        rect = ogr.Geometry(ogr.wkbLinearRing)
+        rect.AddPoint(lon, lat)
+        rect.AddPoint(lon + width/2, lat)
+        rect.AddPoint(lon + width/2, lat - width)
+        rect.AddPoint(lon, lat - width)
+        rect.AddPoint(lon, lat)
+
+        # Create the feature from the geometry
+        poly = ogr.Geometry(ogr.wkbPolygon)
+        poly.AddGeometry(rect)
+        feature = ogr.Feature(layer.GetLayerDefn())
+        feature.SetField(field_name, rating)
+        feature.SetGeometry(poly)
+        layer.CreateFeature(feature)
+
+        # Shift the origin to the right by half width
+        lon += width/2
+
+    feature = None
+    vector = None
+
+
+def _make_aoi_vector(target_vector_path, projected=True, subregion_field=True):
+    """Make a 20x20 ogr rectangular geometry shapefile with ``rating`` field.
+
+    Args:
+        target_vector_path (str): path to the output shapefile.
+
+        projected (bool): if true, define projection information for the vector
+            based on an ESPG code.
+
+        subregion_field (bool): if true, create a field called ``name`` in the
+            layer, which represents subregions.
+
+    Returns:
+        None.
+
+    """
+    # Create a new shapefile
+    driver = ogr.GetDriverByName('ESRI Shapefile')
+    vector = driver.CreateDataSource(target_vector_path)
+
+    srs = osr.SpatialReference()
+    if projected:
+        srs.ImportFromEPSG(EPSG_CODE)  # Spatial reference UTM Zone 10N
+    layer = vector.CreateLayer('layer', srs, ogr.wkbPolygon)
+
+    # Use ``name`` as field name to represent subregion field
+    field_name = 'name' if subregion_field else 'random'
+
+    field = ogr.FieldDefn(field_name)
+    layer.CreateField(field)
+
+    # Create three rectangles, each shift to the right by half width
+    width = 20
+    # Shift the origin to the left and to the top by width/4
+    lon, lat = ORIGIN[0]-width/4, ORIGIN[1]+width/4
+    for region in ["region A", "region B", "region C"]:
+        rect = ogr.Geometry(ogr.wkbLinearRing)
+        rect.AddPoint(lon, lat)
+        rect.AddPoint(lon + width/2, lat)
+        rect.AddPoint(lon + width/2, lat - width)
+        rect.AddPoint(lon, lat - width)
+        rect.AddPoint(lon, lat)
+
+        # Create the feature from the geometry
+        poly = ogr.Geometry(ogr.wkbPolygon)
+        poly.AddGeometry(rect)
+        feature = ogr.Feature(layer.GetLayerDefn())
+        feature.SetField(field_name, region)
+        feature.SetGeometry(poly)
+        layer.CreateFeature(feature)
+
+        # Shift the origin to the right by half width
+        lon += width/2
+
+    feature = None
+    vector = None
+
+
+def _make_raster_from_array(base_array, target_raster_path, projected=True):
+    """Make a raster from an array on a designated path.
+
+    Args:
+        array (numpy.ndarray): the 2D array for making the raster.
+
+        raster_path (str): path to the output raster.
+
+        projected (bool): if true, define projection information for the raster
+            based on an ESPG code.
+
+    Returns:
+        None.
+
+    """
+    srs = osr.SpatialReference()
+    if projected:
+        srs.ImportFromEPSG(EPSG_CODE)  # UTM Zone 10N, unit = meter
+    project_wkt = srs.ExportToWkt()
+
+    pygeoprocessing.numpy_array_to_raster(
+        base_array, -1, (1, -1), ORIGIN, project_wkt, target_raster_path)
+
+
+def _make_info_csv(info_table_path, workspace_dir, missing_columns=False,
+                   wrong_layer_type=False, wrong_buffer_value=False,
+                   projected=True, rel_path=False):
+    """Make a synthesized information csv on the designated path.
+
+    Args:
+        info_table_path (str): path to the csv with information on habitats and
+            stressors.
+
+        workspace_dir (str): path to the workspace for creating file paths.
+
+        missing_columns (bool): if true, write wrong column headers to the CSV.
+
+        wrong_layer_type (bool): if true, write a type different from
+            ``habitat`` or ``stressor``.
+
+        wrong_buffer_value (bool): if true, write a string to the buffer column
+
+        projected (bool): if true, define projection information when creating
+            vectors and rasters.
+
+        rel_path (bool): if true, write relative raster and vector paths to
+            the table. File locations are relative to the folder of the table.
+
+    Returns:
+        None.
+
+    """
+    # Make a Shapefile and a GeoTIFF file for each layer and write to the table
+    with open(info_table_path, 'w') as table:
+        if missing_columns:
+            table.write('missing habitat,PATH,TYPE,"missing buffer"\n')
+        else:
+            table.write('NAME,PATH,TYPE,"STRESSOR BUFFER (meters)"\n')
+
+        if wrong_layer_type:
+            layer_types = ['habitat', 'wrong type']
+        else:
+            layer_types = ['habitat', 'stressor']
+
+        for layer_type in layer_types:
+            # Create a shapefile for habitat_0 and stressor_0
+            abs_vector_path = os.path.join(
+                workspace_dir, layer_type + '_0') + '.shp'
+
+            if projected:
+                _make_simple_vector(abs_vector_path, projected=True)
+            else:
+                _make_simple_vector(abs_vector_path, projected=False)
+
+            # Write relative path to the table
+            if rel_path:
+                rel_vector_path = os.path.relpath(
+                    abs_vector_path, workspace_dir)
+                # Write the information about the shapefile layer to the table
+                table.write(
+                    layer_type + '_0,' + rel_vector_path + ',' + layer_type)
+            else:
+                table.write(
+                    layer_type + '_0,' + abs_vector_path + ',' + layer_type)
+
+            # Add buffer of 3 meters to stressor_0
+            if layer_type == 'stressor':
+                # Write a string buffer value to the cell for error test
+                if wrong_buffer_value:
+                    table.write(',"wrong buffer"')
+                else:
+                    table.write(',3')
+
+            # Create a tiff for habitat_1 and stressor_1
+            size = 5
+            array = numpy.zeros((size * 2, size * 2), dtype=numpy.int8)
+            array[size:, :] = 1
+            abs_raster_path = os.path.join(
+                workspace_dir, layer_type + '_1') + '.tif'
+            if projected:
+                _make_raster_from_array(array, abs_raster_path, projected=True)
+            else:
+                _make_raster_from_array(
+                    array, abs_raster_path, projected=False)
+
+            if rel_path:
+                rel_raster_path = os.path.relpath(
+                    abs_raster_path, workspace_dir)
+                # Write relevant info to the table
+                table.write(
+                    '\n' + layer_type + '_1,' + rel_raster_path + ',' +
+                    layer_type)
+            else:
+                table.write(
+                    '\n' + layer_type + '_1,' + abs_raster_path + ',' +
+                    layer_type)
+
+            # Add buffer of 5 meters to stressor_1
+            if layer_type == 'stressor':
+                table.write(',5')
+            table.write('\n')
+
+
+def _make_criteria_csv(
+        criteria_table_path, workspace_dir, missing_criteria=False,
+        missing_index=False, missing_layer_names=False,
+        missing_criteria_header=False, unknown_criteria=False,
+        wrong_criteria_type=False, wrong_weight=False, large_rating=False,
+        rel_path=False):
+    """Make a synthesized information CSV on the designated path.
+
+    Args:
+
+        info_table_path (str): path to the CSV or Excel file with information
+            on habitats and stressors.
+
+        workspace_dir (str): path to the folder for saving spatially explicit
+            criteria files.
+
+        missing_criteria (bool): if true, let stressor_1 only have C criteria
+            so that E criteria is missing.
+
+        missing_index (bool): if true, remove ``HABITAT NAME`` and ``HABITAT
+            STRESSOR OVERLAP PROPERTIES`` from the CSV file.
+
+        missing_layer_names (bool): if true, rename ``habitat_0`` to
+            ``habitat`` and ``stressor_1`` to ``stressor`` to cause unmatched
+            names between criteria and info CSVs.
+
+        missing_criteria_header (bool): if true, remove the column header
+            ``CRITERIA TYPE`` from the CSV file.
+
+        unknown_criteria (bool): if true, add a criteria row that belongs to
+            no stressors.
+
+        wrong_criteria_type (bool): if true, provide a criteria type that's not
+            either C or E.
+
+        wrong_weight (bool): if true, provide a weight score that's not a
+            number.
+
+        rel_path (bool): if true, write relative raster and vector paths to
+            the table. File locations are relative to the folder of the table.
+
+    Returns:
+        None
+
+    """
+    # Create spatially explicit criteria raster and vector files in workspace.
+    # Make a rating raster file on criteria 1 of habitat_0
+    abs_rating_raster_path = os.path.join(workspace_dir, 'hab_0_crit_1.tif')
+    size = 5
+    array = numpy.full((size * 2, size * 2), 2, dtype=numpy.int8)
+    array[size:, :] = 3
+    _make_raster_from_array(array, abs_rating_raster_path)
+
+    # Make a rating shapefile on criteria 3 of habitat_1
+    abs_rating_vector_path = os.path.join(workspace_dir, 'hab_1_crit_3.shp')
+    _make_rating_vector(abs_rating_vector_path)
+
+    with open(criteria_table_path, 'w') as table:
+        if missing_index:
+            table.write(
+                '"missing index",habitat_0,,,habitat_1,,,"CRITERIA TYPE",\n')
+        elif missing_criteria_header:
+            table.write(
+                '"HABITAT NAME",habitat_0,,,habitat_1,,,"missing type",\n')
+        elif missing_layer_names:
+            table.write(
+                '"HABITAT NAME",habitat,,,habitat_1,,,"CRITERIA TYPE",\n')
+        else:
+            table.write(
+                '"HABITAT NAME",habitat_0,,,habitat_1,,,"CRITERIA TYPE",\n')
+        table.write('"HABITAT RESILIENCE ATTRIBUTES",Rating,DQ,Weight,Rating,'
+                    'DQ,Weight,E/C\n')
+
+        # Write relative path to the table
+        if rel_path:
+            rel_rating_raster_path = os.path.relpath(
+                abs_rating_raster_path, workspace_dir)
+            table.write(
+                '"criteria 1",'+rel_rating_raster_path+',2,2,3,2,2,C\n')
+        else:
+            table.write(
+                '"criteria 1",'+abs_rating_raster_path+',2,2,3,2,2,C\n')
+        table.write('"criteria 2",0,2,2,1,2,2,C\n')
+
+        if missing_index:
+            table.write('missing index\n')
+        else:
+            table.write('HABITAT STRESSOR OVERLAP PROPERTIES\n')
+
+        if unknown_criteria:
+            table.write('"extra criteria",1,2,2,0,2,2,E\n')
+        table.write('stressor_0,Rating,DQ,Weight,Rating,DQ,Weight,E/C\n')
+
+        if rel_path:
+            rel_rating_vector_path = os.path.relpath(
+                abs_rating_vector_path, workspace_dir)
+            table.write(
+                '"criteria 3",2,2,2,'+rel_rating_vector_path+',2,2,C\n')
+        else:
+            table.write(
+                '"criteria 3",2,2,2,'+abs_rating_vector_path+',2,2,C\n')
+        table.write('"criteria 4",1,2,2,0,2,2,E\n')
+
+        if missing_layer_names:
+            table.write('stressor,Rating,DQ,Weight,Rating,DQ,Weight,E/C\n')
+        else:
+            table.write('stressor_1,Rating,DQ,Weight,Rating,DQ,Weight,E/C\n')
+        table.write('"criteria 5",3,2,2,3,2,2,C\n')
+
+        if missing_criteria:
+            # Only write C criteria for stressor_1 to test exception
+            table.write('"criteria 6",3,2,2,3,2,2,C\n')
+        elif wrong_criteria_type:
+            # Produce a wrong criteria type "A"
+            table.write('"criteria 6",3,2,2,3,2,2,A\n')
+        elif wrong_weight:
+            # Produce a wrong weight score
+            table.write('"criteria 6",3,2,nan,3,2,2,E\n')
+        elif large_rating:
+            # Make a large rating score
+            table.write('"criteria 6",99999,2,2,3,2,2,E\n')
+        else:
+            table.write('"criteria 6",3,2,2,3,2,2,E\n')
+
+
+class HraUnitTests(unittest.TestCase):
+    """Unit tests for the Wind Energy module."""
+
+    def setUp(self):
+        """Overriding setUp function to create temp workspace directory."""
+        # this lets us delete the workspace after its done no matter the
+        # the rest result
+        self.workspace_dir = tempfile.mkdtemp()
+
+    def tearDown(self):
+        """Overriding tearDown function to remove temporary directory."""
+        shutil.rmtree(self.workspace_dir)
+
+    def test_missing_criteria_header(self):
+        """HRA: exception raised when missing criteria from criteria CSV."""
+        from natcap.invest.hra import _get_criteria_dataframe
+        from natcap.invest.hra import _get_overlap_dataframe
+
+        # Create a criteria CSV that misses a criteria type
+        bad_criteria_table_path = os.path.join(
+            self.workspace_dir, 'bad_criteria.csv')
+        _make_criteria_csv(
+            bad_criteria_table_path, self.workspace_dir, missing_criteria=True)
+
+        with self.assertRaises(ValueError) as cm:
+            criteria_df = _get_criteria_dataframe(bad_criteria_table_path)
+            _get_overlap_dataframe(
+                criteria_df, ['habitat_0', 'habitat_1'],
+                {'stressor_0': ['criteria 3', 'criteria 4'],
+                 'stressor_1': ['criteria 5', 'criteria 6']},
+                3, self.workspace_dir, self.workspace_dir, '')
+
+        expected_message = 'The following stressor-habitat pair(s)'
+        actual_message = str(cm.exception)
+        self.assertTrue(expected_message in actual_message, actual_message)
+
+    def test_unknown_criteria_from_criteria_csv(self):
+        """HRA: exception raised with unknown criteria from criteria CSV."""
+        from natcap.invest.hra import _get_criteria_dataframe
+        from natcap.invest.hra import _get_attributes_from_df
+
+        # Create a criteria CSV that has a criteria row that shows up before
+        # any stressors
+        bad_criteria_table_path = os.path.join(
+            self.workspace_dir, 'bad_criteria.csv')
+        _make_criteria_csv(
+            bad_criteria_table_path, self.workspace_dir, unknown_criteria=True)
+
+        with self.assertRaises(ValueError) as cm:
+            criteria_df = _get_criteria_dataframe(bad_criteria_table_path)
+            _get_attributes_from_df(criteria_df, ['habitat_0', 'habitat_1'],
+                                    ['stressor_0', 'stressor_1'])
+
+        expected_message = 'The "extra criteria" criteria does not belong to '
+        actual_message = str(cm.exception)
+        self.assertTrue(expected_message in actual_message, actual_message)
+
+    def test_missing_index_from_criteria_csv(self):
+        """HRA: correct error msg when missing indexes from criteria CSV."""
+        from natcap.invest.hra import _get_criteria_dataframe
+
+        # Use a criteria CSV that misses two indexes
+        bad_criteria_table_path = os.path.join(
+            self.workspace_dir, 'bad_criteria.csv')
+        _make_criteria_csv(
+            bad_criteria_table_path, self.workspace_dir, missing_index=True)
+
+        with self.assertRaises(ValueError) as cm:
+            _get_criteria_dataframe(bad_criteria_table_path)
+
+        expected_message = (
+            'The Criteria table is missing the following '
+            'value(s) in the first column:')
+        actual_message = str(cm.exception)
+        self.assertTrue(
+            expected_message in actual_message, actual_message)
+
+    def test_missing_criteria_header_from_criteria_csv(self):
+        """HRA: correct error msg when missing indexes from criteria CSV."""
+        from natcap.invest.hra import _get_criteria_dataframe
+
+        # Use a criteria CSV that misses two indexes
+        bad_criteria_table_path = os.path.join(
+            self.workspace_dir, 'bad_criteria.csv')
+        _make_criteria_csv(
+            bad_criteria_table_path, self.workspace_dir,
+            missing_criteria_header=True)
+
+        with self.assertRaises(ValueError) as cm:
+            _get_criteria_dataframe(bad_criteria_table_path)
+
+        expected_message = 'missing the column header "CRITERIA TYPE"'
+        actual_message = str(cm.exception)
+        self.assertTrue(
+            expected_message in actual_message, actual_message)
+
+    def test_criteria_excel_file(self):
+        """HRA: test excel files read correctly by _get_criteria_dataframe."""
+        from natcap.invest.hra import _get_criteria_dataframe
+
+        # Make an info CSV file and read it as a dataframe
+        criteria_csv_path = os.path.join(self.workspace_dir, 'criteria.csv')
+        _make_criteria_csv(
+            criteria_csv_path, self.workspace_dir, rel_path=True)
+        expected_df = _get_criteria_dataframe(criteria_csv_path).astype(str)
+
+        # Since we don't have openpyxl library, use the existing excel file
+        # from TEST_DATA folder, and copy it to self.workspace_dir so
+        # the function won't raise exceptions about vector or raster files
+        # in the table not existing
+        criteria_excel_path = os.path.join(TEST_DATA, 'criteria_excel.xlsx')
+        copied_criteria_excel_path = os.path.join(
+            self.workspace_dir, 'criteria_excel.xlsx')
+        shutil.copyfile(criteria_excel_path, copied_criteria_excel_path)
+        out_df = _get_criteria_dataframe(
+                    copied_criteria_excel_path).astype(str)
+
+        self.assertTrue(
+            out_df.equals(expected_df),
+            'The dataframes from criteria CSV and excel files are different.')
+
+    def test_info_excel_file(self):
+        """HRA: test excel files read correctly by _get_info_dataframe."""
+        from natcap.invest.hra import _get_info_dataframe
+
+        # Make an info CSV file and read it as a dataframe
+        info_csv_path = os.path.join(self.workspace_dir, 'info.csv')
+        _make_info_csv(
+            info_csv_path, workspace_dir=self.workspace_dir, rel_path=True)
+        expected_df = _get_info_dataframe(
+            info_csv_path, self.workspace_dir, self.workspace_dir,
+            self.workspace_dir, '')[0].astype(str)
+
+        # Since we don't have openpyxl library, use the existing excel file
+        # from TEST_DATA folder, and copy it to self.workspace_dir so
+        # the function won't raise exceptions about vector or raster files
+        # in the table not existing
+        info_excel_path = os.path.join(TEST_DATA, 'info_excel.xlsx')
+        copied_info_excel_path = os.path.join(
+            self.workspace_dir, 'info_excel.xlsx')
+        shutil.copyfile(info_excel_path, copied_info_excel_path)
+        out_df = _get_info_dataframe(
+            copied_info_excel_path, self.workspace_dir, self.workspace_dir,
+            self.workspace_dir, '')[0].astype(str)
+
+        self.assertTrue(
+            out_df.equals(expected_df),
+            'The dataframes read from info CSV and excel files are different.')
+
+    def test_missing_columns_from_info_csv(self):
+        """HRA: exception raised when columns are missing from info CSV."""
+        from natcap.invest.hra import _get_info_dataframe
+
+        # Test missing columns from info CSV
+        bad_info_table_path = os.path.join(
+            self.workspace_dir, 'bad_criteria.csv')
+        _make_info_csv(
+            bad_info_table_path, workspace_dir=self.workspace_dir,
+            missing_columns=True)
+
+        with self.assertRaises(ValueError) as cm:
+            _get_info_dataframe(
+                bad_info_table_path, self.workspace_dir, self.workspace_dir,
+                self.workspace_dir, '')
+
+        expected_message = 'Missing column header(s) from the Info CSV file:'
+        actual_message = str(cm.exception)
+        self.assertTrue(expected_message in actual_message, actual_message)
+
+    def test_wrong_layer_type_in_info_csv(self):
+        """HRA: exception raised when layer type is wrong info CSV."""
+        from natcap.invest.hra import _get_info_dataframe
+
+        # Test missing columns from info CSV
+        bad_info_table_path = os.path.join(
+            self.workspace_dir, 'bad_criteria.csv')
+        _make_info_csv(
+            bad_info_table_path, workspace_dir=self.workspace_dir,
+            wrong_layer_type=True)
+
+        with self.assertRaises(ValueError) as cm:
+            _get_info_dataframe(
+                bad_info_table_path, self.workspace_dir, self.workspace_dir,
+                self.workspace_dir, '')
+
+        expected_message = "is having ['wrong type']"
+        actual_message = str(cm.exception)
+        self.assertTrue(
+            expected_message in actual_message, actual_message)
+
+    def test_wrong_buffer_in_info_csv(self):
+        """HRA: exception raised when buffers are not number in info CSV."""
+        from natcap.invest.hra import _get_info_dataframe
+
+        # Test missing columns from info CSV
+        bad_info_table_path = os.path.join(
+            self.workspace_dir, 'bad_criteria.csv')
+        _make_info_csv(
+            bad_info_table_path, workspace_dir=self.workspace_dir,
+            wrong_buffer_value=True)
+
+        with self.assertRaises(ValueError) as cm:
+            _get_info_dataframe(
+                bad_info_table_path, self.workspace_dir, self.workspace_dir,
+                self.workspace_dir, '')
+
+        expected_message = "should be a number for stressors"
+        actual_message = str(cm.exception)
+        self.assertTrue(
+            expected_message in actual_message, actual_message)
+
+    def test_wrong_criteria_type_type(self):
+        """HRA: exception raised when type is not C or E from criteria CSV."""
+        from natcap.invest.hra import _get_criteria_dataframe
+        from natcap.invest.hra import _get_overlap_dataframe
+
+        # Use a criteria CSV that's missing a criteria type
+        bad_criteria_table_path = os.path.join(
+            self.workspace_dir, 'bad_criteria.csv')
+        _make_criteria_csv(
+            bad_criteria_table_path, self.workspace_dir,
+            wrong_criteria_type=True)
+
+        with self.assertRaises(ValueError) as cm:
+            criteria_df = _get_criteria_dataframe(bad_criteria_table_path)
+            _get_overlap_dataframe(
+                criteria_df, ['habitat_0', 'habitat_1'],
+                {'stressor_0': ['criteria 3', 'criteria 4'],
+                 'stressor_1': ['criteria 5', 'criteria 6']},
+                3, self.workspace_dir, self.workspace_dir, '')
+
+        expected_message = 'Criteria Type in the criteria scores table'
+        actual_message = str(cm.exception)
+        self.assertTrue(expected_message in actual_message, actual_message)
+
+    def test_wrong_weight_from_criteria_csv(self):
+        """HRA: exception raised when weight is not a number from CSV."""
+        from natcap.invest.hra import _get_criteria_dataframe
+        from natcap.invest.hra import _get_overlap_dataframe
+
+        # Use a criteria CSV that's missing a criteria type
+        bad_criteria_table_path = os.path.join(
+            self.workspace_dir, 'bad_criteria.csv')
+        _make_criteria_csv(
+            bad_criteria_table_path, self.workspace_dir, wrong_weight=True)
+
+        with self.assertRaises(ValueError) as cm:
+            criteria_df = _get_criteria_dataframe(bad_criteria_table_path)
+            _get_overlap_dataframe(
+                criteria_df, ['habitat_0', 'habitat_1'],
+                {'stressor_0': ['criteria 3', 'criteria 4'],
+                 'stressor_1': ['criteria 5', 'criteria 6']},
+                3, self.workspace_dir, self.workspace_dir, '')
+
+        expected_message = (
+            'Weight column for habitat "habitat_0" and stressor "stressor_1"')
+        actual_message = str(cm.exception)
+        self.assertTrue(expected_message in actual_message, actual_message)
+
+    def test_large_rating_from_criteria_csv(self):
+        """HRA: exception raised when rating is larger than maximum rating."""
+        from natcap.invest.hra import _get_criteria_dataframe
+        from natcap.invest.hra import _get_overlap_dataframe
+
+        # Use a criteria CSV that's missing a criteria type
+        bad_criteria_table_path = os.path.join(
+            self.workspace_dir, 'bad_criteria.csv')
+        _make_criteria_csv(
+            bad_criteria_table_path, self.workspace_dir, large_rating=True)
+
+        with self.assertRaises(ValueError) as cm:
+            criteria_df = _get_criteria_dataframe(bad_criteria_table_path)
+            _get_overlap_dataframe(
+                criteria_df, ['habitat_0', 'habitat_1'],
+                {'stressor_0': ['criteria 3', 'criteria 4'],
+                 'stressor_1': ['criteria 5', 'criteria 6']},
+                3, self.workspace_dir, self.workspace_dir, '')
+
+        expected_message = 'rating 99999.0 larger than the maximum rating 3'
+        actual_message = str(cm.exception)
+        self.assertTrue(expected_message in actual_message, actual_message)
+
+    def test_to_abspath(self):
+        """HRA: test exception raised in _to_abspath function."""
+        from natcap.invest.hra import _to_abspath
+
+        with self.assertRaises(ValueError) as cm:
+            _to_abspath('non_exist_raster.tif', self.workspace_dir)
+
+        expected_message = 'does not exist.'
+        actual_message = str(cm.exception)
+        self.assertTrue(expected_message in actual_message, actual_message)
+
+    def test_simplify_geometry(self):
+        """HRA: test _simplify_geometry function."""
+        from natcap.invest.hra import _simplify_geometry
+        from natcap.invest.utils import _assert_vectors_equal
+
+        complicated_vector_path = os.path.join(
+            TEST_DATA, 'complicated_vector.gpkg')
+        expected_simplified_vector_path = os.path.join(
+            TEST_DATA, 'simplified_vector.gpkg')
+        target_simplified_vector_path = os.path.join(
+            self.workspace_dir, 'simplified_vector.gpkg')
+        # Create an existing target vector to test if it's properly removed
+        open(target_simplified_vector_path, 'a').close()
+
+        tolerance = 3000  # in meters
+        _simplify_geometry(
+            complicated_vector_path, tolerance, target_simplified_vector_path)
+
+        _assert_vectors_equal(
+            target_simplified_vector_path, expected_simplified_vector_path,
+            1E-6)
+
+    def test_simplify_geometry_points(self):
+        """HRA: test _simplify_geometry does not alter point geometries."""
+        from natcap.invest.hra import _simplify_geometry
+        from natcap.invest.utils import _assert_vectors_equal
+
+        srs = osr.SpatialReference()
+        srs.ImportFromEPSG(EPSG_CODE)
+        projection_wkt = srs.ExportToWkt()
+        base_points_path = os.path.join(self.workspace_dir, 'base_points.gpkg')
+        points = [Point(0.0, 0.0), Point(10.0, 10.0)]
+        pygeoprocessing.shapely_geometry_to_vector(
+            points, base_points_path, projection_wkt, 'GPKG',
+            ogr_geom_type=ogr.wkbPoint)
+
+        target_simplified_vector_path = os.path.join(
+            self.workspace_dir, 'simplified_vector.gpkg')
+
+        tolerance = 3000  # in meters
+        _simplify_geometry(
+            base_points_path, tolerance, target_simplified_vector_path)
+
+        _assert_vectors_equal(
+            target_simplified_vector_path, base_points_path)
+
+    def test_simplify_geometry_lines(self):
+        """HRA: test _simplify_geometry does not alter geometry given lines."""
+        from natcap.invest.hra import _simplify_geometry
+        from natcap.invest.utils import _assert_vectors_equal
+
+        srs = osr.SpatialReference()
+        srs.ImportFromEPSG(EPSG_CODE)
+        projection_wkt = srs.ExportToWkt()
+        base_lines_path = os.path.join(self.workspace_dir, 'base_lines.gpkg')
+        lines = [LineString([(0.0, 0.0), (10.0, 10.0)])]
+        pygeoprocessing.shapely_geometry_to_vector(
+            lines, base_lines_path, projection_wkt, 'GPKG',
+            ogr_geom_type=ogr.wkbLineString)
+
+        target_simplified_vector_path = os.path.join(
+            self.workspace_dir, 'simplified_vector.gpkg')
+
+        tolerance = 3000  # in meters
+        _simplify_geometry(
+            base_lines_path, tolerance, target_simplified_vector_path)
+
+        _assert_vectors_equal(
+            target_simplified_vector_path, base_lines_path)
+
+
+class HraRegressionTests(unittest.TestCase):
+    """Tests for the Pollination model."""
+
+    def setUp(self):
+        """Overriding setUp function to create temp workspace directory."""
+        # this lets us delete the workspace after its done no matter the
+        # the rest result
+        self.workspace_dir = tempfile.mkdtemp()
+
+    def tearDown(self):
+        """Overriding tearDown function to remove temporary directory."""
+        shutil.rmtree(self.workspace_dir)
+
+    @staticmethod
+    def generate_base_args(workspace_dir):
+        """Generate args dict that's consistent across all regression tests."""
+        args = {
+            'workspace_dir': workspace_dir,
+            'results_suffix': '',
+            'info_table_path': os.path.join(workspace_dir, 'info.csv'),
+            'criteria_table_path': os.path.join(workspace_dir, 'criteria.csv'),
+            'max_rating': 3,
+            'risk_eq': 'Euclidean',
+            'decay_eq': 'Linear',
+            'aoi_vector_path': os.path.join(workspace_dir, 'aoi.shp'),
+            'resolution': 1,
+            'n_workers': -1,
+            'visualize_outputs': True,
+        }
+
+        return args
+
+    def test_hra_regression_euclidean_linear(self):
+        """HRA: regression testing synthetic data w/ linear, euclidean eqn."""
+        import natcap.invest.hra
+        from natcap.invest.utils import _assert_vectors_equal
+
+        args = HraRegressionTests.generate_base_args(self.workspace_dir)
+        # Also test on GeoJSON outputs for visualization
+        args['visualize_outputs'] = True
+
+        # Also test relative file paths in Info CSV file
+        _make_info_csv(
+            args['info_table_path'], args['workspace_dir'], rel_path=True)
+        _make_criteria_csv(args['criteria_table_path'], args['workspace_dir'])
+        _make_aoi_vector(args['aoi_vector_path'])
+        args['n_workers'] = ''  # tests empty string for ``n_workers``
+
+        natcap.invest.hra.execute(args)
+
+        output_rasters = [
+            'TOTAL_RISK_habitat_0', 'TOTAL_RISK_habitat_1',
+            'TOTAL_RISK_Ecosystem', 'RECLASS_RISK_habitat_0',
+            'RECLASS_RISK_habitat_1', 'RECLASS_RISK_Ecosystem']
+
+        output_vectors = [
+            'RECLASS_RISK_habitat_0', 'RECLASS_RISK_habitat_1',
+            'RECLASS_RISK_Ecosystem', 'STRESSOR_stressor_0',
+            'STRESSOR_stressor_1']
+
+        # Assert rasters are equal
+        output_raster_paths = [
+            os.path.join(
+                args['workspace_dir'], 'outputs', raster_name + '.tif')
+            for raster_name in output_rasters]
+        expected_raster_paths = [os.path.join(
+            TEST_DATA, raster_name + '_euc_lin.tif') for raster_name in
+            output_rasters]
+
+        # Append a intermediate raster to test the linear decay equation
+        output_raster_paths.append(
+            os.path.join(args['workspace_dir'], 'intermediate_outputs',
+                         'C_habitat_0_stressor_1.tif'))
+        expected_raster_paths.append(
+            os.path.join(TEST_DATA, 'C_habitat_0_stressor_1_euc_lin.tif'))
+
+        for output_raster, expected_raster in zip(
+                output_raster_paths, expected_raster_paths):
+            model_array = pygeoprocessing.raster_to_numpy_array(output_raster)
+            reg_array = pygeoprocessing.raster_to_numpy_array(expected_raster)
+            numpy.testing.assert_allclose(model_array, reg_array)
+
+        # Assert GeoJSON vectors are equal
+        output_vector_paths = [os.path.join(
+            args['workspace_dir'], 'visualization_outputs',
+            vector_name + '.geojson') for vector_name in output_vectors]
+        expected_vector_paths = [
+            os.path.join(TEST_DATA, vector_name + '_euc_lin.geojson') for
+            vector_name in output_vectors]
+
+        for output_vector, expected_vector in zip(
+                output_vector_paths, expected_vector_paths):
+            _assert_vectors_equal(
+                output_vector, expected_vector, field_value_atol=1e-6)
+
+        # Assert summary statistics CSV equal
+        output_csv_path = os.path.join(
+            args['workspace_dir'], 'outputs', 'SUMMARY_STATISTICS.csv')
+        expected_csv_path = os.path.join(
+            TEST_DATA, 'SUMMARY_STATISTICS_euc_lin.csv')
+        model_df = pandas.read_csv(output_csv_path)
+        reg_df = pandas.read_csv(expected_csv_path)
+        pandas.testing.assert_frame_equal(model_df, reg_df)
+
+    def test_hra_no_subregion_multiplicative_exponential(self):
+        """HRA: regression testing with exponential, multiplicative eqn."""
+        import natcap.invest.hra
+
+        args = HraRegressionTests.generate_base_args(self.workspace_dir)
+        _make_info_csv(args['info_table_path'], self.workspace_dir)
+        _make_criteria_csv(args['criteria_table_path'], self.workspace_dir)
+        _make_aoi_vector(args['aoi_vector_path'])
+        args['risk_eq'] = 'Multiplicative'
+        args['decay_eq'] = 'Exponential'
+        args['resolution'] = 1
+
+        aoi_vector_path = os.path.join(
+            self.workspace_dir, 'no_subregion_aoi.shp')
+        # Test if ``Total Region`` gets written in output stats CSV
+        _make_aoi_vector(aoi_vector_path, subregion_field=False)
+        args['aoi_vector_path'] = aoi_vector_path
+
+        natcap.invest.hra.execute(args)
+
+        output_rasters = [
+            'TOTAL_RISK_habitat_0', 'TOTAL_RISK_habitat_1',
+            'TOTAL_RISK_Ecosystem', 'RECLASS_RISK_habitat_0',
+            'RECLASS_RISK_habitat_1', 'RECLASS_RISK_Ecosystem']
+
+        # Assert rasters are equal
+        output_raster_paths = [
+            os.path.join(self.workspace_dir, 'outputs', raster_name + '.tif')
+            for raster_name in output_rasters]
+        expected_raster_paths = [os.path.join(
+            TEST_DATA, raster_name + '_mul_exp.tif') for raster_name in
+            output_rasters]
+
+        # Append a intermediate raster to test the linear decay equation
+        output_raster_paths.append(
+            os.path.join(self.workspace_dir, 'intermediate_outputs',
+                         'C_habitat_0_stressor_1.tif'))
+        expected_raster_paths.append(
+            os.path.join(TEST_DATA, 'C_habitat_0_stressor_1_mul_exp.tif'))
+
+        for output_raster, expected_raster in zip(
+                output_raster_paths, expected_raster_paths):
+            model_array = pygeoprocessing.raster_to_numpy_array(output_raster)
+            reg_array = pygeoprocessing.raster_to_numpy_array(expected_raster)
+            numpy.testing.assert_allclose(model_array, reg_array)
+
+        # Assert summary statistics CSV equal
+        output_csv_path = os.path.join(
+            self.workspace_dir, 'outputs', 'SUMMARY_STATISTICS.csv')
+        expected_csv_path = os.path.join(
+            TEST_DATA, 'SUMMARY_STATISTICS_mul_exp.csv')
+        model_df = pandas.read_csv(output_csv_path)
+        reg_df = pandas.read_csv(expected_csv_path)
+        pandas.testing.assert_frame_equal(model_df, reg_df)
+
+    def test_aoi_no_projection(self):
+        """HRA: testing AOI vector without projection."""
+        import natcap.invest.hra
+
+        args = HraRegressionTests.generate_base_args(self.workspace_dir)
+        _make_info_csv(args['info_table_path'], self.workspace_dir)
+        _make_criteria_csv(args['criteria_table_path'], self.workspace_dir)
+
+        # Make unprojected AOI vector
+        bad_aoi_vector_path = os.path.join(
+            self.workspace_dir, 'missing_projection_aoi.shp')
+        _make_aoi_vector(bad_aoi_vector_path, projected=False)
+        args['aoi_vector_path'] = bad_aoi_vector_path
+
+        with self.assertRaises(ValueError) as cm:
+            natcap.invest.hra.execute(args)
+
+        expected_message = 'Dataset must have a valid projection'
+        actual_message = str(cm.exception)
+        self.assertTrue(expected_message in actual_message, actual_message)
+
+    def test_layer_without_spatial_ref(self):
+        """HRA: test habitats and stressors w/out spatial references."""
+        import natcap.invest.hra
+
+        args = HraRegressionTests.generate_base_args(self.workspace_dir)
+        _make_criteria_csv(args['criteria_table_path'], self.workspace_dir)
+        _make_aoi_vector(args['aoi_vector_path'])
+
+        # Make unprojected files and write their filepaths to info csv.
+        bad_info_table_path = os.path.join(self.workspace_dir, 'bad_info.csv')
+        _make_info_csv(
+            bad_info_table_path, self.workspace_dir, projected=False)
+        args['info_table_path'] = bad_info_table_path
+
+        with self.assertRaises(ValueError) as cm:
+            natcap.invest.hra.execute(args)
+
+        expected_message = "The following layer does not have a spatial"
+        actual_message = str(cm.exception)
+        self.assertTrue(expected_message in actual_message, actual_message)
+
+    def test_non_projected_layers(self):
+        """HRA: test habitat and stressor layers that are not projected."""
+        import natcap.invest.hra
+
+        args = HraRegressionTests.generate_base_args(self.workspace_dir)
+        _make_criteria_csv(args['criteria_table_path'], self.workspace_dir)
+        _make_aoi_vector(args['aoi_vector_path'])
+
+        # Make projected files and write their filepaths to info csv.
+        info_table_path = os.path.join(self.workspace_dir, 'info.csv')
+        _make_info_csv(
+            info_table_path, self.workspace_dir, projected=True,
+            rel_path=False)
+
+        # create geographic spatial reference
+        wgs84_srs = osr.SpatialReference()
+        wgs84_srs.ImportFromEPSG(4326)
+        wgs84_wkt = wgs84_srs.ExportToWkt()
+        # move created habitat vector to a sub directory so the reprojected
+        # file can be saved where the csv PATH expects it
+        tmp_out = os.path.join(self.workspace_dir, 'tmp_move')
+        os.mkdir(tmp_out)
+        for filename in os.listdir(self.workspace_dir):
+            if filename.startswith("habitat_0"):
+                shutil.move(
+                    os.path.join(self.workspace_dir, filename),
+                    os.path.join(tmp_out, filename))
+        habitat_path = os.path.join(tmp_out, 'habitat_0.shp')
+        habitat_wgs84_path = os.path.join(self.workspace_dir, 'habitat_0.shp')
+        # reproject habitat layer to geographic
+        pygeoprocessing.reproject_vector(
+            habitat_path, wgs84_wkt, habitat_wgs84_path)
+
+        args['info_table_path'] = info_table_path
+
+        with self.assertRaises(ValueError) as cm:
+            natcap.invest.hra.execute(args)
+
+        expected_message = "The following layer does not have a spatial"
+        actual_message = str(cm.exception)
+        self.assertTrue(expected_message in actual_message, actual_message)
+
+    def test_unmatched_layer_names(self):
+        """HRA: testing unmatched layer names between info and criteria CSV."""
+        import natcap.invest.hra
+
+        args = HraRegressionTests.generate_base_args(self.workspace_dir)
+        _make_info_csv(args['info_table_path'], self.workspace_dir)
+        _make_aoi_vector(args['aoi_vector_path'])
+
+        # Make habitat and stressor layer names in criteria CSV different from
+        # that in info CSV.
+        bad_criteria_table_path = os.path.join(
+            self.workspace_dir, 'bad_criteria.csv')
+        _make_criteria_csv(bad_criteria_table_path, self.workspace_dir,
+                           missing_layer_names=True)
+        args['criteria_table_path'] = bad_criteria_table_path
+
+        with self.assertRaises(ValueError) as cm:
+            natcap.invest.hra.execute(args)
+
+        # Two layers that are expected to be missing from criteria CSV
+        for missing_layer in ['habitat_0', 'stressor_1']:
+            expected_message = (
+                "missing from the criteria table: ['" + missing_layer)
+            actual_message = str(cm.exception)
+            self.assertTrue(expected_message in actual_message, actual_message)
+
+    def test_invalid_args(self):
+        """HRA: testing invalid arguments."""
+        import natcap.invest.hra
+
+        args = {
+            'workspace_dir': self.workspace_dir,
+            'results_suffix': '',
+            'info_table_path': os.path.join(
+                TEST_DATA, 'file_not_exist.csv'),  # invalid file path
+            'criteria_table_path': os.path.join(
+                TEST_DATA, 'exposure_consequence_criteria.csv'),
+            'max_rating': 'not a number',  # invalid value
+            'risk_eq': 'Typo',  # invalid value
+            'decay_eq': 'Linear',
+            'aoi_vector_path': os.path.join(
+                TEST_DATA, 'file_not_exist.shp'),  # invalid file path
+            'resolution': 1,
+            'n_workers': -1
+        }
+
+        with self.assertRaises(ValueError) as cm:
+            natcap.invest.hra.execute(args)
+
+        expected_invalid_parameters = [
+            'info_table_path', 'risk_eq', 'max_rating', 'aoi_vector_path']
+        actual_message = str(cm.exception)
+
+        for invalid_parameter in expected_invalid_parameters:
+            self.assertTrue(
+                invalid_parameter in actual_message, actual_message)
+
+    def test_missing_args(self):
+        """HRA: testing invalid arguments."""
+        import natcap.invest.hra
+
+        args = {
+            # missing workspace_dir
+            'results_suffix': '',
+            'info_table_path': os.path.join(
+                TEST_DATA, 'habitat_stressor_info.csv'),
+            'criteria_table_path': os.path.join(
+                TEST_DATA, 'exposure_consequence_criteria.csv'),
+            'max_rating': 3,
+            'risk_eq': 'Euclidean',
+            'decay_eq': 'Linear',
+            'aoi_vector_path': os.path.join(
+                TEST_DATA, 'aoi.shp'),
+            'resolution': 1,
+            'n_workers': -1
+        }
+
+        with self.assertRaises(ValueError) as cm:
+            natcap.invest.hra.execute(args)
+        self.assertEqual(len(cm.exception.args), 1)
+
+    def test_validate(self):
+        """HRA: testing validation."""
+        import natcap.invest.hra
+
+        args = HraRegressionTests.generate_base_args(self.workspace_dir)
+        _make_info_csv(args['info_table_path'], self.workspace_dir)
+        _make_criteria_csv(args['criteria_table_path'], self.workspace_dir)
+        _make_aoi_vector(args['aoi_vector_path'])
+
+        validation_warnings = natcap.invest.hra.validate(args)
+        self.assertTrue([] == validation_warnings)
+
+    def test_validate_max_rating_value(self):
+        """HRA: testing validation with max_rating less than 1 in args."""
+        import natcap.invest.hra
+
+        args = HraRegressionTests.generate_base_args(self.workspace_dir)
+        args['max_rating'] = '-1'
+
+        validation_error_list = natcap.invest.hra.validate(args)
+        expected_error = (['max_rating'],
+                          'Value does not meet condition value > 0')
+        self.assertTrue(expected_error in validation_error_list)
+
+    def test_validate_negative_resolution(self):
+        """HRA: testing validation w/ negative value in resolution in args."""
+        import natcap.invest.hra
+
+        args = HraRegressionTests.generate_base_args(self.workspace_dir)
+        args['resolution'] = '-110'
+
+        validation_error_list = natcap.invest.hra.validate(args)
+        expected_error = (['resolution'],
+                          'Value does not meet condition value > 0')
+        self.assertTrue(expected_error in validation_error_list)