"""InVEST Urban Heat Island Mitigation model tests."""
import os
import shutil
import tempfile
import unittest

import numpy
import pandas
from osgeo import gdal, osr, ogr
import pygeoprocessing
from shapely import Polygon

gdal.UseExceptions()
REGRESSION_DATA = os.path.join(
    os.path.dirname(__file__), '..', 'data', 'invest-test-data', 'ucm')


def make_simple_vector(path_to_shp):
    """
    Generate shapefile with one rectangular polygon
    Args:
        path_to_shp (str): path to target shapefile
    Returns:
        None
    """
    # (xmin, ymin), (xmax, ymin), (xmax, ymax), (xmin, ymax), (xmin, ymin)
    shapely_geometry_list = [
        Polygon([(461251, 4923195), (461501, 4923195),
                 (461501, 4923445), (461251, 4923445),
                 (461251, 4923195)])
    ]

    srs = osr.SpatialReference()
    srs.ImportFromEPSG(26910)
    projection_wkt = srs.ExportToWkt()

    vector_format = "ESRI Shapefile"
    fields = {"id": ogr.OFTReal}
    attribute_list = [{"id": 0}]

    pygeoprocessing.shapely_geometry_to_vector(shapely_geometry_list,
                                               path_to_shp, projection_wkt,
                                               vector_format, fields,
                                               attribute_list)


def make_simple_raster(base_raster_path, array):
    """Create a raster on designated path with arbitrary values.
    Args:
        base_raster_path (str): the raster path for making the new raster.
    Returns:
        None.
    """
    # UTM Zone 10N
    srs = osr.SpatialReference()
    srs.ImportFromEPSG(26910)
    projection_wkt = srs.ExportToWkt()

    origin = (461251, 4923445)
    pixel_size = (30, -30)
    no_data = -1

    pygeoprocessing.numpy_array_to_raster(
        array, no_data, pixel_size, origin, projection_wkt,
        base_raster_path)


class UCMTests(unittest.TestCase):
    """Regression tests for InVEST Urban Cooling Model."""

    def setUp(self):
        """Initialize UCM Regression tests."""
        self.workspace_dir = tempfile.mkdtemp()

    def tearDown(self):
        """Clean up remaining files."""
        shutil.rmtree(self.workspace_dir)

    def test_ucm_regression_factors(self):
        """UCM: regression: CC Factors."""
        import natcap.invest.urban_cooling_model
        args = {
            'workspace_dir': os.path.join(self.workspace_dir, 'workspace'),
            'results_suffix': 'test_suffix',
            't_ref': 35.0,
            't_obs_raster_path': os.path.join(
                REGRESSION_DATA, "Tair_Sept.tif"),
            'lulc_raster_path': os.path.join(
                REGRESSION_DATA, "LULC_SFBA.tif"),
            'ref_eto_raster_path': os.path.join(
                REGRESSION_DATA, "ETo_SFBA.tif"),
            'aoi_vector_path': os.path.join(
                REGRESSION_DATA,
                "watersheds_clippedDraft_Watersheds_SFEI.gpkg"),
            'biophysical_table_path': os.path.join(
                REGRESSION_DATA, "biophysical_table_ucm.csv"),
            'green_area_cooling_distance': 1000.0,
            'uhi_max': 3,
            'cc_method': 'factors',
            'do_energy_valuation': True,
            'do_productivity_valuation': True,
            't_air_average_radius': "1000.0",
            'building_vector_path': os.path.join(
                REGRESSION_DATA, "buildings_clip.gpkg"),
            'energy_consumption_table_path': os.path.join(
                REGRESSION_DATA, "Energy.csv"),
            'avg_rel_humidity': '30.0',
            'cc_weight_shade': '',  # to trigger default of 0.6
            'cc_weight_albedo': None,  # to trigger default of 0.2
            # Purposefully excluding cc_weight_eti to trigger default of 0.2
            'n_workers': -1,
        }

        natcap.invest.urban_cooling_model.execute(args)
        results_vector = gdal.OpenEx(os.path.join(
            args['workspace_dir'],
            'uhi_results_%s.shp' % args['results_suffix']))
        results_layer = results_vector.GetLayer()
        results_feature = results_layer.GetFeature(1)

        expected_results = {
<<<<<<< HEAD
            'avg_cc': 0.221991,
            'avg_tmp_v': 37.321395,
            'avg_tmp_an': 2.321395,
            'avd_eng_cn': 3525589.694141,
            'avg_wbgt_v': 32.600393,
=======
            'avg_cc': 0.222150472947109,
            'avg_tmp_v': 37.306549,
            'avg_tmp_an': 2.306549,
            'avd_eng_cn': 3602851.784639,
            'avg_wbgt_v': 32.585935,
>>>>>>> f158d4b9
            'avg_ltls_v': 75.000000000000000,
            'avg_hvls_v': 75.000000000000000,
        }

        try:
            for key, expected_value in expected_results.items():
                actual_value = float(results_feature.GetField(key))
                # These accumulated values (esp. avd_eng_cn) are accumulated
                # and may differ slightly from expected regression values.
                numpy.testing.assert_allclose(actual_value, expected_value,
                                              rtol=1e-4)
        finally:
            results_layer = None
            results_vector = None

        # Assert that the decimal value of the energy savings value is what we
        # expect.
<<<<<<< HEAD
        expected_energy_sav = 3562738.321307
=======
        expected_energy_sav = 3647696.209368
>>>>>>> f158d4b9

        energy_sav = 0.0
        n_nonetype = 0
        stats_vector_path = (
            os.path.join(args['workspace_dir'],
                         ('buildings_with_stats_%s.shp' %
                          args['results_suffix'])))
        try:
            buildings_vector = gdal.OpenEx(stats_vector_path)
            buildings_layer = buildings_vector.GetLayer()
            for building_feature in buildings_layer:
                try:
                    energy_sav += building_feature.GetField('energy_sav')
                except TypeError:
                    # When energy_sav is NoneType
                    n_nonetype += 1

            # Expected energy savings is an accumulated value and may differ
            # past about 4 decimal places.
            numpy.testing.assert_allclose(energy_sav, expected_energy_sav, rtol=1e-4)
<<<<<<< HEAD
            self.assertEqual(n_nonetype, 134)
=======
            self.assertEqual(n_nonetype, 121)
>>>>>>> f158d4b9
        finally:
            buildings_layer = None
            buildings_vector = None

        # Now, re-run the model with the cost column and verify cost sum is
        # reasonable.  Re-running within the same test function allows us to
        # take advantage of taskgraph.
        new_csv_path = os.path.join(self.workspace_dir, 'cost_csv.csv')
        multiplier = 3.0
        df = pandas.read_csv(args['energy_consumption_table_path'])
        df['Cost'] = pandas.Series([multiplier], index=df.index)
        df.to_csv(new_csv_path)
        args['energy_consumption_table_path'] = new_csv_path

        natcap.invest.urban_cooling_model.execute(args)

        # Assert that the decimal value of the energy savings value is what we
        # expect.  Because we're re-running the model in the same workspace,
        # taskgraph should only re-compute the output vector step.
        expected_energy_sav = expected_energy_sav * multiplier
        energy_sav = 0.0
        n_nonetype = 0
        try:
            buildings_vector = gdal.OpenEx(os.path.join(
                args['workspace_dir'], ('buildings_with_stats_%s.shp' %
                                        args['results_suffix'])))
            buildings_layer = buildings_vector.GetLayer()
            for building_feature in buildings_layer:
                try:
                    energy_sav += building_feature.GetField('energy_sav')
                except TypeError:
                    # When energy_sav is Nonetype
                    n_nonetype += 1

            # These accumulated values are accumulated
            # and may differ past about 4 decimal places.
            numpy.testing.assert_allclose(energy_sav, expected_energy_sav,
                                          rtol=1e-4)
<<<<<<< HEAD
            self.assertEqual(n_nonetype, 134)
=======
            self.assertEqual(n_nonetype, 121)
>>>>>>> f158d4b9
        finally:
            buildings_layer = None
            buildings_vector = None

    def test_ucm_regression_intensity(self):
        """UCM: regression: CC Building Intensity."""
        import natcap.invest.urban_cooling_model
        args = {
            'workspace_dir': os.path.join(self.workspace_dir, 'workspace'),
            'results_suffix': 'test_suffix',
            't_ref': 35.0,
            't_obs_raster_path': os.path.join(
                REGRESSION_DATA, "Tair_Sept.tif"),
            'lulc_raster_path': os.path.join(
                REGRESSION_DATA, "LULC_SFBA.tif"),
            'ref_eto_raster_path': os.path.join(
                REGRESSION_DATA, "ETo_SFBA.tif"),
            'aoi_vector_path': os.path.join(
                REGRESSION_DATA,
                "watersheds_clippedDraft_Watersheds_SFEI.gpkg"),
            'biophysical_table_path': os.path.join(
                REGRESSION_DATA, "biophysical_table_ucm.csv"),
            'green_area_cooling_distance': 1000.0,
            'uhi_max': 3,
            'cc_method': 'intensity',  # main difference in the reg. tests
            'do_energy_valuation': True,
            'do_productivity_valuation': True,
            't_air_average_radius': "1000.0",
            'building_vector_path': os.path.join(
                REGRESSION_DATA, "buildings_clip.gpkg"),
            'energy_consumption_table_path': os.path.join(
                REGRESSION_DATA, "Energy.csv"),
            'avg_rel_humidity': '30.0',
            'cc_weight_shade': '0.6',
            'cc_weight_albedo': '0.2',
            'cc_weight_eti': '0.2',
            'n_workers': -1,
        }

        natcap.invest.urban_cooling_model.execute(args)
        results_vector = gdal.OpenEx(os.path.join(
            args['workspace_dir'],
            'uhi_results_%s.shp' % args['results_suffix']))
        results_layer = results_vector.GetLayer()
        results_feature = results_layer.GetFeature(1)

        expected_results = {
            'avg_cc': 0.422250,
            'avg_tmp_v': 36.621779,
            'avg_tmp_an': 1.621779,
            'avd_eng_cn': 7148968.928616,
            'avg_wbgt_v': 31.92365,
            'avg_ltls_v': 29.380548,
            'avg_hvls_v': 75.000000000000000,
        }
        try:
            for key, expected_value in expected_results.items():
                actual_value = float(results_feature.GetField(key))
                # These accumulated values (esp. avd_eng_cn) are accumulated
                # and may differ slightly.
                numpy.testing.assert_allclose(actual_value, expected_value,
                                              rtol=1e-4)
        finally:
            results_layer = None
            results_vector = None

    def test_bad_building_type(self):
        """UCM: error on bad building type."""
        import natcap.invest.urban_cooling_model
        args = {
            'workspace_dir': self.workspace_dir,
            'results_suffix': 'test_suffix',
            't_ref': 35.0,
            't_obs_raster_path': os.path.join(
                REGRESSION_DATA, "Tair_Sept.tif"),
            'lulc_raster_path': os.path.join(
                REGRESSION_DATA, "LULC_SFBA.tif"),
            'ref_eto_raster_path': os.path.join(
                REGRESSION_DATA, "ETo_SFBA.tif"),
            'aoi_vector_path': os.path.join(
                REGRESSION_DATA,
                "watersheds_clippedDraft_Watersheds_SFEI.gpkg"),
            'biophysical_table_path': os.path.join(
                REGRESSION_DATA, "biophysical_table_ucm.csv"),
            'green_area_cooling_distance': 1000.0,
            'uhi_max': 3,
            'cc_method': 'factors',
            'do_energy_valuation': True,
            'do_productivity_valuation': True,
            't_air_average_radius': "1000.0",
            'building_vector_path': os.path.join(
                REGRESSION_DATA, "buildings_clip.gpkg"),
            'energy_consumption_table_path': os.path.join(
                REGRESSION_DATA, "Energy.csv"),
            'avg_rel_humidity': '30.0',
            'cc_weight_shade': '0.6',
            'cc_weight_albedo': '0.2',
            'cc_weight_eti': '0.2',
            'n_workers': -1,
            }

        bad_building_vector_path = os.path.join(
            self.workspace_dir, 'bad_building_vector.gpkg')

        shutil.copyfile(args['building_vector_path'], bad_building_vector_path)
        bad_building_vector = gdal.OpenEx(bad_building_vector_path,
                                          gdal.OF_VECTOR | gdal.GA_Update)
        bad_building_layer = bad_building_vector.GetLayer()
        feature = bad_building_layer.GetNextFeature()
        feature.SetField('type', -999)
        bad_building_layer.SetFeature(feature)
        bad_building_layer.SyncToDisk()
        bad_building_layer = None
        bad_building_vector = None

        args['building_vector_path'] = bad_building_vector_path
        with self.assertRaises(ValueError) as context:
            natcap.invest.urban_cooling_model.execute(args)
        self.assertTrue(
            "Encountered a building 'type' of:" in
            str(context.exception))

    def test_missing_lulc_value_in_table(self):
        """UCM: error on missing lulc value in biophysical table."""
        import natcap.invest.urban_cooling_model
        import pandas

        args = {
            'workspace_dir': self.workspace_dir,
            'results_suffix': 'test_suffix',
            't_ref': 35.0,
            't_obs_raster_path': os.path.join(
                REGRESSION_DATA, "Tair_Sept.tif"),
            'lulc_raster_path': os.path.join(
                REGRESSION_DATA, "LULC_SFBA.tif"),
            'ref_eto_raster_path': os.path.join(
                REGRESSION_DATA, "ETo_SFBA.tif"),
            'aoi_vector_path': os.path.join(
                REGRESSION_DATA,
                "watersheds_clippedDraft_Watersheds_SFEI.gpkg"),
            'biophysical_table_path': os.path.join(
                REGRESSION_DATA, "biophysical_table_ucm.csv"),
            'green_area_cooling_distance': 1000.0,
            'uhi_max': 3,
            'cc_method': 'factors',
            'do_energy_valuation': True,
            'do_productivity_valuation': True,
            't_air_average_radius': "1000.0",
            'building_vector_path': os.path.join(
                REGRESSION_DATA, "buildings_clip.gpkg"),
            'energy_consumption_table_path': os.path.join(
                REGRESSION_DATA, "Energy.csv"),
            'avg_rel_humidity': '30.0',
            'cc_weight_shade': '0.6',
            'cc_weight_albedo': '0.2',
            'cc_weight_eti': '0.2',
            'n_workers': -1,
            }

        # remove a row from the biophysical table so that lulc value is missing
        bad_biophysical_path = os.path.join(
            self.workspace_dir, 'bad_biophysical_table.csv')

        bio_df = pandas.read_csv(args['biophysical_table_path'])
        bio_df = bio_df[bio_df['lucode'] != 10]
        bio_df.to_csv(bad_biophysical_path)
        bio_df = None

        args['biophysical_table_path'] = bad_biophysical_path
        with self.assertRaises(ValueError) as context:
            natcap.invest.urban_cooling_model.execute(args)
        self.assertTrue(
            "The missing values found in the LULC raster but not the table"
            " are: [10]" in str(context.exception))

    def test_bad_args(self):
        """UCM: test validation of bad arguments."""
        from natcap.invest import urban_cooling_model
        from natcap.invest import validation
        args = {
            'workspace_dir': self.workspace_dir,
            'results_suffix': 'test_suffix',
            't_ref': 35.0,
            'lulc_raster_path': os.path.join(
                REGRESSION_DATA, "LULC_SFBA.tif"),
            'ref_eto_raster_path': os.path.join(
                REGRESSION_DATA, "ETo_SFBA.tif"),
            'aoi_vector_path': os.path.join(
                REGRESSION_DATA,
                "watersheds_clippedDraft_Watersheds_SFEI.gpkg"),
            'biophysical_table_path': os.path.join(
                REGRESSION_DATA, "biophysical_table_ucm.csv"),
            'green_area_cooling_distance': 1000.0,
            'uhi_max': 3,
            'cc_method': 'factors',
            'do_energy_valuation': True,
            'do_productivity_valuation': True,
            't_air_average_radius': "1000.0",
            'building_vector_path': os.path.join(
                REGRESSION_DATA, "buildings_clip.gpkg"),
            'energy_consumption_table_path': os.path.join(
                REGRESSION_DATA, "Energy.csv"),
            'avg_rel_humidity': '30.0',
            # Explicitly leaving CC weight parameters out.
            'n_workers': -1,
            }

        del args['t_ref']
        warnings = urban_cooling_model.validate(args)
        expected_warning = (['t_ref'], validation.MESSAGES['MISSING_KEY'])
        self.assertTrue(expected_warning in warnings)

        args['t_ref'] = ''
        result = urban_cooling_model.validate(args)
        self.assertEqual(result[0][1], validation.MESSAGES['MISSING_VALUE'])

        args['t_ref'] = 35.0
        args['cc_weight_shade'] = -0.6
        result = urban_cooling_model.validate(args)
        self.assertEqual(
            result[0][1], validation.MESSAGES['NOT_WITHIN_RANGE'].format(
                value=args['cc_weight_shade'], range='[0, 1]'))

        args['cc_weight_shade'] = "not a number"
        result = urban_cooling_model.validate(args)
        self.assertEqual(
            result[0][1],
            validation.MESSAGES['NOT_A_NUMBER'].format(value=args['cc_weight_shade']))

        args['cc_method'] = 'nope'
        result = urban_cooling_model.validate(args)
        self.assertEqual(
            result[0][1],
            validation.MESSAGES['INVALID_OPTION'].format(
                option_list=['factors', 'intensity']))

        args['cc_method'] = 'intensity'
        args['cc_weight_shade'] = 0.2  # reset this arg

        # Create a new table like the original one, but without the green area
        # column.
        old_df = pandas.read_csv(args['biophysical_table_path'])
        new_df = old_df.drop('Green_area', axis='columns')

        args['biophysical_table_path'] = os.path.join(
            self.workspace_dir, 'new_csv.csv')
        new_df.to_csv(args['biophysical_table_path'])

        result = urban_cooling_model.validate(args)
        expected = [(
            ['biophysical_table_path'],
            validation.MESSAGES['MATCHED_NO_HEADERS'].format(
                header='column', header_name='green_area'))]
        self.assertEqual(result, expected)

    def test_do_energy_valuation_option(self): 
        """UCM: test separate valuation options."""
        import natcap.invest.urban_cooling_model
        args = {
            'workspace_dir': os.path.join(self.workspace_dir, 'workspace'),
            'results_suffix': '',
            't_ref': 35.0,
            't_obs_raster_path': os.path.join(
                REGRESSION_DATA, "Tair_Sept.tif"),
            'lulc_raster_path': os.path.join(
                REGRESSION_DATA, "LULC_SFBA.tif"),
            'ref_eto_raster_path': os.path.join(
                REGRESSION_DATA, "ETo_SFBA.tif"),
            'aoi_vector_path': os.path.join(
                REGRESSION_DATA,
                "watersheds_clippedDraft_Watersheds_SFEI.gpkg"),
            'biophysical_table_path': os.path.join(
                REGRESSION_DATA, "biophysical_table_ucm.csv"),
            'green_area_cooling_distance': 1000.0,
            'uhi_max': 3,
            'cc_method': 'regression',
            'do_energy_valuation': True,
            'do_productivity_valuation': False,
            't_air_average_radius': "1000.0",
            'building_vector_path': os.path.join(
                REGRESSION_DATA, "buildings_clip.gpkg"),
            'energy_consumption_table_path': os.path.join(
                REGRESSION_DATA, "Energy.csv"),
            'cc_weight_shade': '0.6',
            'cc_weight_albedo': '0.2',
            'cc_weight_eti': '0.2',
            'n_workers': -1,
        }
        natcap.invest.urban_cooling_model.execute(args)
        intermediate_dir = os.path.join(args['workspace_dir'], 'intermediate')

        wbgt_path = os.path.join(
            intermediate_dir, f'wbgt.tif')
        light_work_loss_path = os.path.join(
            intermediate_dir, f'light_work_loss_percent.tif')
        heavy_work_loss_path = os.path.join(
            intermediate_dir, f'heavy_work_loss_percent.tif')
        wbgt_stats_pickle_path = os.path.join(
            intermediate_dir, 'wbgt_stats.pickle')
        light_loss_stats_pickle_path = os.path.join(
            intermediate_dir, 'light_loss_stats.pickle')
        heavy_loss_stats_pickle_path = os.path.join(
            intermediate_dir, 'heavy_loss_stats.pickle')
        intermediate_building_vector_path = os.path.join(
            intermediate_dir, f'reprojected_buildings.shp')
        t_air_stats_pickle_path = os.path.join(
            intermediate_dir, 't_air_stats.pickle')
        energy_consumption_vector_path = os.path.join(
            args['workspace_dir'], f'buildings_with_stats.shp')

        # make sure the energy valuation outputs are there,
        # and the productivity valuation outputs aren't
        for path in [intermediate_building_vector_path, t_air_stats_pickle_path,
                     energy_consumption_vector_path]:
            self.assertTrue(os.path.exists(path))

        for path in [wbgt_path, light_work_loss_path, heavy_work_loss_path,
                     wbgt_stats_pickle_path, light_loss_stats_pickle_path, heavy_loss_stats_pickle_path]:
            self.assertFalse(os.path.exists(path))

    def test_do_productivity_valuation_option(self):
        """UCM: test separate valuation options."""
        import natcap.invest.urban_cooling_model
        args = {
            'workspace_dir': os.path.join(self.workspace_dir, 'workspace'),
            'results_suffix': '',
            't_ref': 35.0,
            't_obs_raster_path': os.path.join(
                REGRESSION_DATA, "Tair_Sept.tif"),
            'lulc_raster_path': os.path.join(
                REGRESSION_DATA, "LULC_SFBA.tif"),
            'ref_eto_raster_path': os.path.join(
                REGRESSION_DATA, "ETo_SFBA.tif"),
            'aoi_vector_path': os.path.join(
                REGRESSION_DATA,
                "watersheds_clippedDraft_Watersheds_SFEI.gpkg"),
            'biophysical_table_path': os.path.join(
                REGRESSION_DATA, "biophysical_table_ucm.csv"),
            'green_area_cooling_distance': 1000.0,
            'uhi_max': 3,
            'cc_method': 'regression',
            'do_energy_valuation': False,
            'do_productivity_valuation': True,
            't_air_average_radius': "1000.0",
            'building_vector_path': os.path.join(
                REGRESSION_DATA, "buildings_clip.gpkg"),
            'energy_consumption_table_path': os.path.join(
                REGRESSION_DATA, "Energy.csv"),
            'avg_rel_humidity': '30.0',
            'cc_weight_shade': '0.6',
            'cc_weight_albedo': '0.2',
            'cc_weight_eti': '0.2',
            'n_workers': -1,
        }
        natcap.invest.urban_cooling_model.execute(args)
        intermediate_dir = os.path.join(args['workspace_dir'], 'intermediate')

        wbgt_path = os.path.join(
            intermediate_dir, f'wbgt.tif')
        light_work_loss_path = os.path.join(
            intermediate_dir, f'light_work_loss_percent.tif')
        heavy_work_loss_path = os.path.join(
            intermediate_dir, f'heavy_work_loss_percent.tif')
        wbgt_stats_pickle_path = os.path.join(
            intermediate_dir, 'wbgt_stats.pickle')
        light_loss_stats_pickle_path = os.path.join(
            intermediate_dir, 'light_loss_stats.pickle')
        heavy_loss_stats_pickle_path = os.path.join(
            intermediate_dir, 'heavy_loss_stats.pickle')
        intermediate_building_vector_path = os.path.join(
            intermediate_dir, f'reprojected_buildings.shp')
        t_air_stats_pickle_path = os.path.join(
            intermediate_dir, 't_air_stats.pickle')
        energy_consumption_vector_path = os.path.join(
            args['workspace_dir'], f'buildings_with_stats.shp')

        # make sure the productivity valuation outputs are there,
        # and the energy valuation outputs aren't
        for path in [wbgt_path, light_work_loss_path, heavy_work_loss_path,
                     wbgt_stats_pickle_path, light_loss_stats_pickle_path, heavy_loss_stats_pickle_path]:
            self.assertTrue(os.path.exists(path))
        for path in [intermediate_building_vector_path, t_air_stats_pickle_path,
                     energy_consumption_vector_path]:
            self.assertFalse(os.path.exists(path))

    def test_cc_rasters(self):
        """Test that `execute` creates correct cooling coefficient rasters with
        synthetic data"""
        from natcap.invest import urban_cooling_model

        args = {}
        args['workspace_dir'] = self.workspace_dir
        args['results_suffix'] = "_01"
        args['t_ref'] = 23.5
        args['lulc_raster_path'] = os.path.join(self.workspace_dir,
                                                "lulc.tif")
        args['ref_eto_raster_path'] = os.path.join(self.workspace_dir,
                                                   "evapotranspiration.tif")
        args['aoi_vector_path'] = os.path.join(self.workspace_dir, "aoi.shp")
        args['biophysical_table_path'] = os.path.join(self.workspace_dir,
                                                      "biophysical_table.csv")
        args['green_area_cooling_distance'] = 90
        args['t_air_average_radius'] = 300
        args['uhi_max'] = 2.05
        args['do_energy_valuation'] = False
        args['do_productivity_valuation'] = False
        args['avg_rel_humidity'] = ''
        args['building_vector_path'] = os.path.join(self.workspace_dir,
                                                    "buildings.shp")
        args['energy_consumption_table_path'] = os.path.join(self.workspace_dir,
                                                             "ucm_energy.csv")
        args['cc_method'] = "factors"
        args['cc_weight_shade'] = ''  # 0.6
        args['cc_weight_albedo'] = ''  # 0.2
        args['cc_weight_eti'] = ''  # 0.2

        def _make_input_data(args):
            """ Create aoi shapefile, biophysical table csv, lulc tif,
            and evapotranspiration tif"""

            make_simple_vector(args['aoi_vector_path'])

            biophysical_table = pandas.DataFrame({
                "lucode": [1, 2, 3, 4, 5],
                "lu_desc": ["water", "forest", "grassland", "urban", "barren"],
                "green_area": [0, 1, 1, 0, 0],
                "kc": [1, 1.1, .9, .3, .2],
                "albedo": [.05, .1, .2, .3, .4],
                "shade": [0, 1, 0, 0.2, 0]
            })

            biophysical_csv_path = args['biophysical_table_path']
            biophysical_table.to_csv(biophysical_csv_path, index=False)

            lulc_array = numpy.array([
                [2, 3, 1, 5, 5, 5],
                [3, 3, 1, 1, 4, 5],
                [5, 5, 4, 2, 3, 1],
                [4, 1, 4, 2, 2, 1],
                [1, 5, 4, 1, 1, 2]
            ], dtype=numpy.float32)
            make_simple_raster(args['lulc_raster_path'], lulc_array)

            et_array = numpy.array([
                [800, 799, 567, 234, 422, 422],
                [765, 867, 765, 654, 456, 677],
                [556, 443, 456, 265, 876, 890],
                [433, 266, 677, 776, 900, 687],
                [456, 832, 234, 234, 234, 554]
            ], dtype=numpy.float32)
            make_simple_raster(args['ref_eto_raster_path'], et_array)

        _make_input_data(args)
        urban_cooling_model.execute(args)

        # This array was generated by manually running through calculations
        # Equation: cc = 0.6 * shade + 0.2 * albedo + 0.2 * eti
        cc_array = numpy.array(
            [[0.815556, 0.1998, 0.136, 0.0904, 0.098756, 0.098756],
             [0.193, 0.2134, 0.18, 0.155333, 0.2104, 0.110089],
             [0.10471112, 0.0996889, 0.2104, 0.6847778, 0.2152, 0.20777778],
             [0.20886667, 0.06911112, 0.22513334, 0.8096889,  0.84, 0.1626668],
             [0.11133333, 0.11697778, 0.1956, 0.062, 0.062, 0.75542223]]
            )

        cc_tif = gdal.Open(os.path.join(args["workspace_dir"], "intermediate",
                                        f"cc{args['results_suffix']}.tif"))
        band_cc = cc_tif.GetRasterBand(1)
        actual_cc = band_cc.ReadAsArray()

        numpy.testing.assert_allclose(actual_cc, cc_array, atol=1e-6)

        # Check CC_park
        cc_park_tif = gdal.Open(
            os.path.join(args["workspace_dir"], "intermediate",
                         f"cc_park{args['results_suffix']}.tif"))
        band = cc_park_tif.GetRasterBand(1)
        actual_cc_park = band.ReadAsArray()

        # This array was created by running `convolve_2d_by_exponential`
        # using a manually-calculated signal raster (cc * green_area)
        expected_cc_park = numpy.array(
            [[0.183541, 0.160865, 0.144615, 0.137877, 0.134337, 0.133191],
             [0.15858, 0.152832, 0.147821, 0.150366, 0.14931, 0.146379],
             [0.138345, 0.141573, 0.153495, 0.176796, 0.176097, 0.167245],
             [0.12765204, 0.13550324, 0.15505734, 0.18876731, 0.20118835, 0.18913657],
             [0.12391507, 0.13292464, 0.1511357, 0.17420742, 0.1924037, 0.21190241]])

        numpy.testing.assert_allclose(
            actual_cc_park, expected_cc_park, atol=1e-6)
<|MERGE_RESOLUTION|>--- conflicted
+++ resolved
@@ -1,714 +1,694 @@
-"""InVEST Urban Heat Island Mitigation model tests."""
-import os
-import shutil
-import tempfile
-import unittest
-
-import numpy
-import pandas
-from osgeo import gdal, osr, ogr
-import pygeoprocessing
-from shapely import Polygon
-
-gdal.UseExceptions()
-REGRESSION_DATA = os.path.join(
-    os.path.dirname(__file__), '..', 'data', 'invest-test-data', 'ucm')
-
-
-def make_simple_vector(path_to_shp):
-    """
-    Generate shapefile with one rectangular polygon
-    Args:
-        path_to_shp (str): path to target shapefile
-    Returns:
-        None
-    """
-    # (xmin, ymin), (xmax, ymin), (xmax, ymax), (xmin, ymax), (xmin, ymin)
-    shapely_geometry_list = [
-        Polygon([(461251, 4923195), (461501, 4923195),
-                 (461501, 4923445), (461251, 4923445),
-                 (461251, 4923195)])
-    ]
-
-    srs = osr.SpatialReference()
-    srs.ImportFromEPSG(26910)
-    projection_wkt = srs.ExportToWkt()
-
-    vector_format = "ESRI Shapefile"
-    fields = {"id": ogr.OFTReal}
-    attribute_list = [{"id": 0}]
-
-    pygeoprocessing.shapely_geometry_to_vector(shapely_geometry_list,
-                                               path_to_shp, projection_wkt,
-                                               vector_format, fields,
-                                               attribute_list)
-
-
-def make_simple_raster(base_raster_path, array):
-    """Create a raster on designated path with arbitrary values.
-    Args:
-        base_raster_path (str): the raster path for making the new raster.
-    Returns:
-        None.
-    """
-    # UTM Zone 10N
-    srs = osr.SpatialReference()
-    srs.ImportFromEPSG(26910)
-    projection_wkt = srs.ExportToWkt()
-
-    origin = (461251, 4923445)
-    pixel_size = (30, -30)
-    no_data = -1
-
-    pygeoprocessing.numpy_array_to_raster(
-        array, no_data, pixel_size, origin, projection_wkt,
-        base_raster_path)
-
-
-class UCMTests(unittest.TestCase):
-    """Regression tests for InVEST Urban Cooling Model."""
-
-    def setUp(self):
-        """Initialize UCM Regression tests."""
-        self.workspace_dir = tempfile.mkdtemp()
-
-    def tearDown(self):
-        """Clean up remaining files."""
-        shutil.rmtree(self.workspace_dir)
-
-    def test_ucm_regression_factors(self):
-        """UCM: regression: CC Factors."""
-        import natcap.invest.urban_cooling_model
-        args = {
-            'workspace_dir': os.path.join(self.workspace_dir, 'workspace'),
-            'results_suffix': 'test_suffix',
-            't_ref': 35.0,
-            't_obs_raster_path': os.path.join(
-                REGRESSION_DATA, "Tair_Sept.tif"),
-            'lulc_raster_path': os.path.join(
-                REGRESSION_DATA, "LULC_SFBA.tif"),
-            'ref_eto_raster_path': os.path.join(
-                REGRESSION_DATA, "ETo_SFBA.tif"),
-            'aoi_vector_path': os.path.join(
-                REGRESSION_DATA,
-                "watersheds_clippedDraft_Watersheds_SFEI.gpkg"),
-            'biophysical_table_path': os.path.join(
-                REGRESSION_DATA, "biophysical_table_ucm.csv"),
-            'green_area_cooling_distance': 1000.0,
-            'uhi_max': 3,
-            'cc_method': 'factors',
-            'do_energy_valuation': True,
-            'do_productivity_valuation': True,
-            't_air_average_radius': "1000.0",
-            'building_vector_path': os.path.join(
-                REGRESSION_DATA, "buildings_clip.gpkg"),
-            'energy_consumption_table_path': os.path.join(
-                REGRESSION_DATA, "Energy.csv"),
-            'avg_rel_humidity': '30.0',
-            'cc_weight_shade': '',  # to trigger default of 0.6
-            'cc_weight_albedo': None,  # to trigger default of 0.2
-            # Purposefully excluding cc_weight_eti to trigger default of 0.2
-            'n_workers': -1,
-        }
-
-        natcap.invest.urban_cooling_model.execute(args)
-        results_vector = gdal.OpenEx(os.path.join(
-            args['workspace_dir'],
-            'uhi_results_%s.shp' % args['results_suffix']))
-        results_layer = results_vector.GetLayer()
-        results_feature = results_layer.GetFeature(1)
-
-        expected_results = {
-<<<<<<< HEAD
-            'avg_cc': 0.221991,
-            'avg_tmp_v': 37.321395,
-            'avg_tmp_an': 2.321395,
-            'avd_eng_cn': 3525589.694141,
-            'avg_wbgt_v': 32.600393,
-=======
-            'avg_cc': 0.222150472947109,
-            'avg_tmp_v': 37.306549,
-            'avg_tmp_an': 2.306549,
-            'avd_eng_cn': 3602851.784639,
-            'avg_wbgt_v': 32.585935,
->>>>>>> f158d4b9
-            'avg_ltls_v': 75.000000000000000,
-            'avg_hvls_v': 75.000000000000000,
-        }
-
-        try:
-            for key, expected_value in expected_results.items():
-                actual_value = float(results_feature.GetField(key))
-                # These accumulated values (esp. avd_eng_cn) are accumulated
-                # and may differ slightly from expected regression values.
-                numpy.testing.assert_allclose(actual_value, expected_value,
-                                              rtol=1e-4)
-        finally:
-            results_layer = None
-            results_vector = None
-
-        # Assert that the decimal value of the energy savings value is what we
-        # expect.
-<<<<<<< HEAD
-        expected_energy_sav = 3562738.321307
-=======
-        expected_energy_sav = 3647696.209368
->>>>>>> f158d4b9
-
-        energy_sav = 0.0
-        n_nonetype = 0
-        stats_vector_path = (
-            os.path.join(args['workspace_dir'],
-                         ('buildings_with_stats_%s.shp' %
-                          args['results_suffix'])))
-        try:
-            buildings_vector = gdal.OpenEx(stats_vector_path)
-            buildings_layer = buildings_vector.GetLayer()
-            for building_feature in buildings_layer:
-                try:
-                    energy_sav += building_feature.GetField('energy_sav')
-                except TypeError:
-                    # When energy_sav is NoneType
-                    n_nonetype += 1
-
-            # Expected energy savings is an accumulated value and may differ
-            # past about 4 decimal places.
-            numpy.testing.assert_allclose(energy_sav, expected_energy_sav, rtol=1e-4)
-<<<<<<< HEAD
-            self.assertEqual(n_nonetype, 134)
-=======
-            self.assertEqual(n_nonetype, 121)
->>>>>>> f158d4b9
-        finally:
-            buildings_layer = None
-            buildings_vector = None
-
-        # Now, re-run the model with the cost column and verify cost sum is
-        # reasonable.  Re-running within the same test function allows us to
-        # take advantage of taskgraph.
-        new_csv_path = os.path.join(self.workspace_dir, 'cost_csv.csv')
-        multiplier = 3.0
-        df = pandas.read_csv(args['energy_consumption_table_path'])
-        df['Cost'] = pandas.Series([multiplier], index=df.index)
-        df.to_csv(new_csv_path)
-        args['energy_consumption_table_path'] = new_csv_path
-
-        natcap.invest.urban_cooling_model.execute(args)
-
-        # Assert that the decimal value of the energy savings value is what we
-        # expect.  Because we're re-running the model in the same workspace,
-        # taskgraph should only re-compute the output vector step.
-        expected_energy_sav = expected_energy_sav * multiplier
-        energy_sav = 0.0
-        n_nonetype = 0
-        try:
-            buildings_vector = gdal.OpenEx(os.path.join(
-                args['workspace_dir'], ('buildings_with_stats_%s.shp' %
-                                        args['results_suffix'])))
-            buildings_layer = buildings_vector.GetLayer()
-            for building_feature in buildings_layer:
-                try:
-                    energy_sav += building_feature.GetField('energy_sav')
-                except TypeError:
-                    # When energy_sav is Nonetype
-                    n_nonetype += 1
-
-            # These accumulated values are accumulated
-            # and may differ past about 4 decimal places.
-            numpy.testing.assert_allclose(energy_sav, expected_energy_sav,
-                                          rtol=1e-4)
-<<<<<<< HEAD
-            self.assertEqual(n_nonetype, 134)
-=======
-            self.assertEqual(n_nonetype, 121)
->>>>>>> f158d4b9
-        finally:
-            buildings_layer = None
-            buildings_vector = None
-
-    def test_ucm_regression_intensity(self):
-        """UCM: regression: CC Building Intensity."""
-        import natcap.invest.urban_cooling_model
-        args = {
-            'workspace_dir': os.path.join(self.workspace_dir, 'workspace'),
-            'results_suffix': 'test_suffix',
-            't_ref': 35.0,
-            't_obs_raster_path': os.path.join(
-                REGRESSION_DATA, "Tair_Sept.tif"),
-            'lulc_raster_path': os.path.join(
-                REGRESSION_DATA, "LULC_SFBA.tif"),
-            'ref_eto_raster_path': os.path.join(
-                REGRESSION_DATA, "ETo_SFBA.tif"),
-            'aoi_vector_path': os.path.join(
-                REGRESSION_DATA,
-                "watersheds_clippedDraft_Watersheds_SFEI.gpkg"),
-            'biophysical_table_path': os.path.join(
-                REGRESSION_DATA, "biophysical_table_ucm.csv"),
-            'green_area_cooling_distance': 1000.0,
-            'uhi_max': 3,
-            'cc_method': 'intensity',  # main difference in the reg. tests
-            'do_energy_valuation': True,
-            'do_productivity_valuation': True,
-            't_air_average_radius': "1000.0",
-            'building_vector_path': os.path.join(
-                REGRESSION_DATA, "buildings_clip.gpkg"),
-            'energy_consumption_table_path': os.path.join(
-                REGRESSION_DATA, "Energy.csv"),
-            'avg_rel_humidity': '30.0',
-            'cc_weight_shade': '0.6',
-            'cc_weight_albedo': '0.2',
-            'cc_weight_eti': '0.2',
-            'n_workers': -1,
-        }
-
-        natcap.invest.urban_cooling_model.execute(args)
-        results_vector = gdal.OpenEx(os.path.join(
-            args['workspace_dir'],
-            'uhi_results_%s.shp' % args['results_suffix']))
-        results_layer = results_vector.GetLayer()
-        results_feature = results_layer.GetFeature(1)
-
-        expected_results = {
-            'avg_cc': 0.422250,
-            'avg_tmp_v': 36.621779,
-            'avg_tmp_an': 1.621779,
-            'avd_eng_cn': 7148968.928616,
-            'avg_wbgt_v': 31.92365,
-            'avg_ltls_v': 29.380548,
-            'avg_hvls_v': 75.000000000000000,
-        }
-        try:
-            for key, expected_value in expected_results.items():
-                actual_value = float(results_feature.GetField(key))
-                # These accumulated values (esp. avd_eng_cn) are accumulated
-                # and may differ slightly.
-                numpy.testing.assert_allclose(actual_value, expected_value,
-                                              rtol=1e-4)
-        finally:
-            results_layer = None
-            results_vector = None
-
-    def test_bad_building_type(self):
-        """UCM: error on bad building type."""
-        import natcap.invest.urban_cooling_model
-        args = {
-            'workspace_dir': self.workspace_dir,
-            'results_suffix': 'test_suffix',
-            't_ref': 35.0,
-            't_obs_raster_path': os.path.join(
-                REGRESSION_DATA, "Tair_Sept.tif"),
-            'lulc_raster_path': os.path.join(
-                REGRESSION_DATA, "LULC_SFBA.tif"),
-            'ref_eto_raster_path': os.path.join(
-                REGRESSION_DATA, "ETo_SFBA.tif"),
-            'aoi_vector_path': os.path.join(
-                REGRESSION_DATA,
-                "watersheds_clippedDraft_Watersheds_SFEI.gpkg"),
-            'biophysical_table_path': os.path.join(
-                REGRESSION_DATA, "biophysical_table_ucm.csv"),
-            'green_area_cooling_distance': 1000.0,
-            'uhi_max': 3,
-            'cc_method': 'factors',
-            'do_energy_valuation': True,
-            'do_productivity_valuation': True,
-            't_air_average_radius': "1000.0",
-            'building_vector_path': os.path.join(
-                REGRESSION_DATA, "buildings_clip.gpkg"),
-            'energy_consumption_table_path': os.path.join(
-                REGRESSION_DATA, "Energy.csv"),
-            'avg_rel_humidity': '30.0',
-            'cc_weight_shade': '0.6',
-            'cc_weight_albedo': '0.2',
-            'cc_weight_eti': '0.2',
-            'n_workers': -1,
-            }
-
-        bad_building_vector_path = os.path.join(
-            self.workspace_dir, 'bad_building_vector.gpkg')
-
-        shutil.copyfile(args['building_vector_path'], bad_building_vector_path)
-        bad_building_vector = gdal.OpenEx(bad_building_vector_path,
-                                          gdal.OF_VECTOR | gdal.GA_Update)
-        bad_building_layer = bad_building_vector.GetLayer()
-        feature = bad_building_layer.GetNextFeature()
-        feature.SetField('type', -999)
-        bad_building_layer.SetFeature(feature)
-        bad_building_layer.SyncToDisk()
-        bad_building_layer = None
-        bad_building_vector = None
-
-        args['building_vector_path'] = bad_building_vector_path
-        with self.assertRaises(ValueError) as context:
-            natcap.invest.urban_cooling_model.execute(args)
-        self.assertTrue(
-            "Encountered a building 'type' of:" in
-            str(context.exception))
-
-    def test_missing_lulc_value_in_table(self):
-        """UCM: error on missing lulc value in biophysical table."""
-        import natcap.invest.urban_cooling_model
-        import pandas
-
-        args = {
-            'workspace_dir': self.workspace_dir,
-            'results_suffix': 'test_suffix',
-            't_ref': 35.0,
-            't_obs_raster_path': os.path.join(
-                REGRESSION_DATA, "Tair_Sept.tif"),
-            'lulc_raster_path': os.path.join(
-                REGRESSION_DATA, "LULC_SFBA.tif"),
-            'ref_eto_raster_path': os.path.join(
-                REGRESSION_DATA, "ETo_SFBA.tif"),
-            'aoi_vector_path': os.path.join(
-                REGRESSION_DATA,
-                "watersheds_clippedDraft_Watersheds_SFEI.gpkg"),
-            'biophysical_table_path': os.path.join(
-                REGRESSION_DATA, "biophysical_table_ucm.csv"),
-            'green_area_cooling_distance': 1000.0,
-            'uhi_max': 3,
-            'cc_method': 'factors',
-            'do_energy_valuation': True,
-            'do_productivity_valuation': True,
-            't_air_average_radius': "1000.0",
-            'building_vector_path': os.path.join(
-                REGRESSION_DATA, "buildings_clip.gpkg"),
-            'energy_consumption_table_path': os.path.join(
-                REGRESSION_DATA, "Energy.csv"),
-            'avg_rel_humidity': '30.0',
-            'cc_weight_shade': '0.6',
-            'cc_weight_albedo': '0.2',
-            'cc_weight_eti': '0.2',
-            'n_workers': -1,
-            }
-
-        # remove a row from the biophysical table so that lulc value is missing
-        bad_biophysical_path = os.path.join(
-            self.workspace_dir, 'bad_biophysical_table.csv')
-
-        bio_df = pandas.read_csv(args['biophysical_table_path'])
-        bio_df = bio_df[bio_df['lucode'] != 10]
-        bio_df.to_csv(bad_biophysical_path)
-        bio_df = None
-
-        args['biophysical_table_path'] = bad_biophysical_path
-        with self.assertRaises(ValueError) as context:
-            natcap.invest.urban_cooling_model.execute(args)
-        self.assertTrue(
-            "The missing values found in the LULC raster but not the table"
-            " are: [10]" in str(context.exception))
-
-    def test_bad_args(self):
-        """UCM: test validation of bad arguments."""
-        from natcap.invest import urban_cooling_model
-        from natcap.invest import validation
-        args = {
-            'workspace_dir': self.workspace_dir,
-            'results_suffix': 'test_suffix',
-            't_ref': 35.0,
-            'lulc_raster_path': os.path.join(
-                REGRESSION_DATA, "LULC_SFBA.tif"),
-            'ref_eto_raster_path': os.path.join(
-                REGRESSION_DATA, "ETo_SFBA.tif"),
-            'aoi_vector_path': os.path.join(
-                REGRESSION_DATA,
-                "watersheds_clippedDraft_Watersheds_SFEI.gpkg"),
-            'biophysical_table_path': os.path.join(
-                REGRESSION_DATA, "biophysical_table_ucm.csv"),
-            'green_area_cooling_distance': 1000.0,
-            'uhi_max': 3,
-            'cc_method': 'factors',
-            'do_energy_valuation': True,
-            'do_productivity_valuation': True,
-            't_air_average_radius': "1000.0",
-            'building_vector_path': os.path.join(
-                REGRESSION_DATA, "buildings_clip.gpkg"),
-            'energy_consumption_table_path': os.path.join(
-                REGRESSION_DATA, "Energy.csv"),
-            'avg_rel_humidity': '30.0',
-            # Explicitly leaving CC weight parameters out.
-            'n_workers': -1,
-            }
-
-        del args['t_ref']
-        warnings = urban_cooling_model.validate(args)
-        expected_warning = (['t_ref'], validation.MESSAGES['MISSING_KEY'])
-        self.assertTrue(expected_warning in warnings)
-
-        args['t_ref'] = ''
-        result = urban_cooling_model.validate(args)
-        self.assertEqual(result[0][1], validation.MESSAGES['MISSING_VALUE'])
-
-        args['t_ref'] = 35.0
-        args['cc_weight_shade'] = -0.6
-        result = urban_cooling_model.validate(args)
-        self.assertEqual(
-            result[0][1], validation.MESSAGES['NOT_WITHIN_RANGE'].format(
-                value=args['cc_weight_shade'], range='[0, 1]'))
-
-        args['cc_weight_shade'] = "not a number"
-        result = urban_cooling_model.validate(args)
-        self.assertEqual(
-            result[0][1],
-            validation.MESSAGES['NOT_A_NUMBER'].format(value=args['cc_weight_shade']))
-
-        args['cc_method'] = 'nope'
-        result = urban_cooling_model.validate(args)
-        self.assertEqual(
-            result[0][1],
-            validation.MESSAGES['INVALID_OPTION'].format(
-                option_list=['factors', 'intensity']))
-
-        args['cc_method'] = 'intensity'
-        args['cc_weight_shade'] = 0.2  # reset this arg
-
-        # Create a new table like the original one, but without the green area
-        # column.
-        old_df = pandas.read_csv(args['biophysical_table_path'])
-        new_df = old_df.drop('Green_area', axis='columns')
-
-        args['biophysical_table_path'] = os.path.join(
-            self.workspace_dir, 'new_csv.csv')
-        new_df.to_csv(args['biophysical_table_path'])
-
-        result = urban_cooling_model.validate(args)
-        expected = [(
-            ['biophysical_table_path'],
-            validation.MESSAGES['MATCHED_NO_HEADERS'].format(
-                header='column', header_name='green_area'))]
-        self.assertEqual(result, expected)
-
-    def test_do_energy_valuation_option(self): 
-        """UCM: test separate valuation options."""
-        import natcap.invest.urban_cooling_model
-        args = {
-            'workspace_dir': os.path.join(self.workspace_dir, 'workspace'),
-            'results_suffix': '',
-            't_ref': 35.0,
-            't_obs_raster_path': os.path.join(
-                REGRESSION_DATA, "Tair_Sept.tif"),
-            'lulc_raster_path': os.path.join(
-                REGRESSION_DATA, "LULC_SFBA.tif"),
-            'ref_eto_raster_path': os.path.join(
-                REGRESSION_DATA, "ETo_SFBA.tif"),
-            'aoi_vector_path': os.path.join(
-                REGRESSION_DATA,
-                "watersheds_clippedDraft_Watersheds_SFEI.gpkg"),
-            'biophysical_table_path': os.path.join(
-                REGRESSION_DATA, "biophysical_table_ucm.csv"),
-            'green_area_cooling_distance': 1000.0,
-            'uhi_max': 3,
-            'cc_method': 'regression',
-            'do_energy_valuation': True,
-            'do_productivity_valuation': False,
-            't_air_average_radius': "1000.0",
-            'building_vector_path': os.path.join(
-                REGRESSION_DATA, "buildings_clip.gpkg"),
-            'energy_consumption_table_path': os.path.join(
-                REGRESSION_DATA, "Energy.csv"),
-            'cc_weight_shade': '0.6',
-            'cc_weight_albedo': '0.2',
-            'cc_weight_eti': '0.2',
-            'n_workers': -1,
-        }
-        natcap.invest.urban_cooling_model.execute(args)
-        intermediate_dir = os.path.join(args['workspace_dir'], 'intermediate')
-
-        wbgt_path = os.path.join(
-            intermediate_dir, f'wbgt.tif')
-        light_work_loss_path = os.path.join(
-            intermediate_dir, f'light_work_loss_percent.tif')
-        heavy_work_loss_path = os.path.join(
-            intermediate_dir, f'heavy_work_loss_percent.tif')
-        wbgt_stats_pickle_path = os.path.join(
-            intermediate_dir, 'wbgt_stats.pickle')
-        light_loss_stats_pickle_path = os.path.join(
-            intermediate_dir, 'light_loss_stats.pickle')
-        heavy_loss_stats_pickle_path = os.path.join(
-            intermediate_dir, 'heavy_loss_stats.pickle')
-        intermediate_building_vector_path = os.path.join(
-            intermediate_dir, f'reprojected_buildings.shp')
-        t_air_stats_pickle_path = os.path.join(
-            intermediate_dir, 't_air_stats.pickle')
-        energy_consumption_vector_path = os.path.join(
-            args['workspace_dir'], f'buildings_with_stats.shp')
-
-        # make sure the energy valuation outputs are there,
-        # and the productivity valuation outputs aren't
-        for path in [intermediate_building_vector_path, t_air_stats_pickle_path,
-                     energy_consumption_vector_path]:
-            self.assertTrue(os.path.exists(path))
-
-        for path in [wbgt_path, light_work_loss_path, heavy_work_loss_path,
-                     wbgt_stats_pickle_path, light_loss_stats_pickle_path, heavy_loss_stats_pickle_path]:
-            self.assertFalse(os.path.exists(path))
-
-    def test_do_productivity_valuation_option(self):
-        """UCM: test separate valuation options."""
-        import natcap.invest.urban_cooling_model
-        args = {
-            'workspace_dir': os.path.join(self.workspace_dir, 'workspace'),
-            'results_suffix': '',
-            't_ref': 35.0,
-            't_obs_raster_path': os.path.join(
-                REGRESSION_DATA, "Tair_Sept.tif"),
-            'lulc_raster_path': os.path.join(
-                REGRESSION_DATA, "LULC_SFBA.tif"),
-            'ref_eto_raster_path': os.path.join(
-                REGRESSION_DATA, "ETo_SFBA.tif"),
-            'aoi_vector_path': os.path.join(
-                REGRESSION_DATA,
-                "watersheds_clippedDraft_Watersheds_SFEI.gpkg"),
-            'biophysical_table_path': os.path.join(
-                REGRESSION_DATA, "biophysical_table_ucm.csv"),
-            'green_area_cooling_distance': 1000.0,
-            'uhi_max': 3,
-            'cc_method': 'regression',
-            'do_energy_valuation': False,
-            'do_productivity_valuation': True,
-            't_air_average_radius': "1000.0",
-            'building_vector_path': os.path.join(
-                REGRESSION_DATA, "buildings_clip.gpkg"),
-            'energy_consumption_table_path': os.path.join(
-                REGRESSION_DATA, "Energy.csv"),
-            'avg_rel_humidity': '30.0',
-            'cc_weight_shade': '0.6',
-            'cc_weight_albedo': '0.2',
-            'cc_weight_eti': '0.2',
-            'n_workers': -1,
-        }
-        natcap.invest.urban_cooling_model.execute(args)
-        intermediate_dir = os.path.join(args['workspace_dir'], 'intermediate')
-
-        wbgt_path = os.path.join(
-            intermediate_dir, f'wbgt.tif')
-        light_work_loss_path = os.path.join(
-            intermediate_dir, f'light_work_loss_percent.tif')
-        heavy_work_loss_path = os.path.join(
-            intermediate_dir, f'heavy_work_loss_percent.tif')
-        wbgt_stats_pickle_path = os.path.join(
-            intermediate_dir, 'wbgt_stats.pickle')
-        light_loss_stats_pickle_path = os.path.join(
-            intermediate_dir, 'light_loss_stats.pickle')
-        heavy_loss_stats_pickle_path = os.path.join(
-            intermediate_dir, 'heavy_loss_stats.pickle')
-        intermediate_building_vector_path = os.path.join(
-            intermediate_dir, f'reprojected_buildings.shp')
-        t_air_stats_pickle_path = os.path.join(
-            intermediate_dir, 't_air_stats.pickle')
-        energy_consumption_vector_path = os.path.join(
-            args['workspace_dir'], f'buildings_with_stats.shp')
-
-        # make sure the productivity valuation outputs are there,
-        # and the energy valuation outputs aren't
-        for path in [wbgt_path, light_work_loss_path, heavy_work_loss_path,
-                     wbgt_stats_pickle_path, light_loss_stats_pickle_path, heavy_loss_stats_pickle_path]:
-            self.assertTrue(os.path.exists(path))
-        for path in [intermediate_building_vector_path, t_air_stats_pickle_path,
-                     energy_consumption_vector_path]:
-            self.assertFalse(os.path.exists(path))
-
-    def test_cc_rasters(self):
-        """Test that `execute` creates correct cooling coefficient rasters with
-        synthetic data"""
-        from natcap.invest import urban_cooling_model
-
-        args = {}
-        args['workspace_dir'] = self.workspace_dir
-        args['results_suffix'] = "_01"
-        args['t_ref'] = 23.5
-        args['lulc_raster_path'] = os.path.join(self.workspace_dir,
-                                                "lulc.tif")
-        args['ref_eto_raster_path'] = os.path.join(self.workspace_dir,
-                                                   "evapotranspiration.tif")
-        args['aoi_vector_path'] = os.path.join(self.workspace_dir, "aoi.shp")
-        args['biophysical_table_path'] = os.path.join(self.workspace_dir,
-                                                      "biophysical_table.csv")
-        args['green_area_cooling_distance'] = 90
-        args['t_air_average_radius'] = 300
-        args['uhi_max'] = 2.05
-        args['do_energy_valuation'] = False
-        args['do_productivity_valuation'] = False
-        args['avg_rel_humidity'] = ''
-        args['building_vector_path'] = os.path.join(self.workspace_dir,
-                                                    "buildings.shp")
-        args['energy_consumption_table_path'] = os.path.join(self.workspace_dir,
-                                                             "ucm_energy.csv")
-        args['cc_method'] = "factors"
-        args['cc_weight_shade'] = ''  # 0.6
-        args['cc_weight_albedo'] = ''  # 0.2
-        args['cc_weight_eti'] = ''  # 0.2
-
-        def _make_input_data(args):
-            """ Create aoi shapefile, biophysical table csv, lulc tif,
-            and evapotranspiration tif"""
-
-            make_simple_vector(args['aoi_vector_path'])
-
-            biophysical_table = pandas.DataFrame({
-                "lucode": [1, 2, 3, 4, 5],
-                "lu_desc": ["water", "forest", "grassland", "urban", "barren"],
-                "green_area": [0, 1, 1, 0, 0],
-                "kc": [1, 1.1, .9, .3, .2],
-                "albedo": [.05, .1, .2, .3, .4],
-                "shade": [0, 1, 0, 0.2, 0]
-            })
-
-            biophysical_csv_path = args['biophysical_table_path']
-            biophysical_table.to_csv(biophysical_csv_path, index=False)
-
-            lulc_array = numpy.array([
-                [2, 3, 1, 5, 5, 5],
-                [3, 3, 1, 1, 4, 5],
-                [5, 5, 4, 2, 3, 1],
-                [4, 1, 4, 2, 2, 1],
-                [1, 5, 4, 1, 1, 2]
-            ], dtype=numpy.float32)
-            make_simple_raster(args['lulc_raster_path'], lulc_array)
-
-            et_array = numpy.array([
-                [800, 799, 567, 234, 422, 422],
-                [765, 867, 765, 654, 456, 677],
-                [556, 443, 456, 265, 876, 890],
-                [433, 266, 677, 776, 900, 687],
-                [456, 832, 234, 234, 234, 554]
-            ], dtype=numpy.float32)
-            make_simple_raster(args['ref_eto_raster_path'], et_array)
-
-        _make_input_data(args)
-        urban_cooling_model.execute(args)
-
-        # This array was generated by manually running through calculations
-        # Equation: cc = 0.6 * shade + 0.2 * albedo + 0.2 * eti
-        cc_array = numpy.array(
-            [[0.815556, 0.1998, 0.136, 0.0904, 0.098756, 0.098756],
-             [0.193, 0.2134, 0.18, 0.155333, 0.2104, 0.110089],
-             [0.10471112, 0.0996889, 0.2104, 0.6847778, 0.2152, 0.20777778],
-             [0.20886667, 0.06911112, 0.22513334, 0.8096889,  0.84, 0.1626668],
-             [0.11133333, 0.11697778, 0.1956, 0.062, 0.062, 0.75542223]]
-            )
-
-        cc_tif = gdal.Open(os.path.join(args["workspace_dir"], "intermediate",
-                                        f"cc{args['results_suffix']}.tif"))
-        band_cc = cc_tif.GetRasterBand(1)
-        actual_cc = band_cc.ReadAsArray()
-
-        numpy.testing.assert_allclose(actual_cc, cc_array, atol=1e-6)
-
-        # Check CC_park
-        cc_park_tif = gdal.Open(
-            os.path.join(args["workspace_dir"], "intermediate",
-                         f"cc_park{args['results_suffix']}.tif"))
-        band = cc_park_tif.GetRasterBand(1)
-        actual_cc_park = band.ReadAsArray()
-
-        # This array was created by running `convolve_2d_by_exponential`
-        # using a manually-calculated signal raster (cc * green_area)
-        expected_cc_park = numpy.array(
-            [[0.183541, 0.160865, 0.144615, 0.137877, 0.134337, 0.133191],
-             [0.15858, 0.152832, 0.147821, 0.150366, 0.14931, 0.146379],
-             [0.138345, 0.141573, 0.153495, 0.176796, 0.176097, 0.167245],
-             [0.12765204, 0.13550324, 0.15505734, 0.18876731, 0.20118835, 0.18913657],
-             [0.12391507, 0.13292464, 0.1511357, 0.17420742, 0.1924037, 0.21190241]])
-
-        numpy.testing.assert_allclose(
-            actual_cc_park, expected_cc_park, atol=1e-6)
+"""InVEST Urban Heat Island Mitigation model tests."""
+import os
+import shutil
+import tempfile
+import unittest
+
+import numpy
+import pandas
+from osgeo import gdal, osr, ogr
+import pygeoprocessing
+from shapely import Polygon
+
+gdal.UseExceptions()
+REGRESSION_DATA = os.path.join(
+    os.path.dirname(__file__), '..', 'data', 'invest-test-data', 'ucm')
+
+
+def make_simple_vector(path_to_shp):
+    """
+    Generate shapefile with one rectangular polygon
+    Args:
+        path_to_shp (str): path to target shapefile
+    Returns:
+        None
+    """
+    # (xmin, ymin), (xmax, ymin), (xmax, ymax), (xmin, ymax), (xmin, ymin)
+    shapely_geometry_list = [
+        Polygon([(461251, 4923195), (461501, 4923195),
+                 (461501, 4923445), (461251, 4923445),
+                 (461251, 4923195)])
+    ]
+
+    srs = osr.SpatialReference()
+    srs.ImportFromEPSG(26910)
+    projection_wkt = srs.ExportToWkt()
+
+    vector_format = "ESRI Shapefile"
+    fields = {"id": ogr.OFTReal}
+    attribute_list = [{"id": 0}]
+
+    pygeoprocessing.shapely_geometry_to_vector(shapely_geometry_list,
+                                               path_to_shp, projection_wkt,
+                                               vector_format, fields,
+                                               attribute_list)
+
+
+def make_simple_raster(base_raster_path, array):
+    """Create a raster on designated path with arbitrary values.
+    Args:
+        base_raster_path (str): the raster path for making the new raster.
+    Returns:
+        None.
+    """
+    # UTM Zone 10N
+    srs = osr.SpatialReference()
+    srs.ImportFromEPSG(26910)
+    projection_wkt = srs.ExportToWkt()
+
+    origin = (461251, 4923445)
+    pixel_size = (30, -30)
+    no_data = -1
+
+    pygeoprocessing.numpy_array_to_raster(
+        array, no_data, pixel_size, origin, projection_wkt,
+        base_raster_path)
+
+
+class UCMTests(unittest.TestCase):
+    """Regression tests for InVEST Urban Cooling Model."""
+
+    def setUp(self):
+        """Initialize UCM Regression tests."""
+        self.workspace_dir = tempfile.mkdtemp()
+
+    def tearDown(self):
+        """Clean up remaining files."""
+        shutil.rmtree(self.workspace_dir)
+
+    def test_ucm_regression_factors(self):
+        """UCM: regression: CC Factors."""
+        import natcap.invest.urban_cooling_model
+        args = {
+            'workspace_dir': os.path.join(self.workspace_dir, 'workspace'),
+            'results_suffix': 'test_suffix',
+            't_ref': 35.0,
+            't_obs_raster_path': os.path.join(
+                REGRESSION_DATA, "Tair_Sept.tif"),
+            'lulc_raster_path': os.path.join(
+                REGRESSION_DATA, "LULC_SFBA.tif"),
+            'ref_eto_raster_path': os.path.join(
+                REGRESSION_DATA, "ETo_SFBA.tif"),
+            'aoi_vector_path': os.path.join(
+                REGRESSION_DATA,
+                "watersheds_clippedDraft_Watersheds_SFEI.gpkg"),
+            'biophysical_table_path': os.path.join(
+                REGRESSION_DATA, "biophysical_table_ucm.csv"),
+            'green_area_cooling_distance': 1000.0,
+            'uhi_max': 3,
+            'cc_method': 'factors',
+            'do_energy_valuation': True,
+            'do_productivity_valuation': True,
+            't_air_average_radius': "1000.0",
+            'building_vector_path': os.path.join(
+                REGRESSION_DATA, "buildings_clip.gpkg"),
+            'energy_consumption_table_path': os.path.join(
+                REGRESSION_DATA, "Energy.csv"),
+            'avg_rel_humidity': '30.0',
+            'cc_weight_shade': '',  # to trigger default of 0.6
+            'cc_weight_albedo': None,  # to trigger default of 0.2
+            # Purposefully excluding cc_weight_eti to trigger default of 0.2
+            'n_workers': -1,
+        }
+
+        natcap.invest.urban_cooling_model.execute(args)
+        results_vector = gdal.OpenEx(os.path.join(
+            args['workspace_dir'],
+            'uhi_results_%s.shp' % args['results_suffix']))
+        results_layer = results_vector.GetLayer()
+        results_feature = results_layer.GetFeature(1)
+
+        expected_results = {
+            'avg_cc': 0.221991,
+            'avg_tmp_v': 37.303789,
+            'avg_tmp_an': 2.303789,
+            'avd_eng_cn': 3602851.784639,
+            'avg_wbgt_v': 32.585935,
+            'avg_ltls_v': 75.000000000000000,
+            'avg_hvls_v': 75.000000000000000,
+        }
+
+        try:
+            for key, expected_value in expected_results.items():
+                actual_value = float(results_feature.GetField(key))
+                # These accumulated values (esp. avd_eng_cn) are accumulated
+                # and may differ slightly from expected regression values.
+                numpy.testing.assert_allclose(actual_value, expected_value,
+                                              rtol=1e-4)
+        finally:
+            results_layer = None
+            results_vector = None
+
+        # Assert that the decimal value of the energy savings value is what we
+        # expect.
+        expected_energy_sav = 3641030.461044
+
+        energy_sav = 0.0
+        n_nonetype = 0
+        stats_vector_path = (
+            os.path.join(args['workspace_dir'],
+                         ('buildings_with_stats_%s.shp' %
+                          args['results_suffix'])))
+        try:
+            buildings_vector = gdal.OpenEx(stats_vector_path)
+            buildings_layer = buildings_vector.GetLayer()
+            for building_feature in buildings_layer:
+                try:
+                    energy_sav += building_feature.GetField('energy_sav')
+                except TypeError:
+                    # When energy_sav is NoneType
+                    n_nonetype += 1
+
+            # Expected energy savings is an accumulated value and may differ
+            # past about 4 decimal places.
+            numpy.testing.assert_allclose(energy_sav, expected_energy_sav, rtol=1e-4)
+            self.assertEqual(n_nonetype, 136)
+        finally:
+            buildings_layer = None
+            buildings_vector = None
+
+        # Now, re-run the model with the cost column and verify cost sum is
+        # reasonable.  Re-running within the same test function allows us to
+        # take advantage of taskgraph.
+        new_csv_path = os.path.join(self.workspace_dir, 'cost_csv.csv')
+        multiplier = 3.0
+        df = pandas.read_csv(args['energy_consumption_table_path'])
+        df['Cost'] = pandas.Series([multiplier], index=df.index)
+        df.to_csv(new_csv_path)
+        args['energy_consumption_table_path'] = new_csv_path
+
+        natcap.invest.urban_cooling_model.execute(args)
+
+        # Assert that the decimal value of the energy savings value is what we
+        # expect.  Because we're re-running the model in the same workspace,
+        # taskgraph should only re-compute the output vector step.
+        expected_energy_sav = expected_energy_sav * multiplier
+        energy_sav = 0.0
+        n_nonetype = 0
+        try:
+            buildings_vector = gdal.OpenEx(os.path.join(
+                args['workspace_dir'], ('buildings_with_stats_%s.shp' %
+                                        args['results_suffix'])))
+            buildings_layer = buildings_vector.GetLayer()
+            for building_feature in buildings_layer:
+                try:
+                    energy_sav += building_feature.GetField('energy_sav')
+                except TypeError:
+                    # When energy_sav is Nonetype
+                    n_nonetype += 1
+
+            # These accumulated values are accumulated
+            # and may differ past about 4 decimal places.
+            numpy.testing.assert_allclose(energy_sav, expected_energy_sav,
+                                          rtol=1e-4)
+            self.assertEqual(n_nonetype, 136)
+        finally:
+            buildings_layer = None
+            buildings_vector = None
+
+    def test_ucm_regression_intensity(self):
+        """UCM: regression: CC Building Intensity."""
+        import natcap.invest.urban_cooling_model
+        args = {
+            'workspace_dir': os.path.join(self.workspace_dir, 'workspace'),
+            'results_suffix': 'test_suffix',
+            't_ref': 35.0,
+            't_obs_raster_path': os.path.join(
+                REGRESSION_DATA, "Tair_Sept.tif"),
+            'lulc_raster_path': os.path.join(
+                REGRESSION_DATA, "LULC_SFBA.tif"),
+            'ref_eto_raster_path': os.path.join(
+                REGRESSION_DATA, "ETo_SFBA.tif"),
+            'aoi_vector_path': os.path.join(
+                REGRESSION_DATA,
+                "watersheds_clippedDraft_Watersheds_SFEI.gpkg"),
+            'biophysical_table_path': os.path.join(
+                REGRESSION_DATA, "biophysical_table_ucm.csv"),
+            'green_area_cooling_distance': 1000.0,
+            'uhi_max': 3,
+            'cc_method': 'intensity',  # main difference in the reg. tests
+            'do_energy_valuation': True,
+            'do_productivity_valuation': True,
+            't_air_average_radius': "1000.0",
+            'building_vector_path': os.path.join(
+                REGRESSION_DATA, "buildings_clip.gpkg"),
+            'energy_consumption_table_path': os.path.join(
+                REGRESSION_DATA, "Energy.csv"),
+            'avg_rel_humidity': '30.0',
+            'cc_weight_shade': '0.6',
+            'cc_weight_albedo': '0.2',
+            'cc_weight_eti': '0.2',
+            'n_workers': -1,
+        }
+
+        natcap.invest.urban_cooling_model.execute(args)
+        results_vector = gdal.OpenEx(os.path.join(
+            args['workspace_dir'],
+            'uhi_results_%s.shp' % args['results_suffix']))
+        results_layer = results_vector.GetLayer()
+        results_feature = results_layer.GetFeature(1)
+
+        expected_results = {
+            'avg_cc': 0.422250,
+            'avg_tmp_v': 36.621779,
+            'avg_tmp_an': 1.621779,
+            'avd_eng_cn': 7148968.928616,
+            'avg_wbgt_v': 31.92365,
+            'avg_ltls_v': 29.380548,
+            'avg_hvls_v': 75.000000000000000,
+        }
+        try:
+            for key, expected_value in expected_results.items():
+                actual_value = float(results_feature.GetField(key))
+                # These accumulated values (esp. avd_eng_cn) are accumulated
+                # and may differ slightly.
+                numpy.testing.assert_allclose(actual_value, expected_value,
+                                              rtol=1e-4)
+        finally:
+            results_layer = None
+            results_vector = None
+
+    def test_bad_building_type(self):
+        """UCM: error on bad building type."""
+        import natcap.invest.urban_cooling_model
+        args = {
+            'workspace_dir': self.workspace_dir,
+            'results_suffix': 'test_suffix',
+            't_ref': 35.0,
+            't_obs_raster_path': os.path.join(
+                REGRESSION_DATA, "Tair_Sept.tif"),
+            'lulc_raster_path': os.path.join(
+                REGRESSION_DATA, "LULC_SFBA.tif"),
+            'ref_eto_raster_path': os.path.join(
+                REGRESSION_DATA, "ETo_SFBA.tif"),
+            'aoi_vector_path': os.path.join(
+                REGRESSION_DATA,
+                "watersheds_clippedDraft_Watersheds_SFEI.gpkg"),
+            'biophysical_table_path': os.path.join(
+                REGRESSION_DATA, "biophysical_table_ucm.csv"),
+            'green_area_cooling_distance': 1000.0,
+            'uhi_max': 3,
+            'cc_method': 'factors',
+            'do_energy_valuation': True,
+            'do_productivity_valuation': True,
+            't_air_average_radius': "1000.0",
+            'building_vector_path': os.path.join(
+                REGRESSION_DATA, "buildings_clip.gpkg"),
+            'energy_consumption_table_path': os.path.join(
+                REGRESSION_DATA, "Energy.csv"),
+            'avg_rel_humidity': '30.0',
+            'cc_weight_shade': '0.6',
+            'cc_weight_albedo': '0.2',
+            'cc_weight_eti': '0.2',
+            'n_workers': -1,
+            }
+
+        bad_building_vector_path = os.path.join(
+            self.workspace_dir, 'bad_building_vector.gpkg')
+
+        shutil.copyfile(args['building_vector_path'], bad_building_vector_path)
+        bad_building_vector = gdal.OpenEx(bad_building_vector_path,
+                                          gdal.OF_VECTOR | gdal.GA_Update)
+        bad_building_layer = bad_building_vector.GetLayer()
+        feature = bad_building_layer.GetNextFeature()
+        feature.SetField('type', -999)
+        bad_building_layer.SetFeature(feature)
+        bad_building_layer.SyncToDisk()
+        bad_building_layer = None
+        bad_building_vector = None
+
+        args['building_vector_path'] = bad_building_vector_path
+        with self.assertRaises(ValueError) as context:
+            natcap.invest.urban_cooling_model.execute(args)
+        self.assertTrue(
+            "Encountered a building 'type' of:" in
+            str(context.exception))
+
+    def test_missing_lulc_value_in_table(self):
+        """UCM: error on missing lulc value in biophysical table."""
+        import natcap.invest.urban_cooling_model
+        import pandas
+
+        args = {
+            'workspace_dir': self.workspace_dir,
+            'results_suffix': 'test_suffix',
+            't_ref': 35.0,
+            't_obs_raster_path': os.path.join(
+                REGRESSION_DATA, "Tair_Sept.tif"),
+            'lulc_raster_path': os.path.join(
+                REGRESSION_DATA, "LULC_SFBA.tif"),
+            'ref_eto_raster_path': os.path.join(
+                REGRESSION_DATA, "ETo_SFBA.tif"),
+            'aoi_vector_path': os.path.join(
+                REGRESSION_DATA,
+                "watersheds_clippedDraft_Watersheds_SFEI.gpkg"),
+            'biophysical_table_path': os.path.join(
+                REGRESSION_DATA, "biophysical_table_ucm.csv"),
+            'green_area_cooling_distance': 1000.0,
+            'uhi_max': 3,
+            'cc_method': 'factors',
+            'do_energy_valuation': True,
+            'do_productivity_valuation': True,
+            't_air_average_radius': "1000.0",
+            'building_vector_path': os.path.join(
+                REGRESSION_DATA, "buildings_clip.gpkg"),
+            'energy_consumption_table_path': os.path.join(
+                REGRESSION_DATA, "Energy.csv"),
+            'avg_rel_humidity': '30.0',
+            'cc_weight_shade': '0.6',
+            'cc_weight_albedo': '0.2',
+            'cc_weight_eti': '0.2',
+            'n_workers': -1,
+            }
+
+        # remove a row from the biophysical table so that lulc value is missing
+        bad_biophysical_path = os.path.join(
+            self.workspace_dir, 'bad_biophysical_table.csv')
+
+        bio_df = pandas.read_csv(args['biophysical_table_path'])
+        bio_df = bio_df[bio_df['lucode'] != 10]
+        bio_df.to_csv(bad_biophysical_path)
+        bio_df = None
+
+        args['biophysical_table_path'] = bad_biophysical_path
+        with self.assertRaises(ValueError) as context:
+            natcap.invest.urban_cooling_model.execute(args)
+        self.assertTrue(
+            "The missing values found in the LULC raster but not the table"
+            " are: [10]" in str(context.exception))
+
+    def test_bad_args(self):
+        """UCM: test validation of bad arguments."""
+        from natcap.invest import urban_cooling_model
+        from natcap.invest import validation
+        args = {
+            'workspace_dir': self.workspace_dir,
+            'results_suffix': 'test_suffix',
+            't_ref': 35.0,
+            'lulc_raster_path': os.path.join(
+                REGRESSION_DATA, "LULC_SFBA.tif"),
+            'ref_eto_raster_path': os.path.join(
+                REGRESSION_DATA, "ETo_SFBA.tif"),
+            'aoi_vector_path': os.path.join(
+                REGRESSION_DATA,
+                "watersheds_clippedDraft_Watersheds_SFEI.gpkg"),
+            'biophysical_table_path': os.path.join(
+                REGRESSION_DATA, "biophysical_table_ucm.csv"),
+            'green_area_cooling_distance': 1000.0,
+            'uhi_max': 3,
+            'cc_method': 'factors',
+            'do_energy_valuation': True,
+            'do_productivity_valuation': True,
+            't_air_average_radius': "1000.0",
+            'building_vector_path': os.path.join(
+                REGRESSION_DATA, "buildings_clip.gpkg"),
+            'energy_consumption_table_path': os.path.join(
+                REGRESSION_DATA, "Energy.csv"),
+            'avg_rel_humidity': '30.0',
+            # Explicitly leaving CC weight parameters out.
+            'n_workers': -1,
+            }
+
+        del args['t_ref']
+        warnings = urban_cooling_model.validate(args)
+        expected_warning = (['t_ref'], validation.MESSAGES['MISSING_KEY'])
+        self.assertTrue(expected_warning in warnings)
+
+        args['t_ref'] = ''
+        result = urban_cooling_model.validate(args)
+        self.assertEqual(result[0][1], validation.MESSAGES['MISSING_VALUE'])
+
+        args['t_ref'] = 35.0
+        args['cc_weight_shade'] = -0.6
+        result = urban_cooling_model.validate(args)
+        self.assertEqual(
+            result[0][1], validation.MESSAGES['NOT_WITHIN_RANGE'].format(
+                value=args['cc_weight_shade'], range='[0, 1]'))
+
+        args['cc_weight_shade'] = "not a number"
+        result = urban_cooling_model.validate(args)
+        self.assertEqual(
+            result[0][1],
+            validation.MESSAGES['NOT_A_NUMBER'].format(value=args['cc_weight_shade']))
+
+        args['cc_method'] = 'nope'
+        result = urban_cooling_model.validate(args)
+        self.assertEqual(
+            result[0][1],
+            validation.MESSAGES['INVALID_OPTION'].format(
+                option_list=['factors', 'intensity']))
+
+        args['cc_method'] = 'intensity'
+        args['cc_weight_shade'] = 0.2  # reset this arg
+
+        # Create a new table like the original one, but without the green area
+        # column.
+        old_df = pandas.read_csv(args['biophysical_table_path'])
+        new_df = old_df.drop('Green_area', axis='columns')
+
+        args['biophysical_table_path'] = os.path.join(
+            self.workspace_dir, 'new_csv.csv')
+        new_df.to_csv(args['biophysical_table_path'])
+
+        result = urban_cooling_model.validate(args)
+        expected = [(
+            ['biophysical_table_path'],
+            validation.MESSAGES['MATCHED_NO_HEADERS'].format(
+                header='column', header_name='green_area'))]
+        self.assertEqual(result, expected)
+
+    def test_do_energy_valuation_option(self): 
+        """UCM: test separate valuation options."""
+        import natcap.invest.urban_cooling_model
+        args = {
+            'workspace_dir': os.path.join(self.workspace_dir, 'workspace'),
+            'results_suffix': '',
+            't_ref': 35.0,
+            't_obs_raster_path': os.path.join(
+                REGRESSION_DATA, "Tair_Sept.tif"),
+            'lulc_raster_path': os.path.join(
+                REGRESSION_DATA, "LULC_SFBA.tif"),
+            'ref_eto_raster_path': os.path.join(
+                REGRESSION_DATA, "ETo_SFBA.tif"),
+            'aoi_vector_path': os.path.join(
+                REGRESSION_DATA,
+                "watersheds_clippedDraft_Watersheds_SFEI.gpkg"),
+            'biophysical_table_path': os.path.join(
+                REGRESSION_DATA, "biophysical_table_ucm.csv"),
+            'green_area_cooling_distance': 1000.0,
+            'uhi_max': 3,
+            'cc_method': 'regression',
+            'do_energy_valuation': True,
+            'do_productivity_valuation': False,
+            't_air_average_radius': "1000.0",
+            'building_vector_path': os.path.join(
+                REGRESSION_DATA, "buildings_clip.gpkg"),
+            'energy_consumption_table_path': os.path.join(
+                REGRESSION_DATA, "Energy.csv"),
+            'cc_weight_shade': '0.6',
+            'cc_weight_albedo': '0.2',
+            'cc_weight_eti': '0.2',
+            'n_workers': -1,
+        }
+        natcap.invest.urban_cooling_model.execute(args)
+        intermediate_dir = os.path.join(args['workspace_dir'], 'intermediate')
+
+        wbgt_path = os.path.join(
+            intermediate_dir, f'wbgt.tif')
+        light_work_loss_path = os.path.join(
+            intermediate_dir, f'light_work_loss_percent.tif')
+        heavy_work_loss_path = os.path.join(
+            intermediate_dir, f'heavy_work_loss_percent.tif')
+        wbgt_stats_pickle_path = os.path.join(
+            intermediate_dir, 'wbgt_stats.pickle')
+        light_loss_stats_pickle_path = os.path.join(
+            intermediate_dir, 'light_loss_stats.pickle')
+        heavy_loss_stats_pickle_path = os.path.join(
+            intermediate_dir, 'heavy_loss_stats.pickle')
+        intermediate_building_vector_path = os.path.join(
+            intermediate_dir, f'reprojected_buildings.shp')
+        t_air_stats_pickle_path = os.path.join(
+            intermediate_dir, 't_air_stats.pickle')
+        energy_consumption_vector_path = os.path.join(
+            args['workspace_dir'], f'buildings_with_stats.shp')
+
+        # make sure the energy valuation outputs are there,
+        # and the productivity valuation outputs aren't
+        for path in [intermediate_building_vector_path, t_air_stats_pickle_path,
+                     energy_consumption_vector_path]:
+            self.assertTrue(os.path.exists(path))
+
+        for path in [wbgt_path, light_work_loss_path, heavy_work_loss_path,
+                     wbgt_stats_pickle_path, light_loss_stats_pickle_path, heavy_loss_stats_pickle_path]:
+            self.assertFalse(os.path.exists(path))
+
+    def test_do_productivity_valuation_option(self):
+        """UCM: test separate valuation options."""
+        import natcap.invest.urban_cooling_model
+        args = {
+            'workspace_dir': os.path.join(self.workspace_dir, 'workspace'),
+            'results_suffix': '',
+            't_ref': 35.0,
+            't_obs_raster_path': os.path.join(
+                REGRESSION_DATA, "Tair_Sept.tif"),
+            'lulc_raster_path': os.path.join(
+                REGRESSION_DATA, "LULC_SFBA.tif"),
+            'ref_eto_raster_path': os.path.join(
+                REGRESSION_DATA, "ETo_SFBA.tif"),
+            'aoi_vector_path': os.path.join(
+                REGRESSION_DATA,
+                "watersheds_clippedDraft_Watersheds_SFEI.gpkg"),
+            'biophysical_table_path': os.path.join(
+                REGRESSION_DATA, "biophysical_table_ucm.csv"),
+            'green_area_cooling_distance': 1000.0,
+            'uhi_max': 3,
+            'cc_method': 'regression',
+            'do_energy_valuation': False,
+            'do_productivity_valuation': True,
+            't_air_average_radius': "1000.0",
+            'building_vector_path': os.path.join(
+                REGRESSION_DATA, "buildings_clip.gpkg"),
+            'energy_consumption_table_path': os.path.join(
+                REGRESSION_DATA, "Energy.csv"),
+            'avg_rel_humidity': '30.0',
+            'cc_weight_shade': '0.6',
+            'cc_weight_albedo': '0.2',
+            'cc_weight_eti': '0.2',
+            'n_workers': -1,
+        }
+        natcap.invest.urban_cooling_model.execute(args)
+        intermediate_dir = os.path.join(args['workspace_dir'], 'intermediate')
+
+        wbgt_path = os.path.join(
+            intermediate_dir, f'wbgt.tif')
+        light_work_loss_path = os.path.join(
+            intermediate_dir, f'light_work_loss_percent.tif')
+        heavy_work_loss_path = os.path.join(
+            intermediate_dir, f'heavy_work_loss_percent.tif')
+        wbgt_stats_pickle_path = os.path.join(
+            intermediate_dir, 'wbgt_stats.pickle')
+        light_loss_stats_pickle_path = os.path.join(
+            intermediate_dir, 'light_loss_stats.pickle')
+        heavy_loss_stats_pickle_path = os.path.join(
+            intermediate_dir, 'heavy_loss_stats.pickle')
+        intermediate_building_vector_path = os.path.join(
+            intermediate_dir, f'reprojected_buildings.shp')
+        t_air_stats_pickle_path = os.path.join(
+            intermediate_dir, 't_air_stats.pickle')
+        energy_consumption_vector_path = os.path.join(
+            args['workspace_dir'], f'buildings_with_stats.shp')
+
+        # make sure the productivity valuation outputs are there,
+        # and the energy valuation outputs aren't
+        for path in [wbgt_path, light_work_loss_path, heavy_work_loss_path,
+                     wbgt_stats_pickle_path, light_loss_stats_pickle_path, heavy_loss_stats_pickle_path]:
+            self.assertTrue(os.path.exists(path))
+        for path in [intermediate_building_vector_path, t_air_stats_pickle_path,
+                     energy_consumption_vector_path]:
+            self.assertFalse(os.path.exists(path))
+
+    def test_cc_rasters(self):
+        """Test that `execute` creates correct cooling coefficient rasters with
+        synthetic data"""
+        from natcap.invest import urban_cooling_model
+
+        args = {}
+        args['workspace_dir'] = self.workspace_dir
+        args['results_suffix'] = "_01"
+        args['t_ref'] = 23.5
+        args['lulc_raster_path'] = os.path.join(self.workspace_dir,
+                                                "lulc.tif")
+        args['ref_eto_raster_path'] = os.path.join(self.workspace_dir,
+                                                   "evapotranspiration.tif")
+        args['aoi_vector_path'] = os.path.join(self.workspace_dir, "aoi.shp")
+        args['biophysical_table_path'] = os.path.join(self.workspace_dir,
+                                                      "biophysical_table.csv")
+        args['green_area_cooling_distance'] = 90
+        args['t_air_average_radius'] = 300
+        args['uhi_max'] = 2.05
+        args['do_energy_valuation'] = False
+        args['do_productivity_valuation'] = False
+        args['avg_rel_humidity'] = ''
+        args['building_vector_path'] = os.path.join(self.workspace_dir,
+                                                    "buildings.shp")
+        args['energy_consumption_table_path'] = os.path.join(self.workspace_dir,
+                                                             "ucm_energy.csv")
+        args['cc_method'] = "factors"
+        args['cc_weight_shade'] = ''  # 0.6
+        args['cc_weight_albedo'] = ''  # 0.2
+        args['cc_weight_eti'] = ''  # 0.2
+
+        def _make_input_data(args):
+            """ Create aoi shapefile, biophysical table csv, lulc tif,
+            and evapotranspiration tif"""
+
+            make_simple_vector(args['aoi_vector_path'])
+
+            biophysical_table = pandas.DataFrame({
+                "lucode": [1, 2, 3, 4, 5],
+                "lu_desc": ["water", "forest", "grassland", "urban", "barren"],
+                "green_area": [0, 1, 1, 0, 0],
+                "kc": [1, 1.1, .9, .3, .2],
+                "albedo": [.05, .1, .2, .3, .4],
+                "shade": [0, 1, 0, 0.2, 0]
+            })
+
+            biophysical_csv_path = args['biophysical_table_path']
+            biophysical_table.to_csv(biophysical_csv_path, index=False)
+
+            lulc_array = numpy.array([
+                [2, 3, 1, 5, 5, 5],
+                [3, 3, 1, 1, 4, 5],
+                [5, 5, 4, 2, 3, 1],
+                [4, 1, 4, 2, 2, 1],
+                [1, 5, 4, 1, 1, 2]
+            ], dtype=numpy.float32)
+            make_simple_raster(args['lulc_raster_path'], lulc_array)
+
+            et_array = numpy.array([
+                [800, 799, 567, 234, 422, 422],
+                [765, 867, 765, 654, 456, 677],
+                [556, 443, 456, 265, 876, 890],
+                [433, 266, 677, 776, 900, 687],
+                [456, 832, 234, 234, 234, 554]
+            ], dtype=numpy.float32)
+            make_simple_raster(args['ref_eto_raster_path'], et_array)
+
+        _make_input_data(args)
+        urban_cooling_model.execute(args)
+
+        # This array was generated by manually running through calculations
+        # Equation: cc = 0.6 * shade + 0.2 * albedo + 0.2 * eti
+        cc_array = numpy.array(
+            [[0.815556, 0.1998, 0.136, 0.0904, 0.098756, 0.098756],
+             [0.193, 0.2134, 0.18, 0.155333, 0.2104, 0.110089],
+             [0.10471112, 0.0996889, 0.2104, 0.6847778, 0.2152, 0.20777778],
+             [0.20886667, 0.06911112, 0.22513334, 0.8096889,  0.84, 0.1626668],
+             [0.11133333, 0.11697778, 0.1956, 0.062, 0.062, 0.75542223]]
+            )
+
+        cc_tif = gdal.Open(os.path.join(args["workspace_dir"], "intermediate",
+                                        f"cc{args['results_suffix']}.tif"))
+        band_cc = cc_tif.GetRasterBand(1)
+        actual_cc = band_cc.ReadAsArray()
+
+        numpy.testing.assert_allclose(actual_cc, cc_array, atol=1e-6)
+
+        # Check CC_park
+        cc_park_tif = gdal.Open(
+            os.path.join(args["workspace_dir"], "intermediate",
+                         f"cc_park{args['results_suffix']}.tif"))
+        band = cc_park_tif.GetRasterBand(1)
+        actual_cc_park = band.ReadAsArray()
+
+        # This array was created by running `convolve_2d_by_exponential`
+        # using a manually-calculated signal raster (cc * green_area)
+        expected_cc_park = numpy.array(
+            [[0.183541, 0.160865, 0.144615, 0.137877, 0.134337, 0.133191],
+             [0.15858, 0.152832, 0.147821, 0.150366, 0.14931, 0.146379],
+             [0.138345, 0.141573, 0.153495, 0.176796, 0.176097, 0.167245],
+             [0.12765204, 0.13550324, 0.15505734, 0.18876731, 0.20118835, 0.18913657],
+             [0.12391507, 0.13292464, 0.1511357, 0.17420742, 0.1924037, 0.21190241]])
+
+        numpy.testing.assert_allclose(
+            actual_cc_park, expected_cc_park, atol=1e-6)