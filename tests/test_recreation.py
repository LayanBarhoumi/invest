--- conflicted
+++ resolved
@@ -1,1060 +1,1050 @@
-"""InVEST Recreation model tests."""
-import datetime
-import glob
-import zipfile
-import socket
-import threading
-import Queue
-import unittest
-import tempfile
-import shutil
-import os
-import functools
-import logging
-
-import Pyro4
-import natcap.invest.pygeoprocessing_0_3_3
-import natcap.invest.pygeoprocessing_0_3_3.testing
-import numpy
-import pandas
-from osgeo import gdal
-
-Pyro4.config.SERIALIZER = 'marshal'  # allow null bytes in strings
-
-SAMPLE_DATA = os.path.join(
-    os.path.dirname(__file__), '..', 'data', 'invest-data',
-    'recreation')
-REGRESSION_DATA = os.path.join(
-    os.path.dirname(__file__), '..', 'data', 'invest-test-data',
-    'recreation_model')
-
-LOGGER = logging.getLogger('test_recreation')
-
-
-def _timeout(max_timeout):
-    """Timeout decorator, parameter in seconds."""
-    def timeout_decorator(target):
-        """Wrap the original function."""
-        work_queue = Queue.Queue()
-        result_queue = Queue.Queue()
-
-        def worker():
-            """Read one func,args,kwargs tuple and execute."""
-            try:
-                func, args, kwargs = work_queue.get()
-                result = func(*args, **kwargs)
-                result_queue.put(result)
-            except Exception as e:
-                result_queue.put(e)
-                raise
-
-        work_thread = threading.Thread(target=worker)
-        work_thread.daemon = True
-        work_thread.start()
-
-        @functools.wraps(target)
-        def func_wrapper(*args, **kwargs):
-            """Closure for function."""
-            try:
-                work_queue.put((target, args, kwargs))
-                result = result_queue.get(timeout=max_timeout)
-                if isinstance(result, Exception):
-                    raise result
-                return result
-            except Queue.Empty:
-                raise RuntimeError("Timeout of %f exceeded" % max_timeout)
-        return func_wrapper
-    return timeout_decorator
-
-
-class TestBufferedNumpyDiskMap(unittest.TestCase):
-    """Tests for BufferedNumpyDiskMap."""
-
-    def setUp(self):
-        """Setup workspace."""
-        self.workspace_dir = tempfile.mkdtemp()
-
-    def test_basic_operation(self):
-        """Recreation test buffered file manager basic ops w/ no buffer."""
-        from natcap.invest.recreation import buffered_numpy_disk_map
-        file_manager = buffered_numpy_disk_map.BufferedNumpyDiskMap(
-            os.path.join(self.workspace_dir, 'test'), 0)
-
-        file_manager.append(1234, numpy.array([1, 2, 3, 4]))
-        file_manager.append(1234, numpy.array([1, 2, 3, 4]))
-        file_manager.append(4321, numpy.array([-4, -1, -2, 4]))
-
-        numpy.testing.assert_equal(
-            file_manager.read(1234), numpy.array([1, 2, 3, 4, 1, 2, 3, 4]))
-
-        numpy.testing.assert_equal(
-            file_manager.read(4321), numpy.array([-4, -1, -2, 4]))
-
-        file_manager.delete(1234)
-        with self.assertRaises(IOError):
-            file_manager.read(1234)
-
-    def tearDown(self):
-        """Delete workspace."""
-        shutil.rmtree(self.workspace_dir)
-
-
-class TestRecServer(unittest.TestCase):
-    """Tests that set up local rec server on a port and call through."""
-
-    def setUp(self):
-        """Setup workspace."""
-        self.workspace_dir = tempfile.mkdtemp()
-
-    def test_hashfile(self):
-        """Recreation test for hash and fast hash of file."""
-        from natcap.invest.recreation import recmodel_server
-        file_path = os.path.join(REGRESSION_DATA, 'sample_data.csv')
-        file_hash = recmodel_server._hashfile(
-            file_path, blocksize=2**20, fast_hash=False)
-        self.assertEqual(file_hash, 'b372f3f062afb3e8')
-
-    def test_hashfile_fast(self):
-        """Recreation test for hash and fast hash of file."""
-        from natcap.invest.recreation import recmodel_server
-        file_path = os.path.join(REGRESSION_DATA, 'sample_data.csv')
-        file_hash = recmodel_server._hashfile(
-            file_path, blocksize=2**20, fast_hash=True)
-        # we can't assert the full hash since it is dependant on the file
-        # last access time and we can't reliably set that in Python.
-        # instead we just check that at the very least it ends with _fast_hash
-        self.assertTrue(file_hash.endswith('_fast_hash'))
-
-    def test_year_order(self):
-        """Recreation ensure that end year < start year raise ValueError."""
-        from natcap.invest.recreation import recmodel_server
-
-        with self.assertRaises(ValueError):
-            # intentionally construct start year > end year
-            _ = recmodel_server.RecModel(
-                os.path.join(REGRESSION_DATA, 'sample_data.csv'),
-                2014, 2005, os.path.join(self.workspace_dir, 'server_cache'))
-
-    @_timeout(30.0)
-    def test_workspace_fetcher(self):
-        """Recreation test workspace fetcher on a local Pyro4 empty server."""
-        from natcap.invest.recreation import recmodel_server
-        from natcap.invest.recreation import recmodel_client
-        from natcap.invest.recreation import recmodel_workspace_fetcher
-
-        natcap.invest.pygeoprocessing_0_3_3.create_directories([self.workspace_dir])
-
-        sample_point_data_path = os.path.join(
-            REGRESSION_DATA, 'sample_data.csv')
-
-        # Attempt a few connections, we've had this test be flaky on the
-        # entire suite run which we suspect is because of a race condition
-        server_launched = False
-        for _ in range(3):
-            try:
-                sock = socket.socket(socket.AF_INET, socket.SOCK_STREAM)
-                sock.bind(('', 0))
-                port = sock.getsockname()[1]
-                sock.close()
-                sock = None
-
-                server_args = {
-                    'hostname': 'localhost',
-                    'port': port,
-                    'raw_csv_point_data_path': sample_point_data_path,
-                    'cache_workspace': self.workspace_dir,
-                    'min_year': 2004,
-                    'max_year': 2015,
-                }
-
-                server_thread = threading.Thread(
-                    target=recmodel_server.execute, args=(server_args,))
-                server_thread.daemon = True
-                server_thread.start()
-                server_launched = True
-                break
-            except:
-                LOGGER.warn("Can't start server process on port %d", port)
-        if not server_launched:
-            self.fail("Server didn't start")
-
-        path = "PYRO:natcap.invest.recreation@localhost:%s" % port
-        LOGGER.info("Local server path %s", path)
-        recreation_server = Pyro4.Proxy(path)
-        aoi_path = os.path.join(
-            REGRESSION_DATA, 'test_aoi_for_subset.shp')
-        basename = os.path.splitext(aoi_path)[0]
-        aoi_archive_path = os.path.join(
-            self.workspace_dir, 'aoi_zipped.zip')
-        with zipfile.ZipFile(aoi_archive_path, 'w') as myzip:
-            for filename in glob.glob(basename + '.*'):
-                myzip.write(filename, os.path.basename(filename))
-
-        # convert shapefile to binary string for serialization
-        zip_file_binary = open(aoi_archive_path, 'rb').read()
-        date_range = (('2005-01-01'), ('2014-12-31'))
-        out_vector_filename = 'test_aoi_for_subset_pud.shp'
-
-        _, workspace_id = (
-            recreation_server.calc_photo_user_days_in_aoi(
-                zip_file_binary, date_range, out_vector_filename))
-        fetcher_args = {
-            'workspace_dir': self.workspace_dir,
-            'hostname': 'localhost',
-            'port': port,
-            'workspace_id': workspace_id,
-        }
-        try:
-            recmodel_workspace_fetcher.execute(fetcher_args)
-        except:
-            LOGGER.error(
-                "Server process failed (%s) is_alive=%s",
-                str(server_thread), server_thread.is_alive())
-            raise
-
-        out_workspace_dir = os.path.join(
-            self.workspace_dir, 'workspace_zip')
-        os.makedirs(out_workspace_dir)
-        workspace_zip_path = os.path.join(
-            self.workspace_dir, workspace_id + '.zip')
-        zipfile.ZipFile(workspace_zip_path, 'r').extractall(
-            out_workspace_dir)
-        natcap.invest.pygeoprocessing_0_3_3.testing.assert_vectors_equal(
-            aoi_path,
-            os.path.join(out_workspace_dir, 'test_aoi_for_subset.shp'))
-
-    @_timeout(30.0)
-    def test_empty_server(self):
-        """Recreation test a client call to simple server."""
-        from natcap.invest.recreation import recmodel_server
-        from natcap.invest.recreation import recmodel_client
-
-        natcap.invest.pygeoprocessing_0_3_3.create_directories([self.workspace_dir])
-        empty_point_data_path = os.path.join(
-            self.workspace_dir, 'empty_table.csv')
-        open(empty_point_data_path, 'w').close()  # touch the file
-
-        # attempt to get an open port; could result in race condition but
-        # will be okay for a test. if this test ever fails because of port
-        # in use, that's probably why
-        sock = socket.socket(socket.AF_INET, socket.SOCK_STREAM)
-        sock.bind(('', 0))
-        port = sock.getsockname()[1]
-        sock.close()
-        sock = None
-
-        server_args = {
-            'hostname': 'localhost',
-            'port': port,
-            'raw_csv_point_data_path': empty_point_data_path,
-            'cache_workspace': self.workspace_dir,
-            'min_year': 2004,
-            'max_year': 2015,
-        }
-
-        server_thread = threading.Thread(
-            target=recmodel_server.execute, args=(server_args,))
-        server_thread.daemon = True
-        server_thread.start()
-
-        client_args = {
-            'aoi_path': os.path.join(
-                REGRESSION_DATA, 'test_aoi_for_subset.shp'),
-            'cell_size': 7000.0,
-            'hostname': 'localhost',
-            'port': port,
-            'compute_regression': False,
-            'start_year': '2005',
-            'end_year': '2014',
-            'grid_aoi': False,
-            'results_suffix': u'',
-            'workspace_dir': self.workspace_dir,
-        }
-        recmodel_client.execute(client_args)
-
-        # testing for file existence seems reasonable since mostly we are
-        # testing that a local server starts and a client connects to it
-        _test_same_files(
-            os.path.join(REGRESSION_DATA, 'file_list_empty_local_server.txt'),
-            self.workspace_dir)
-
-    def test_local_aggregate_points(self):
-        """Recreation test single threaded local AOI aggregate calculation."""
-        from natcap.invest.recreation import recmodel_client
-        from natcap.invest.recreation import recmodel_server
-
-        recreation_server = recmodel_server.RecModel(
-            os.path.join(REGRESSION_DATA, 'sample_data.csv'),
-            2005, 2014, os.path.join(self.workspace_dir, 'server_cache'))
-
-        if not os.path.exists(self.workspace_dir):
-            os.makedirs(self.workspace_dir)
-
-        aoi_path = os.path.join(REGRESSION_DATA, 'test_aoi_for_subset.shp')
-
-        basename = os.path.splitext(aoi_path)[0]
-        aoi_archive_path = os.path.join(
-            self.workspace_dir, 'aoi_zipped.zip')
-        with zipfile.ZipFile(aoi_archive_path, 'w') as myzip:
-            for filename in glob.glob(basename + '.*'):
-                myzip.write(filename, os.path.basename(filename))
-
-        # convert shapefile to binary string for serialization
-        zip_file_binary = open(aoi_archive_path, 'rb').read()
-
-        # transfer zipped file to server
-        date_range = (('2005-01-01'), ('2014-12-31'))
-        out_vector_filename = 'test_aoi_for_subset_pud.shp'
-        zip_result, workspace_id = (
-            recreation_server.calc_photo_user_days_in_aoi(
-                zip_file_binary, date_range, out_vector_filename))
-
-        # unpack result
-        result_zip_path = os.path.join(self.workspace_dir, 'pud_result.zip')
-        open(result_zip_path, 'wb').write(zip_result)
-        zipfile.ZipFile(result_zip_path, 'r').extractall(self.workspace_dir)
-
-        result_vector_path = os.path.join(
-            self.workspace_dir, out_vector_filename)
-        expected_vector_path = os.path.join(
-            REGRESSION_DATA, 'test_aoi_for_subset_pud.shp')
-        natcap.invest.pygeoprocessing_0_3_3.testing.assert_vectors_equal(
-            expected_vector_path, result_vector_path)
-
-        # ensure the remote workspace is as expected
-        workspace_zip_binary = recreation_server.fetch_workspace_aoi(
-            workspace_id)
-        out_workspace_dir = os.path.join(self.workspace_dir, 'workspace_zip')
-        os.makedirs(out_workspace_dir)
-        workspace_zip_path = os.path.join(out_workspace_dir, 'workspace.zip')
-        open(workspace_zip_path, 'wb').write(workspace_zip_binary)
-        zipfile.ZipFile(workspace_zip_path, 'r').extractall(out_workspace_dir)
-        natcap.invest.pygeoprocessing_0_3_3.testing.assert_vectors_equal(
-            aoi_path,
-            os.path.join(out_workspace_dir, 'test_aoi_for_subset.shp'))
-
-    def test_local_calc_poly_pud(self):
-        """Recreation test single threaded local PUD calculation."""
-        from natcap.invest.recreation import recmodel_client
-        from natcap.invest.recreation import recmodel_server
-
-        recreation_server = recmodel_server.RecModel(
-            os.path.join(REGRESSION_DATA, 'sample_data.csv'),
-            2005, 2014, os.path.join(self.workspace_dir, 'server_cache'))
-
-        date_range = (
-            numpy.datetime64('2005-01-01'),
-            numpy.datetime64('2014-12-31'))
-
-        poly_test_queue = Queue.Queue()
-        poly_test_queue.put(0)
-        poly_test_queue.put('STOP')
-        pud_poly_feature_queue = Queue.Queue()
-        recmodel_server._calc_poly_pud(
-            recreation_server.qt_pickle_filename,
-            os.path.join(REGRESSION_DATA, 'test_aoi_for_subset.shp'),
-            date_range, poly_test_queue, pud_poly_feature_queue)
-
-        # assert annual average PUD is the same as regression
-        self.assertEqual(
-            53.3, pud_poly_feature_queue.get()[1][0])
-
-    def test_local_calc_existing_cached(self):
-        """Recreation local PUD calculation on existing quadtree."""
-        from natcap.invest.recreation import recmodel_client
-        from natcap.invest.recreation import recmodel_server
-
-        recreation_server = recmodel_server.RecModel(
-            os.path.join(REGRESSION_DATA, 'sample_data.csv'),
-            2005, 2014, os.path.join(self.workspace_dir, 'server_cache'))
-        recreation_server = None
-        # This will not generate a new quadtree but instead load existing one
-        recreation_server = recmodel_server.RecModel(
-            os.path.join(REGRESSION_DATA, 'sample_data.csv'),
-            2005, 2014, os.path.join(self.workspace_dir, 'server_cache'))
-
-        date_range = (
-            numpy.datetime64('2005-01-01'),
-            numpy.datetime64('2014-12-31'))
-
-        poly_test_queue = Queue.Queue()
-        poly_test_queue.put(0)
-        poly_test_queue.put('STOP')
-        pud_poly_feature_queue = Queue.Queue()
-        recmodel_server._calc_poly_pud(
-            recreation_server.qt_pickle_filename,
-            os.path.join(REGRESSION_DATA, 'test_aoi_for_subset.shp'),
-            date_range, poly_test_queue, pud_poly_feature_queue)
-
-        # assert annual average PUD is the same as regression
-        self.assertEqual(
-            53.3, pud_poly_feature_queue.get()[1][0])
-
-    def test_parse_input_csv(self):
-        """Recreation test parsing raw CSV."""
-        from natcap.invest.recreation import recmodel_server
-
-        csv_path = os.path.join(REGRESSION_DATA, 'sample_data.csv')
-        block_offset_size_queue = Queue.Queue()
-        block_offset_size_queue.put((0, 2**10))
-        block_offset_size_queue.put('STOP')
-        numpy_array_queue = Queue.Queue()
-        recmodel_server._parse_input_csv(
-            block_offset_size_queue, csv_path, numpy_array_queue)
-        val = numpy_array_queue.get()
-        # we know what the first date is
-        self.assertEqual(val[0][0], datetime.date(2013, 3, 17))
-
-    @_timeout(30.0)
-    def test_regression_local_server(self):
-        """Recreation base regression test on sample data on local server.
-
-        Executes Recreation model with default data and default arguments.
-        """
-        from natcap.invest.recreation import recmodel_client
-        from natcap.invest.recreation import recmodel_server
-
-        natcap.invest.pygeoprocessing_0_3_3.create_directories(
-            [self.workspace_dir])
-        point_data_path = os.path.join(REGRESSION_DATA, 'sample_data.csv')
-
-        # attempt to get an open port; could result in race condition but
-        # will be okay for a test. if this test ever fails because of port
-        # in use, that's probably why
-        sock = socket.socket(socket.AF_INET, socket.SOCK_STREAM)
-        sock.bind(('', 0))
-        port = sock.getsockname()[1]
-        sock.close()
-        sock = None
-
-        server_args = {
-            'hostname': 'localhost',
-            'port': port,
-            'raw_csv_point_data_path': point_data_path,
-            'cache_workspace': self.workspace_dir,
-            'min_year': 2004,
-            'max_year': 2015,
-            'max_points_per_node': 50,
-        }
-
-        server_thread = threading.Thread(
-            target=recmodel_server.execute, args=(server_args,))
-        server_thread.daemon = True
-        server_thread.start()
-
-        args = {
-            'aoi_path': os.path.join(
-                REGRESSION_DATA, 'local_recreation_aoi_florida_utm18n.shp'),
-            'cell_size': 40000.0,
-            'compute_regression': True,
-            'start_year': '2005',
-            'end_year': '2014',
-            'hostname': 'localhost',
-            'port': port,
-            'grid_aoi': True,
-            'grid_type': 'hexagon',
-            'predictor_table_path': os.path.join(
-                REGRESSION_DATA, 'predictors.csv'),
-            'results_suffix': u'',
-            'scenario_predictor_table_path': os.path.join(
-                REGRESSION_DATA, 'predictors_scenario.csv'),
-            'workspace_dir': self.workspace_dir,
-        }
-
-        recmodel_client.execute(args)
-
-        _assert_regression_results_eq(
-            args['workspace_dir'],
-            os.path.join(REGRESSION_DATA, 'file_list_base.txt'),
-            os.path.join(args['workspace_dir'], 'scenario_results.shp'),
-            os.path.join(REGRESSION_DATA, 'local_server_monthly_table.csv'))
-
-    def tearDown(self):
-        """Delete workspace."""
-        shutil.rmtree(self.workspace_dir, ignore_errors=True)
-
-
-class TestLocalRecServer(unittest.TestCase):
-    """Tests using a local rec server."""
-
-    def setUp(self):
-        """Setup workspace and server."""
-        from natcap.invest.recreation import recmodel_server
-        self.workspace_dir = tempfile.mkdtemp()
-        self.recreation_server = recmodel_server.RecModel(
-            os.path.join(REGRESSION_DATA, 'sample_data.csv'),
-            2005, 2014, os.path.join(self.workspace_dir, 'server_cache'))
-
-    def test_local_aoi(self):
-        """Recreation test local AOI with local server."""
-        aoi_path = os.path.join(REGRESSION_DATA, 'test_aoi_for_subset.shp')
-        date_range = (
-            numpy.datetime64('2005-01-01'),
-            numpy.datetime64('2014-12-31'))
-        out_vector_filename = os.path.join(self.workspace_dir, 'pud.shp')
-        self.recreation_server._calc_aggregated_points_in_aoi(
-            aoi_path, self.workspace_dir, date_range, out_vector_filename)
-
-        output_lines = open(os.path.join(
-            self.workspace_dir, 'monthly_table.csv'), 'rb').readlines()
-        expected_lines = open(os.path.join(
-            REGRESSION_DATA, 'expected_monthly_table_for_subset.csv'),
-                              'rb').readlines()
-
-        if output_lines != expected_lines:
-            raise ValueError(
-                "Output table not the same as input. "
-                "Expected:\n%s\nGot:\n%s" % (expected_lines, output_lines))
-
-    def tearDown(self):
-        """Delete workspace."""
-        shutil.rmtree(self.workspace_dir)
-
-
-class RecreationRegressionTests(unittest.TestCase):
-    """Regression tests for InVEST Seasonal Water Yield model."""
-
-    def setUp(self):
-        """Setup workspace directory."""
-        # this lets us delete the workspace after its done no matter the
-        # the rest result
-        self.workspace_dir = tempfile.mkdtemp()
-
-    def tearDown(self):
-        """Delete workspace."""
-        shutil.rmtree(self.workspace_dir)
-
-    def test_data_missing_in_predictors(self):
-        """Recreation raise exception if predictor data missing."""
-        from natcap.invest.recreation import recmodel_client
-
-        response_vector_path = os.path.join(SAMPLE_DATA, 'andros_aoi.shp')
-        table_path = os.path.join(
-            REGRESSION_DATA, 'predictors_data_missing.csv')
-
-        with self.assertRaises(ValueError):
-            recmodel_client._validate_same_projection(
-                response_vector_path, table_path)
-
-    def test_data_different_projection(self):
-        """Recreation raise exception if data in different projection."""
-        from natcap.invest.recreation import recmodel_client
-
-        response_vector_path = os.path.join(SAMPLE_DATA, 'andros_aoi.shp')
-        table_path = os.path.join(
-            REGRESSION_DATA, 'predictors_wrong_projection.csv')
-
-        with self.assertRaises(ValueError):
-            recmodel_client._validate_same_projection(
-                response_vector_path, table_path)
-
-    def test_different_tables(self):
-        """Recreation exception if scenario ids different than predictor."""
-        from natcap.invest.recreation import recmodel_client
-
-        base_table_path = os.path.join(
-            REGRESSION_DATA, 'predictors_data_missing.csv')
-        scenario_table_path = os.path.join(
-            REGRESSION_DATA, 'predictors_wrong_projection.csv')
-
-        with self.assertRaises(ValueError):
-            recmodel_client._validate_same_ids_and_types(
-                base_table_path, scenario_table_path)
-
-    def test_delay_op(self):
-        """Recreation coverage of delay op function."""
-        from natcap.invest.recreation import recmodel_client
-
-        # not much to test here but that the function is invoked
-        # guarantee the time has exceeded since we can't have negative time
-        last_time = -1.0
-        time_delay = 1.0
-        called = [False]
-
-        def func():
-            """Set `called` to True."""
-            called[0] = True
-        recmodel_client.delay_op(last_time, time_delay, func)
-        self.assertTrue(called[0])
-
-    def test_raster_sum_mean_no_nodata(self):
-        """Recreation test sum/mean if raster doesn't have nodata defined."""
-        from natcap.invest.recreation import recmodel_client
-
-        # The following raster has no nodata value
-        raster_path = os.path.join(REGRESSION_DATA, 'no_nodata_raster.tif')
-
-        response_vector_path = os.path.join(SAMPLE_DATA, 'andros_aoi.shp')
-        tmp_indexed_vector_path = os.path.join(
-            self.workspace_dir, 'tmp_indexed_vector.shp')
-        fid_values = recmodel_client._raster_sum_mean(
-            response_vector_path, raster_path, tmp_indexed_vector_path)
-
-        # These constants were calculated by hand by Rich.
-        numpy.testing.assert_equal(fid_values['count'][0], 5065)
-        numpy.testing.assert_equal(fid_values['sum'][0], 65377)
-
-    def test_raster_sum_mean_nodata(self):
-        """Recreation test sum/mean if raster is all nodata."""
-        from natcap.invest.recreation import recmodel_client
-
-        # The following raster has no nodata value
-        raster_path = os.path.join(REGRESSION_DATA, 'nodata_raster.tif')
-
-        response_vector_path = os.path.join(SAMPLE_DATA, 'andros_aoi.shp')
-        tmp_indexed_vector_path = os.path.join(
-            self.workspace_dir, 'tmp_indexed_vector.shp')
-        fid_values = recmodel_client._raster_sum_mean(
-            response_vector_path, raster_path, tmp_indexed_vector_path)
-
-        # These constants were calculated by hand by Rich.
-        numpy.testing.assert_equal(fid_values['count'][0], 0)
-        numpy.testing.assert_equal(fid_values['sum'][0], 0)
-        numpy.testing.assert_equal(fid_values['mean'][0], 0)
-
-<<<<<<< HEAD
-    @unittest.skip("skipping to avoid remote server call (issue #3753)")
-=======
-    @_timeout(50.0)
->>>>>>> 81d17e49
-    def test_base_regression(self):
-        """Recreation base regression test on fast sample data.
-
-        Executes Recreation model with default data and default arguments.
-        """
-        from natcap.invest.recreation import recmodel_client
-
-        args = {
-            'aoi_path': os.path.join(SAMPLE_DATA, 'andros_aoi.shp'),
-            'cell_size': 40000.0,
-            'compute_regression': True,
-            'start_year': '2005',
-            'end_year': '2014',
-            'grid_aoi': True,
-            'grid_type': 'hexagon',
-            'predictor_table_path': os.path.join(
-                REGRESSION_DATA, 'predictors.csv'),
-            'results_suffix': u'',
-            'scenario_predictor_table_path': os.path.join(
-                REGRESSION_DATA, 'predictors_scenario.csv'),
-            'workspace_dir': self.workspace_dir,
-        }
-
-        recmodel_client.execute(args)
-        _assert_regression_results_eq(
-            args['workspace_dir'],
-            os.path.join(REGRESSION_DATA, 'file_list_base.txt'),
-            os.path.join(args['workspace_dir'], 'scenario_results.shp'),
-            os.path.join(REGRESSION_DATA, 'scenario_results_40000.csv'))
-
-    def test_square_grid_regression(self):
-        """Recreation square grid regression test."""
-        from natcap.invest.recreation import recmodel_client
-
-        out_grid_vector_path = os.path.join(
-            self.workspace_dir, 'square_grid_vector_path.shp')
-
-        recmodel_client._grid_vector(
-            os.path.join(SAMPLE_DATA, 'andros_aoi.shp'), 'square', 20000.0,
-            out_grid_vector_path)
-
-        expected_grid_vector_path = os.path.join(
-            REGRESSION_DATA, 'square_grid_vector_path.shp')
-
-        natcap.invest.pygeoprocessing_0_3_3.testing.assert_vectors_equal(
-            out_grid_vector_path, expected_grid_vector_path)
-
-<<<<<<< HEAD
-    @unittest.skip("skipping to avoid remote server call (issue #3753)")
-=======
->>>>>>> 81d17e49
-    def test_all_metrics(self):
-        """Recreation test with all but trivial predictor metrics."""
-        from natcap.invest.recreation import recmodel_client
-        args = {
-            'aoi_path': os.path.join(
-                REGRESSION_DATA, 'andros_aoi_with_extra_fields.shp'),
-            'compute_regression': True,
-            'start_year': '2005',
-            'end_year': '2014',
-            'grid_aoi': False,
-            'predictor_table_path': os.path.join(
-                REGRESSION_DATA, 'predictors_all.csv'),
-            'scenario_predictor_table_path': os.path.join(
-                REGRESSION_DATA, 'predictors_all.csv'),
-            'results_suffix': u'',
-            'workspace_dir': self.workspace_dir,
-        }
-        recmodel_client.execute(args)
-
-        out_grid_vector_path = os.path.join(
-            self.workspace_dir, 'regression_coefficients.shp')
-        expected_grid_vector_path = os.path.join(
-            REGRESSION_DATA, 'trivial_regression_coefficients.shp')
-        natcap.invest.pygeoprocessing_0_3_3.testing.assert_vectors_equal(
-            out_grid_vector_path, expected_grid_vector_path)
-
-        out_scenario_path = os.path.join(
-            self.workspace_dir, 'scenario_results.shp')
-        expected_scenario_path = os.path.join(
-            REGRESSION_DATA, 'trivial_scenario_results.shp')
-        natcap.invest.pygeoprocessing_0_3_3.testing.assert_vectors_equal(
-            out_scenario_path, expected_scenario_path)
-
-    def test_hex_grid_regression(self):
-        """Recreation hex grid regression test."""
-        from natcap.invest.recreation import recmodel_client
-
-        out_grid_vector_path = os.path.join(
-            self.workspace_dir, 'hex_grid_vector_path.shp')
-
-        recmodel_client._grid_vector(
-            os.path.join(SAMPLE_DATA, 'andros_aoi.shp'), 'hexagon', 20000.0,
-            out_grid_vector_path)
-
-        expected_grid_vector_path = os.path.join(
-            REGRESSION_DATA, 'hex_grid_vector_path.shp')
-
-        natcap.invest.pygeoprocessing_0_3_3.testing.assert_vectors_equal(
-            out_grid_vector_path, expected_grid_vector_path)
-
-<<<<<<< HEAD
-    @unittest.skip("skipping to avoid remote server call (issue #3753)")
-=======
->>>>>>> 81d17e49
-    def test_no_grid_regression(self):
-        """Recreation base regression on ungridded AOI."""
-        from natcap.invest.recreation import recmodel_client
-
-        args = {
-            'aoi_path': os.path.join(SAMPLE_DATA, 'andros_aoi.shp'),
-            'compute_regression': False,
-            'start_year': '2005',
-            'end_year': '2014',
-            'grid_aoi': False,
-            'results_suffix': u'',
-            'workspace_dir': self.workspace_dir,
-        }
-
-        recmodel_client.execute(args)
-
-        expected_result_table = pandas.read_csv(os.path.join(
-            REGRESSION_DATA, 'expected_monthly_table_for_no_grid.csv'))
-        result_table = pandas.read_csv(
-            os.path.join(self.workspace_dir, 'monthly_table.csv'))
-        pandas.testing.assert_frame_equal(
-            expected_result_table, result_table, check_dtype=False)
-
-    def test_predictor_id_too_long(self):
-        """Recreation test ID too long raises ValueError."""
-        from natcap.invest.recreation import recmodel_client
-
-        args = {
-            'aoi_path': os.path.join(SAMPLE_DATA, 'andros_aoi.shp'),
-            'compute_regression': True,
-            'start_year': '2005',
-            'end_year': '2014',
-            'grid_aoi': True,
-            'grid_type': 'square',
-            'cell_size': 20000,
-            'predictor_table_path': os.path.join(
-                REGRESSION_DATA, 'predictors_id_too_long.csv'),
-            'results_suffix': u'',
-            'workspace_dir': self.workspace_dir,
-        }
-
-        with self.assertRaises(ValueError):
-            recmodel_client.execute(args)
-
-    def test_existing_output_shapefiles(self):
-        """Recreation grid test when output files need to be overwritten."""
-        from natcap.invest.recreation import recmodel_client
-
-        out_grid_vector_path = os.path.join(
-            self.workspace_dir, 'hex_grid_vector_path.shp')
-
-        recmodel_client._grid_vector(
-            os.path.join(SAMPLE_DATA, 'andros_aoi.shp'), 'hexagon', 20000.0,
-            out_grid_vector_path)
-        # overwrite output
-        recmodel_client._grid_vector(
-            os.path.join(SAMPLE_DATA, 'andros_aoi.shp'), 'hexagon', 20000.0,
-            out_grid_vector_path)
-
-        expected_grid_vector_path = os.path.join(
-            REGRESSION_DATA, 'hex_grid_vector_path.shp')
-
-        natcap.invest.pygeoprocessing_0_3_3.testing.assert_vectors_equal(
-            out_grid_vector_path, expected_grid_vector_path)
-
-    def test_existing_regression_coef(self):
-        """Recreation test regression coefficients handle existing output."""
-        from natcap.invest.recreation import recmodel_client
-
-        response_vector_path = os.path.join(
-            self.workspace_dir, 'hex_grid_vector_path.shp')
-
-        recmodel_client._grid_vector(
-            os.path.join(SAMPLE_DATA, 'andros_aoi.shp'), 'hexagon', 20000.0,
-            response_vector_path)
-
-        predictor_table_path = os.path.join(REGRESSION_DATA, 'predictors.csv')
-
-        tmp_indexed_vector_path = os.path.join(
-            self.workspace_dir, 'tmp_indexed_vector.shp')
-        out_coefficient_vector_path = os.path.join(
-            self.workspace_dir, 'out_coefficient_vector.shp')
-        out_predictor_id_list = []
-
-        recmodel_client._build_regression_coefficients(
-            response_vector_path, predictor_table_path,
-            tmp_indexed_vector_path, out_coefficient_vector_path,
-            out_predictor_id_list)
-
-        # build again to test against overwriting output
-        recmodel_client._build_regression_coefficients(
-            response_vector_path, predictor_table_path,
-            tmp_indexed_vector_path, out_coefficient_vector_path,
-            out_predictor_id_list)
-
-        expected_coeff_vector_path = os.path.join(
-            REGRESSION_DATA, 'test_regression_coefficients.shp')
-
-        natcap.invest.pygeoprocessing_0_3_3.testing.assert_vectors_equal(
-            out_coefficient_vector_path, expected_coeff_vector_path)
-
-    def test_absolute_regression_coef(self):
-        """Recreation test validation from full path."""
-        from natcap.invest.recreation import recmodel_client
-
-        response_vector_path = os.path.join(
-            self.workspace_dir, 'hex_grid_vector_path.shp')
-
-        recmodel_client._grid_vector(
-            os.path.join(SAMPLE_DATA, 'andros_aoi.shp'), 'hexagon', 20000.0,
-            response_vector_path)
-
-        predictor_table_path = os.path.join(
-            self.workspace_dir, 'predictors.csv')
-
-        # these are absolute paths for predictor data
-        predictor_list = [
-            ('ports', os.path.join(SAMPLE_DATA, 'dredged_ports.shp'),
-             'point_count'),
-            ('airdist', os.path.join(SAMPLE_DATA, 'airport.shp'),
-             'point_nearest_distance'),
-            ('bonefish', os.path.join(SAMPLE_DATA, 'bonefish.shp'),
-             'polygon_percent_coverage'),
-            ('bathy', os.path.join(SAMPLE_DATA, 'dem90m.tif'),
-             'raster_mean'),
-            ]
-
-        with open(predictor_table_path, 'wb') as table_file:
-            table_file.write('id,path,type\n')
-            for predictor_id, path, predictor_type in predictor_list:
-                table_file.write(
-                    '%s,%s,%s\n' % (predictor_id, path, predictor_type))
-
-        # The expected behavior here is that _validate_same_projection does
-        # not raise a ValueError.  The try/except block makes that explicit
-        # and also explictly fails the test if it does.  Note if a different
-        # exception is raised the teest will Error, thus differentating
-        # between a failed test and an error.
-        try:
-            recmodel_client._validate_same_projection(
-                response_vector_path, predictor_table_path)
-        except ValueError:
-            self.fail(
-                "_validate_same_projection raised ValueError unexpectedly!")
-
-    def test_year_order(self):
-        """Recreation ensure that end year < start year raise ValueError."""
-        from natcap.invest.recreation import recmodel_client
-
-        args = {
-            'aoi_path': os.path.join(SAMPLE_DATA, 'andros_aoi.shp'),
-            'cell_size': 7000.0,
-            'compute_regression': True,
-            'start_year': '2014',  # note start_year > end_year
-            'end_year': '2005',
-            'grid_aoi': True,
-            'grid_type': 'hexagon',
-            'predictor_table_path': os.path.join(
-                REGRESSION_DATA, 'predictors.csv'),
-            'results_suffix': u'',
-            'scenario_predictor_table_path': os.path.join(
-                REGRESSION_DATA, 'predictors_scenario.csv'),
-            'workspace_dir': self.workspace_dir,
-        }
-
-        with self.assertRaises(ValueError):
-            recmodel_client.execute(args)
-
-    def test_bad_grid_type(self):
-        """Recreation ensure that bad grid type raises ValueError."""
-        from natcap.invest.recreation import recmodel_client
-
-        args = {
-            'aoi_path': os.path.join(SAMPLE_DATA, 'andros_aoi.shp'),
-            'cell_size': 7000.0,
-            'compute_regression': False,
-            'start_year': '2005',
-            'end_year': '2014',
-            'grid_aoi': True,
-            'grid_type': 'circle',  # intentionally bad gridtype
-            'results_suffix': u'',
-            'workspace_dir': self.workspace_dir,
-        }
-
-        with self.assertRaises(ValueError):
-            recmodel_client.execute(args)
-
-    def test_start_year_out_of_range(self):
-        """Recreation that start_year out of range raise ValueError."""
-        from natcap.invest.recreation import recmodel_client
-
-        args = {
-            'aoi_path': os.path.join(SAMPLE_DATA, 'andros_aoi.shp'),
-            'cell_size': 7000.0,
-            'compute_regression': True,
-            'start_year': '2219',  # start year ridiculously out of range
-            'end_year': '2250',
-            'grid_aoi': True,
-            'grid_type': 'hexagon',
-            'predictor_table_path': os.path.join(
-                REGRESSION_DATA, 'predictors.csv'),
-            'results_suffix': u'',
-            'scenario_predictor_table_path': os.path.join(
-                REGRESSION_DATA, 'predictors_scenario.csv'),
-            'workspace_dir': self.workspace_dir,
-        }
-
-        with self.assertRaises(ValueError):
-            recmodel_client.execute(args)
-
-    def test_end_year_out_of_range(self):
-        """Recreation that end_year out of range raise ValueError."""
-        from natcap.invest.recreation import recmodel_client
-
-        args = {
-            'aoi_path': os.path.join(SAMPLE_DATA, 'andros_aoi.shp'),
-            'cell_size': 7000.0,
-            'compute_regression': True,
-            'start_year': '2005',
-            'end_year': '2219',  # end year ridiculously out of range
-            'grid_aoi': True,
-            'grid_type': 'hexagon',
-            'predictor_table_path': os.path.join(
-                REGRESSION_DATA, 'predictors.csv'),
-            'results_suffix': u'',
-            'scenario_predictor_table_path': os.path.join(
-                REGRESSION_DATA, 'predictors_scenario.csv'),
-            'workspace_dir': self.workspace_dir,
-        }
-
-        with self.assertRaises(ValueError):
-            recmodel_client.execute(args)
-
-
-def _assert_regression_results_eq(
-        workspace_dir, file_list_path, result_vector_path,
-        agg_results_path):
-    """Test workspace against the expected list of files and results.
-
-    Parameters:
-        workspace_dir (string): path to the completed model workspace
-        file_list_path (string): path to a file that has a list of all
-            the expected files relative to the workspace base
-        result_vector_path (string): path to the summary shapefile
-            produced by the SWY model.
-        agg_results_path (string): path to a csv file that has the
-            expected aggregated_results.shp table in the form of
-            fid,vri_sum,qb_val per line
-
-    Returns:
-        None
-
-    Raises:
-        AssertionError if any files are missing or results are out of
-        range by `tolerance_places`
-    """
-    try:
-        # Test that the workspace has the same files as we expect
-        _test_same_files(file_list_path, workspace_dir)
-
-        # we expect a file called 'aggregated_results.shp'
-        result_vector = gdal.OpenEx(result_vector_path, gdal.OF_VECTOR)
-        result_layer = result_vector.GetLayer()
-
-        # The tolerance of 3 digits after the decimal was determined by
-        # experimentation on the application with the given range of
-        # numbers.  This is an apparently reasonable approach as described
-        # by ChrisF: http://stackoverflow.com/a/3281371/42897
-        # and even more reading about picking numerical tolerance
-        # https://randomascii.wordpress.com/2012/02/25/comparing-floating-point-numbers-2012-edition/
-        tolerance_places = 3
-
-        headers = [
-            'FID', 'PUD_YR_AVG', 'PUD_JAN', 'PUD_FEB', 'PUD_MAR',
-            'PUD_APR', 'PUD_MAY', 'PUD_JUN', 'PUD_JUL', 'PUD_AUG',
-            'PUD_SEP', 'PUD_OCT', 'PUD_NOV', 'PUD_DEC', 'bonefish',
-            'airdist', 'ports', 'bathy', 'PUD_EST']
-
-        with open(agg_results_path, 'rb') as agg_result_file:
-            header_line = agg_result_file.readline().strip()
-            error_in_header = False
-            for expected, actual in zip(headers, header_line.split(',')):
-                if actual != expected:
-                    error_in_header = True
-            if error_in_header:
-                raise ValueError(
-                    "Header not as expected, got\n%s\nexpected:\n%s" % (
-                        str(header_line.split(',')), headers))
-            for line in agg_result_file:
-                try:
-                    expected_result_lookup = dict(
-                        zip(headers, [float(x) for x in line.split(',')]))
-                except ValueError:
-                    raise
-                feature = result_layer.GetFeature(
-                    int(expected_result_lookup['FID']))
-                for field, value in expected_result_lookup.iteritems():
-                    numpy.testing.assert_almost_equal(
-                        feature.GetField(field), value,
-                        decimal=tolerance_places)
-                feature = None
-    finally:
-        result_layer = None
-        gdal.Dataset.__swig_destroy__(result_vector)
-        result_vector = None
-
-
-def _test_same_files(base_list_path, directory_path):
-    """Assert expected files are in the `directory_path`.
-
-    Parameters:
-        base_list_path (string): a path to a file that has one relative
-            file path per line.
-        directory_path (string): a path to a directory whose contents will
-            be checked against the files listed in `base_list_file`
-
-    Returns:
-        None
-
-    Raises:
-        AssertionError when there are files listed in `base_list_file`
-            that don't exist in the directory indicated by `path`
-    """
-    missing_files = []
-    with open(base_list_path, 'r') as file_list:
-        for file_path in file_list:
-            full_path = os.path.join(directory_path, file_path.rstrip())
-            if full_path == '':
-                # skip blank lines
-                continue
-            if not os.path.isfile(full_path):
-                missing_files.append(full_path)
-    if len(missing_files) > 0:
-        raise AssertionError(
-            "The following files were expected but not found: " +
-            '\n'.join(missing_files))
+"""InVEST Recreation model tests."""
+import datetime
+import glob
+import zipfile
+import socket
+import threading
+import Queue
+import unittest
+import tempfile
+import shutil
+import os
+import functools
+import logging
+
+import Pyro4
+import natcap.invest.pygeoprocessing_0_3_3
+import natcap.invest.pygeoprocessing_0_3_3.testing
+import numpy
+import pandas
+from osgeo import gdal
+
+Pyro4.config.SERIALIZER = 'marshal'  # allow null bytes in strings
+
+SAMPLE_DATA = os.path.join(
+    os.path.dirname(__file__), '..', 'data', 'invest-data',
+    'recreation')
+REGRESSION_DATA = os.path.join(
+    os.path.dirname(__file__), '..', 'data', 'invest-test-data',
+    'recreation_model')
+
+LOGGER = logging.getLogger('test_recreation')
+
+
+def _timeout(max_timeout):
+    """Timeout decorator, parameter in seconds."""
+    def timeout_decorator(target):
+        """Wrap the original function."""
+        work_queue = Queue.Queue()
+        result_queue = Queue.Queue()
+
+        def worker():
+            """Read one func,args,kwargs tuple and execute."""
+            try:
+                func, args, kwargs = work_queue.get()
+                result = func(*args, **kwargs)
+                result_queue.put(result)
+            except Exception as e:
+                result_queue.put(e)
+                raise
+
+        work_thread = threading.Thread(target=worker)
+        work_thread.daemon = True
+        work_thread.start()
+
+        @functools.wraps(target)
+        def func_wrapper(*args, **kwargs):
+            """Closure for function."""
+            try:
+                work_queue.put((target, args, kwargs))
+                result = result_queue.get(timeout=max_timeout)
+                if isinstance(result, Exception):
+                    raise result
+                return result
+            except Queue.Empty:
+                raise RuntimeError("Timeout of %f exceeded" % max_timeout)
+        return func_wrapper
+    return timeout_decorator
+
+
+class TestBufferedNumpyDiskMap(unittest.TestCase):
+    """Tests for BufferedNumpyDiskMap."""
+
+    def setUp(self):
+        """Setup workspace."""
+        self.workspace_dir = tempfile.mkdtemp()
+
+    def test_basic_operation(self):
+        """Recreation test buffered file manager basic ops w/ no buffer."""
+        from natcap.invest.recreation import buffered_numpy_disk_map
+        file_manager = buffered_numpy_disk_map.BufferedNumpyDiskMap(
+            os.path.join(self.workspace_dir, 'test'), 0)
+
+        file_manager.append(1234, numpy.array([1, 2, 3, 4]))
+        file_manager.append(1234, numpy.array([1, 2, 3, 4]))
+        file_manager.append(4321, numpy.array([-4, -1, -2, 4]))
+
+        numpy.testing.assert_equal(
+            file_manager.read(1234), numpy.array([1, 2, 3, 4, 1, 2, 3, 4]))
+
+        numpy.testing.assert_equal(
+            file_manager.read(4321), numpy.array([-4, -1, -2, 4]))
+
+        file_manager.delete(1234)
+        with self.assertRaises(IOError):
+            file_manager.read(1234)
+
+    def tearDown(self):
+        """Delete workspace."""
+        shutil.rmtree(self.workspace_dir)
+
+
+class TestRecServer(unittest.TestCase):
+    """Tests that set up local rec server on a port and call through."""
+
+    def setUp(self):
+        """Setup workspace."""
+        self.workspace_dir = tempfile.mkdtemp()
+
+    def test_hashfile(self):
+        """Recreation test for hash and fast hash of file."""
+        from natcap.invest.recreation import recmodel_server
+        file_path = os.path.join(REGRESSION_DATA, 'sample_data.csv')
+        file_hash = recmodel_server._hashfile(
+            file_path, blocksize=2**20, fast_hash=False)
+        self.assertEqual(file_hash, 'b372f3f062afb3e8')
+
+    def test_hashfile_fast(self):
+        """Recreation test for hash and fast hash of file."""
+        from natcap.invest.recreation import recmodel_server
+        file_path = os.path.join(REGRESSION_DATA, 'sample_data.csv')
+        file_hash = recmodel_server._hashfile(
+            file_path, blocksize=2**20, fast_hash=True)
+        # we can't assert the full hash since it is dependant on the file
+        # last access time and we can't reliably set that in Python.
+        # instead we just check that at the very least it ends with _fast_hash
+        self.assertTrue(file_hash.endswith('_fast_hash'))
+
+    def test_year_order(self):
+        """Recreation ensure that end year < start year raise ValueError."""
+        from natcap.invest.recreation import recmodel_server
+
+        with self.assertRaises(ValueError):
+            # intentionally construct start year > end year
+            _ = recmodel_server.RecModel(
+                os.path.join(REGRESSION_DATA, 'sample_data.csv'),
+                2014, 2005, os.path.join(self.workspace_dir, 'server_cache'))
+
+    @_timeout(30.0)
+    def test_workspace_fetcher(self):
+        """Recreation test workspace fetcher on a local Pyro4 empty server."""
+        from natcap.invest.recreation import recmodel_server
+        from natcap.invest.recreation import recmodel_client
+        from natcap.invest.recreation import recmodel_workspace_fetcher
+
+        natcap.invest.pygeoprocessing_0_3_3.create_directories([self.workspace_dir])
+
+        sample_point_data_path = os.path.join(
+            REGRESSION_DATA, 'sample_data.csv')
+
+        # Attempt a few connections, we've had this test be flaky on the
+        # entire suite run which we suspect is because of a race condition
+        server_launched = False
+        for _ in range(3):
+            try:
+                sock = socket.socket(socket.AF_INET, socket.SOCK_STREAM)
+                sock.bind(('', 0))
+                port = sock.getsockname()[1]
+                sock.close()
+                sock = None
+
+                server_args = {
+                    'hostname': 'localhost',
+                    'port': port,
+                    'raw_csv_point_data_path': sample_point_data_path,
+                    'cache_workspace': self.workspace_dir,
+                    'min_year': 2004,
+                    'max_year': 2015,
+                }
+
+                server_thread = threading.Thread(
+                    target=recmodel_server.execute, args=(server_args,))
+                server_thread.daemon = True
+                server_thread.start()
+                server_launched = True
+                break
+            except:
+                LOGGER.warn("Can't start server process on port %d", port)
+        if not server_launched:
+            self.fail("Server didn't start")
+
+        path = "PYRO:natcap.invest.recreation@localhost:%s" % port
+        LOGGER.info("Local server path %s", path)
+        recreation_server = Pyro4.Proxy(path)
+        aoi_path = os.path.join(
+            REGRESSION_DATA, 'test_aoi_for_subset.shp')
+        basename = os.path.splitext(aoi_path)[0]
+        aoi_archive_path = os.path.join(
+            self.workspace_dir, 'aoi_zipped.zip')
+        with zipfile.ZipFile(aoi_archive_path, 'w') as myzip:
+            for filename in glob.glob(basename + '.*'):
+                myzip.write(filename, os.path.basename(filename))
+
+        # convert shapefile to binary string for serialization
+        zip_file_binary = open(aoi_archive_path, 'rb').read()
+        date_range = (('2005-01-01'), ('2014-12-31'))
+        out_vector_filename = 'test_aoi_for_subset_pud.shp'
+
+        _, workspace_id = (
+            recreation_server.calc_photo_user_days_in_aoi(
+                zip_file_binary, date_range, out_vector_filename))
+        fetcher_args = {
+            'workspace_dir': self.workspace_dir,
+            'hostname': 'localhost',
+            'port': port,
+            'workspace_id': workspace_id,
+        }
+        try:
+            recmodel_workspace_fetcher.execute(fetcher_args)
+        except:
+            LOGGER.error(
+                "Server process failed (%s) is_alive=%s",
+                str(server_thread), server_thread.is_alive())
+            raise
+
+        out_workspace_dir = os.path.join(
+            self.workspace_dir, 'workspace_zip')
+        os.makedirs(out_workspace_dir)
+        workspace_zip_path = os.path.join(
+            self.workspace_dir, workspace_id + '.zip')
+        zipfile.ZipFile(workspace_zip_path, 'r').extractall(
+            out_workspace_dir)
+        natcap.invest.pygeoprocessing_0_3_3.testing.assert_vectors_equal(
+            aoi_path,
+            os.path.join(out_workspace_dir, 'test_aoi_for_subset.shp'))
+
+    @_timeout(30.0)
+    def test_empty_server(self):
+        """Recreation test a client call to simple server."""
+        from natcap.invest.recreation import recmodel_server
+        from natcap.invest.recreation import recmodel_client
+
+        natcap.invest.pygeoprocessing_0_3_3.create_directories([self.workspace_dir])
+        empty_point_data_path = os.path.join(
+            self.workspace_dir, 'empty_table.csv')
+        open(empty_point_data_path, 'w').close()  # touch the file
+
+        # attempt to get an open port; could result in race condition but
+        # will be okay for a test. if this test ever fails because of port
+        # in use, that's probably why
+        sock = socket.socket(socket.AF_INET, socket.SOCK_STREAM)
+        sock.bind(('', 0))
+        port = sock.getsockname()[1]
+        sock.close()
+        sock = None
+
+        server_args = {
+            'hostname': 'localhost',
+            'port': port,
+            'raw_csv_point_data_path': empty_point_data_path,
+            'cache_workspace': self.workspace_dir,
+            'min_year': 2004,
+            'max_year': 2015,
+        }
+
+        server_thread = threading.Thread(
+            target=recmodel_server.execute, args=(server_args,))
+        server_thread.daemon = True
+        server_thread.start()
+
+        client_args = {
+            'aoi_path': os.path.join(
+                REGRESSION_DATA, 'test_aoi_for_subset.shp'),
+            'cell_size': 7000.0,
+            'hostname': 'localhost',
+            'port': port,
+            'compute_regression': False,
+            'start_year': '2005',
+            'end_year': '2014',
+            'grid_aoi': False,
+            'results_suffix': u'',
+            'workspace_dir': self.workspace_dir,
+        }
+        recmodel_client.execute(client_args)
+
+        # testing for file existence seems reasonable since mostly we are
+        # testing that a local server starts and a client connects to it
+        _test_same_files(
+            os.path.join(REGRESSION_DATA, 'file_list_empty_local_server.txt'),
+            self.workspace_dir)
+
+    def test_local_aggregate_points(self):
+        """Recreation test single threaded local AOI aggregate calculation."""
+        from natcap.invest.recreation import recmodel_client
+        from natcap.invest.recreation import recmodel_server
+
+        recreation_server = recmodel_server.RecModel(
+            os.path.join(REGRESSION_DATA, 'sample_data.csv'),
+            2005, 2014, os.path.join(self.workspace_dir, 'server_cache'))
+
+        if not os.path.exists(self.workspace_dir):
+            os.makedirs(self.workspace_dir)
+
+        aoi_path = os.path.join(REGRESSION_DATA, 'test_aoi_for_subset.shp')
+
+        basename = os.path.splitext(aoi_path)[0]
+        aoi_archive_path = os.path.join(
+            self.workspace_dir, 'aoi_zipped.zip')
+        with zipfile.ZipFile(aoi_archive_path, 'w') as myzip:
+            for filename in glob.glob(basename + '.*'):
+                myzip.write(filename, os.path.basename(filename))
+
+        # convert shapefile to binary string for serialization
+        zip_file_binary = open(aoi_archive_path, 'rb').read()
+
+        # transfer zipped file to server
+        date_range = (('2005-01-01'), ('2014-12-31'))
+        out_vector_filename = 'test_aoi_for_subset_pud.shp'
+        zip_result, workspace_id = (
+            recreation_server.calc_photo_user_days_in_aoi(
+                zip_file_binary, date_range, out_vector_filename))
+
+        # unpack result
+        result_zip_path = os.path.join(self.workspace_dir, 'pud_result.zip')
+        open(result_zip_path, 'wb').write(zip_result)
+        zipfile.ZipFile(result_zip_path, 'r').extractall(self.workspace_dir)
+
+        result_vector_path = os.path.join(
+            self.workspace_dir, out_vector_filename)
+        expected_vector_path = os.path.join(
+            REGRESSION_DATA, 'test_aoi_for_subset_pud.shp')
+        natcap.invest.pygeoprocessing_0_3_3.testing.assert_vectors_equal(
+            expected_vector_path, result_vector_path)
+
+        # ensure the remote workspace is as expected
+        workspace_zip_binary = recreation_server.fetch_workspace_aoi(
+            workspace_id)
+        out_workspace_dir = os.path.join(self.workspace_dir, 'workspace_zip')
+        os.makedirs(out_workspace_dir)
+        workspace_zip_path = os.path.join(out_workspace_dir, 'workspace.zip')
+        open(workspace_zip_path, 'wb').write(workspace_zip_binary)
+        zipfile.ZipFile(workspace_zip_path, 'r').extractall(out_workspace_dir)
+        natcap.invest.pygeoprocessing_0_3_3.testing.assert_vectors_equal(
+            aoi_path,
+            os.path.join(out_workspace_dir, 'test_aoi_for_subset.shp'))
+
+    def test_local_calc_poly_pud(self):
+        """Recreation test single threaded local PUD calculation."""
+        from natcap.invest.recreation import recmodel_client
+        from natcap.invest.recreation import recmodel_server
+
+        recreation_server = recmodel_server.RecModel(
+            os.path.join(REGRESSION_DATA, 'sample_data.csv'),
+            2005, 2014, os.path.join(self.workspace_dir, 'server_cache'))
+
+        date_range = (
+            numpy.datetime64('2005-01-01'),
+            numpy.datetime64('2014-12-31'))
+
+        poly_test_queue = Queue.Queue()
+        poly_test_queue.put(0)
+        poly_test_queue.put('STOP')
+        pud_poly_feature_queue = Queue.Queue()
+        recmodel_server._calc_poly_pud(
+            recreation_server.qt_pickle_filename,
+            os.path.join(REGRESSION_DATA, 'test_aoi_for_subset.shp'),
+            date_range, poly_test_queue, pud_poly_feature_queue)
+
+        # assert annual average PUD is the same as regression
+        self.assertEqual(
+            53.3, pud_poly_feature_queue.get()[1][0])
+
+    def test_local_calc_existing_cached(self):
+        """Recreation local PUD calculation on existing quadtree."""
+        from natcap.invest.recreation import recmodel_client
+        from natcap.invest.recreation import recmodel_server
+
+        recreation_server = recmodel_server.RecModel(
+            os.path.join(REGRESSION_DATA, 'sample_data.csv'),
+            2005, 2014, os.path.join(self.workspace_dir, 'server_cache'))
+        recreation_server = None
+        # This will not generate a new quadtree but instead load existing one
+        recreation_server = recmodel_server.RecModel(
+            os.path.join(REGRESSION_DATA, 'sample_data.csv'),
+            2005, 2014, os.path.join(self.workspace_dir, 'server_cache'))
+
+        date_range = (
+            numpy.datetime64('2005-01-01'),
+            numpy.datetime64('2014-12-31'))
+
+        poly_test_queue = Queue.Queue()
+        poly_test_queue.put(0)
+        poly_test_queue.put('STOP')
+        pud_poly_feature_queue = Queue.Queue()
+        recmodel_server._calc_poly_pud(
+            recreation_server.qt_pickle_filename,
+            os.path.join(REGRESSION_DATA, 'test_aoi_for_subset.shp'),
+            date_range, poly_test_queue, pud_poly_feature_queue)
+
+        # assert annual average PUD is the same as regression
+        self.assertEqual(
+            53.3, pud_poly_feature_queue.get()[1][0])
+
+    def test_parse_input_csv(self):
+        """Recreation test parsing raw CSV."""
+        from natcap.invest.recreation import recmodel_server
+
+        csv_path = os.path.join(REGRESSION_DATA, 'sample_data.csv')
+        block_offset_size_queue = Queue.Queue()
+        block_offset_size_queue.put((0, 2**10))
+        block_offset_size_queue.put('STOP')
+        numpy_array_queue = Queue.Queue()
+        recmodel_server._parse_input_csv(
+            block_offset_size_queue, csv_path, numpy_array_queue)
+        val = numpy_array_queue.get()
+        # we know what the first date is
+        self.assertEqual(val[0][0], datetime.date(2013, 3, 17))
+
+    @_timeout(30.0)
+    def test_regression_local_server(self):
+        """Recreation base regression test on sample data on local server.
+
+        Executes Recreation model with default data and default arguments.
+        """
+        from natcap.invest.recreation import recmodel_client
+        from natcap.invest.recreation import recmodel_server
+
+        natcap.invest.pygeoprocessing_0_3_3.create_directories(
+            [self.workspace_dir])
+        point_data_path = os.path.join(REGRESSION_DATA, 'sample_data.csv')
+
+        # attempt to get an open port; could result in race condition but
+        # will be okay for a test. if this test ever fails because of port
+        # in use, that's probably why
+        sock = socket.socket(socket.AF_INET, socket.SOCK_STREAM)
+        sock.bind(('', 0))
+        port = sock.getsockname()[1]
+        sock.close()
+        sock = None
+
+        server_args = {
+            'hostname': 'localhost',
+            'port': port,
+            'raw_csv_point_data_path': point_data_path,
+            'cache_workspace': self.workspace_dir,
+            'min_year': 2004,
+            'max_year': 2015,
+            'max_points_per_node': 50,
+        }
+
+        server_thread = threading.Thread(
+            target=recmodel_server.execute, args=(server_args,))
+        server_thread.daemon = True
+        server_thread.start()
+
+        args = {
+            'aoi_path': os.path.join(
+                REGRESSION_DATA, 'local_recreation_aoi_florida_utm18n.shp'),
+            'cell_size': 40000.0,
+            'compute_regression': True,
+            'start_year': '2005',
+            'end_year': '2014',
+            'hostname': 'localhost',
+            'port': port,
+            'grid_aoi': True,
+            'grid_type': 'hexagon',
+            'predictor_table_path': os.path.join(
+                REGRESSION_DATA, 'predictors.csv'),
+            'results_suffix': u'',
+            'scenario_predictor_table_path': os.path.join(
+                REGRESSION_DATA, 'predictors_scenario.csv'),
+            'workspace_dir': self.workspace_dir,
+        }
+
+        recmodel_client.execute(args)
+
+        _assert_regression_results_eq(
+            args['workspace_dir'],
+            os.path.join(REGRESSION_DATA, 'file_list_base.txt'),
+            os.path.join(args['workspace_dir'], 'scenario_results.shp'),
+            os.path.join(REGRESSION_DATA, 'local_server_monthly_table.csv'))
+
+    def tearDown(self):
+        """Delete workspace."""
+        shutil.rmtree(self.workspace_dir, ignore_errors=True)
+
+
+class TestLocalRecServer(unittest.TestCase):
+    """Tests using a local rec server."""
+
+    def setUp(self):
+        """Setup workspace and server."""
+        from natcap.invest.recreation import recmodel_server
+        self.workspace_dir = tempfile.mkdtemp()
+        self.recreation_server = recmodel_server.RecModel(
+            os.path.join(REGRESSION_DATA, 'sample_data.csv'),
+            2005, 2014, os.path.join(self.workspace_dir, 'server_cache'))
+
+    def test_local_aoi(self):
+        """Recreation test local AOI with local server."""
+        aoi_path = os.path.join(REGRESSION_DATA, 'test_aoi_for_subset.shp')
+        date_range = (
+            numpy.datetime64('2005-01-01'),
+            numpy.datetime64('2014-12-31'))
+        out_vector_filename = os.path.join(self.workspace_dir, 'pud.shp')
+        self.recreation_server._calc_aggregated_points_in_aoi(
+            aoi_path, self.workspace_dir, date_range, out_vector_filename)
+
+        output_lines = open(os.path.join(
+            self.workspace_dir, 'monthly_table.csv'), 'rb').readlines()
+        expected_lines = open(os.path.join(
+            REGRESSION_DATA, 'expected_monthly_table_for_subset.csv'),
+                              'rb').readlines()
+
+        if output_lines != expected_lines:
+            raise ValueError(
+                "Output table not the same as input. "
+                "Expected:\n%s\nGot:\n%s" % (expected_lines, output_lines))
+
+    def tearDown(self):
+        """Delete workspace."""
+        shutil.rmtree(self.workspace_dir)
+
+
+class RecreationRegressionTests(unittest.TestCase):
+    """Regression tests for InVEST Seasonal Water Yield model."""
+
+    def setUp(self):
+        """Setup workspace directory."""
+        # this lets us delete the workspace after its done no matter the
+        # the rest result
+        self.workspace_dir = tempfile.mkdtemp()
+
+    def tearDown(self):
+        """Delete workspace."""
+        shutil.rmtree(self.workspace_dir)
+
+    def test_data_missing_in_predictors(self):
+        """Recreation raise exception if predictor data missing."""
+        from natcap.invest.recreation import recmodel_client
+
+        response_vector_path = os.path.join(SAMPLE_DATA, 'andros_aoi.shp')
+        table_path = os.path.join(
+            REGRESSION_DATA, 'predictors_data_missing.csv')
+
+        with self.assertRaises(ValueError):
+            recmodel_client._validate_same_projection(
+                response_vector_path, table_path)
+
+    def test_data_different_projection(self):
+        """Recreation raise exception if data in different projection."""
+        from natcap.invest.recreation import recmodel_client
+
+        response_vector_path = os.path.join(SAMPLE_DATA, 'andros_aoi.shp')
+        table_path = os.path.join(
+            REGRESSION_DATA, 'predictors_wrong_projection.csv')
+
+        with self.assertRaises(ValueError):
+            recmodel_client._validate_same_projection(
+                response_vector_path, table_path)
+
+    def test_different_tables(self):
+        """Recreation exception if scenario ids different than predictor."""
+        from natcap.invest.recreation import recmodel_client
+
+        base_table_path = os.path.join(
+            REGRESSION_DATA, 'predictors_data_missing.csv')
+        scenario_table_path = os.path.join(
+            REGRESSION_DATA, 'predictors_wrong_projection.csv')
+
+        with self.assertRaises(ValueError):
+            recmodel_client._validate_same_ids_and_types(
+                base_table_path, scenario_table_path)
+
+    def test_delay_op(self):
+        """Recreation coverage of delay op function."""
+        from natcap.invest.recreation import recmodel_client
+
+        # not much to test here but that the function is invoked
+        # guarantee the time has exceeded since we can't have negative time
+        last_time = -1.0
+        time_delay = 1.0
+        called = [False]
+
+        def func():
+            """Set `called` to True."""
+            called[0] = True
+        recmodel_client.delay_op(last_time, time_delay, func)
+        self.assertTrue(called[0])
+
+    def test_raster_sum_mean_no_nodata(self):
+        """Recreation test sum/mean if raster doesn't have nodata defined."""
+        from natcap.invest.recreation import recmodel_client
+
+        # The following raster has no nodata value
+        raster_path = os.path.join(REGRESSION_DATA, 'no_nodata_raster.tif')
+
+        response_vector_path = os.path.join(SAMPLE_DATA, 'andros_aoi.shp')
+        tmp_indexed_vector_path = os.path.join(
+            self.workspace_dir, 'tmp_indexed_vector.shp')
+        fid_values = recmodel_client._raster_sum_mean(
+            response_vector_path, raster_path, tmp_indexed_vector_path)
+
+        # These constants were calculated by hand by Rich.
+        numpy.testing.assert_equal(fid_values['count'][0], 5065)
+        numpy.testing.assert_equal(fid_values['sum'][0], 65377)
+
+    def test_raster_sum_mean_nodata(self):
+        """Recreation test sum/mean if raster is all nodata."""
+        from natcap.invest.recreation import recmodel_client
+
+        # The following raster has no nodata value
+        raster_path = os.path.join(REGRESSION_DATA, 'nodata_raster.tif')
+
+        response_vector_path = os.path.join(SAMPLE_DATA, 'andros_aoi.shp')
+        tmp_indexed_vector_path = os.path.join(
+            self.workspace_dir, 'tmp_indexed_vector.shp')
+        fid_values = recmodel_client._raster_sum_mean(
+            response_vector_path, raster_path, tmp_indexed_vector_path)
+
+        # These constants were calculated by hand by Rich.
+        numpy.testing.assert_equal(fid_values['count'][0], 0)
+        numpy.testing.assert_equal(fid_values['sum'][0], 0)
+        numpy.testing.assert_equal(fid_values['mean'][0], 0)
+
+    @unittest.skip("skipping to avoid remote server call (issue #3753)")
+    def test_base_regression(self):
+        """Recreation base regression test on fast sample data.
+
+        Executes Recreation model with default data and default arguments.
+        """
+        from natcap.invest.recreation import recmodel_client
+
+        args = {
+            'aoi_path': os.path.join(SAMPLE_DATA, 'andros_aoi.shp'),
+            'cell_size': 40000.0,
+            'compute_regression': True,
+            'start_year': '2005',
+            'end_year': '2014',
+            'grid_aoi': True,
+            'grid_type': 'hexagon',
+            'predictor_table_path': os.path.join(
+                REGRESSION_DATA, 'predictors.csv'),
+            'results_suffix': u'',
+            'scenario_predictor_table_path': os.path.join(
+                REGRESSION_DATA, 'predictors_scenario.csv'),
+            'workspace_dir': self.workspace_dir,
+        }
+
+        recmodel_client.execute(args)
+        _assert_regression_results_eq(
+            args['workspace_dir'],
+            os.path.join(REGRESSION_DATA, 'file_list_base.txt'),
+            os.path.join(args['workspace_dir'], 'scenario_results.shp'),
+            os.path.join(REGRESSION_DATA, 'scenario_results_40000.csv'))
+
+    def test_square_grid_regression(self):
+        """Recreation square grid regression test."""
+        from natcap.invest.recreation import recmodel_client
+
+        out_grid_vector_path = os.path.join(
+            self.workspace_dir, 'square_grid_vector_path.shp')
+
+        recmodel_client._grid_vector(
+            os.path.join(SAMPLE_DATA, 'andros_aoi.shp'), 'square', 20000.0,
+            out_grid_vector_path)
+
+        expected_grid_vector_path = os.path.join(
+            REGRESSION_DATA, 'square_grid_vector_path.shp')
+
+        natcap.invest.pygeoprocessing_0_3_3.testing.assert_vectors_equal(
+            out_grid_vector_path, expected_grid_vector_path)
+
+    @unittest.skip("skipping to avoid remote server call (issue #3753)")
+    def test_all_metrics(self):
+        """Recreation test with all but trivial predictor metrics."""
+        from natcap.invest.recreation import recmodel_client
+        args = {
+            'aoi_path': os.path.join(
+                REGRESSION_DATA, 'andros_aoi_with_extra_fields.shp'),
+            'compute_regression': True,
+            'start_year': '2005',
+            'end_year': '2014',
+            'grid_aoi': False,
+            'predictor_table_path': os.path.join(
+                REGRESSION_DATA, 'predictors_all.csv'),
+            'scenario_predictor_table_path': os.path.join(
+                REGRESSION_DATA, 'predictors_all.csv'),
+            'results_suffix': u'',
+            'workspace_dir': self.workspace_dir,
+        }
+        recmodel_client.execute(args)
+
+        out_grid_vector_path = os.path.join(
+            self.workspace_dir, 'regression_coefficients.shp')
+        expected_grid_vector_path = os.path.join(
+            REGRESSION_DATA, 'trivial_regression_coefficients.shp')
+        natcap.invest.pygeoprocessing_0_3_3.testing.assert_vectors_equal(
+            out_grid_vector_path, expected_grid_vector_path)
+
+        out_scenario_path = os.path.join(
+            self.workspace_dir, 'scenario_results.shp')
+        expected_scenario_path = os.path.join(
+            REGRESSION_DATA, 'trivial_scenario_results.shp')
+        natcap.invest.pygeoprocessing_0_3_3.testing.assert_vectors_equal(
+            out_scenario_path, expected_scenario_path)
+
+    def test_hex_grid_regression(self):
+        """Recreation hex grid regression test."""
+        from natcap.invest.recreation import recmodel_client
+
+        out_grid_vector_path = os.path.join(
+            self.workspace_dir, 'hex_grid_vector_path.shp')
+
+        recmodel_client._grid_vector(
+            os.path.join(SAMPLE_DATA, 'andros_aoi.shp'), 'hexagon', 20000.0,
+            out_grid_vector_path)
+
+        expected_grid_vector_path = os.path.join(
+            REGRESSION_DATA, 'hex_grid_vector_path.shp')
+
+        natcap.invest.pygeoprocessing_0_3_3.testing.assert_vectors_equal(
+            out_grid_vector_path, expected_grid_vector_path)
+
+    @unittest.skip("skipping to avoid remote server call (issue #3753)")
+    def test_no_grid_regression(self):
+        """Recreation base regression on ungridded AOI."""
+        from natcap.invest.recreation import recmodel_client
+
+        args = {
+            'aoi_path': os.path.join(SAMPLE_DATA, 'andros_aoi.shp'),
+            'compute_regression': False,
+            'start_year': '2005',
+            'end_year': '2014',
+            'grid_aoi': False,
+            'results_suffix': u'',
+            'workspace_dir': self.workspace_dir,
+        }
+
+        recmodel_client.execute(args)
+
+        expected_result_table = pandas.read_csv(os.path.join(
+            REGRESSION_DATA, 'expected_monthly_table_for_no_grid.csv'))
+        result_table = pandas.read_csv(
+            os.path.join(self.workspace_dir, 'monthly_table.csv'))
+        pandas.testing.assert_frame_equal(
+            expected_result_table, result_table, check_dtype=False)
+
+    def test_predictor_id_too_long(self):
+        """Recreation test ID too long raises ValueError."""
+        from natcap.invest.recreation import recmodel_client
+
+        args = {
+            'aoi_path': os.path.join(SAMPLE_DATA, 'andros_aoi.shp'),
+            'compute_regression': True,
+            'start_year': '2005',
+            'end_year': '2014',
+            'grid_aoi': True,
+            'grid_type': 'square',
+            'cell_size': 20000,
+            'predictor_table_path': os.path.join(
+                REGRESSION_DATA, 'predictors_id_too_long.csv'),
+            'results_suffix': u'',
+            'workspace_dir': self.workspace_dir,
+        }
+
+        with self.assertRaises(ValueError):
+            recmodel_client.execute(args)
+
+    def test_existing_output_shapefiles(self):
+        """Recreation grid test when output files need to be overwritten."""
+        from natcap.invest.recreation import recmodel_client
+
+        out_grid_vector_path = os.path.join(
+            self.workspace_dir, 'hex_grid_vector_path.shp')
+
+        recmodel_client._grid_vector(
+            os.path.join(SAMPLE_DATA, 'andros_aoi.shp'), 'hexagon', 20000.0,
+            out_grid_vector_path)
+        # overwrite output
+        recmodel_client._grid_vector(
+            os.path.join(SAMPLE_DATA, 'andros_aoi.shp'), 'hexagon', 20000.0,
+            out_grid_vector_path)
+
+        expected_grid_vector_path = os.path.join(
+            REGRESSION_DATA, 'hex_grid_vector_path.shp')
+
+        natcap.invest.pygeoprocessing_0_3_3.testing.assert_vectors_equal(
+            out_grid_vector_path, expected_grid_vector_path)
+
+    def test_existing_regression_coef(self):
+        """Recreation test regression coefficients handle existing output."""
+        from natcap.invest.recreation import recmodel_client
+
+        response_vector_path = os.path.join(
+            self.workspace_dir, 'hex_grid_vector_path.shp')
+
+        recmodel_client._grid_vector(
+            os.path.join(SAMPLE_DATA, 'andros_aoi.shp'), 'hexagon', 20000.0,
+            response_vector_path)
+
+        predictor_table_path = os.path.join(REGRESSION_DATA, 'predictors.csv')
+
+        tmp_indexed_vector_path = os.path.join(
+            self.workspace_dir, 'tmp_indexed_vector.shp')
+        out_coefficient_vector_path = os.path.join(
+            self.workspace_dir, 'out_coefficient_vector.shp')
+        out_predictor_id_list = []
+
+        recmodel_client._build_regression_coefficients(
+            response_vector_path, predictor_table_path,
+            tmp_indexed_vector_path, out_coefficient_vector_path,
+            out_predictor_id_list)
+
+        # build again to test against overwriting output
+        recmodel_client._build_regression_coefficients(
+            response_vector_path, predictor_table_path,
+            tmp_indexed_vector_path, out_coefficient_vector_path,
+            out_predictor_id_list)
+
+        expected_coeff_vector_path = os.path.join(
+            REGRESSION_DATA, 'test_regression_coefficients.shp')
+
+        natcap.invest.pygeoprocessing_0_3_3.testing.assert_vectors_equal(
+            out_coefficient_vector_path, expected_coeff_vector_path)
+
+    def test_absolute_regression_coef(self):
+        """Recreation test validation from full path."""
+        from natcap.invest.recreation import recmodel_client
+
+        response_vector_path = os.path.join(
+            self.workspace_dir, 'hex_grid_vector_path.shp')
+
+        recmodel_client._grid_vector(
+            os.path.join(SAMPLE_DATA, 'andros_aoi.shp'), 'hexagon', 20000.0,
+            response_vector_path)
+
+        predictor_table_path = os.path.join(
+            self.workspace_dir, 'predictors.csv')
+
+        # these are absolute paths for predictor data
+        predictor_list = [
+            ('ports', os.path.join(SAMPLE_DATA, 'dredged_ports.shp'),
+             'point_count'),
+            ('airdist', os.path.join(SAMPLE_DATA, 'airport.shp'),
+             'point_nearest_distance'),
+            ('bonefish', os.path.join(SAMPLE_DATA, 'bonefish.shp'),
+             'polygon_percent_coverage'),
+            ('bathy', os.path.join(SAMPLE_DATA, 'dem90m.tif'),
+             'raster_mean'),
+            ]
+
+        with open(predictor_table_path, 'wb') as table_file:
+            table_file.write('id,path,type\n')
+            for predictor_id, path, predictor_type in predictor_list:
+                table_file.write(
+                    '%s,%s,%s\n' % (predictor_id, path, predictor_type))
+
+        # The expected behavior here is that _validate_same_projection does
+        # not raise a ValueError.  The try/except block makes that explicit
+        # and also explictly fails the test if it does.  Note if a different
+        # exception is raised the teest will Error, thus differentating
+        # between a failed test and an error.
+        try:
+            recmodel_client._validate_same_projection(
+                response_vector_path, predictor_table_path)
+        except ValueError:
+            self.fail(
+                "_validate_same_projection raised ValueError unexpectedly!")
+
+    def test_year_order(self):
+        """Recreation ensure that end year < start year raise ValueError."""
+        from natcap.invest.recreation import recmodel_client
+
+        args = {
+            'aoi_path': os.path.join(SAMPLE_DATA, 'andros_aoi.shp'),
+            'cell_size': 7000.0,
+            'compute_regression': True,
+            'start_year': '2014',  # note start_year > end_year
+            'end_year': '2005',
+            'grid_aoi': True,
+            'grid_type': 'hexagon',
+            'predictor_table_path': os.path.join(
+                REGRESSION_DATA, 'predictors.csv'),
+            'results_suffix': u'',
+            'scenario_predictor_table_path': os.path.join(
+                REGRESSION_DATA, 'predictors_scenario.csv'),
+            'workspace_dir': self.workspace_dir,
+        }
+
+        with self.assertRaises(ValueError):
+            recmodel_client.execute(args)
+
+    def test_bad_grid_type(self):
+        """Recreation ensure that bad grid type raises ValueError."""
+        from natcap.invest.recreation import recmodel_client
+
+        args = {
+            'aoi_path': os.path.join(SAMPLE_DATA, 'andros_aoi.shp'),
+            'cell_size': 7000.0,
+            'compute_regression': False,
+            'start_year': '2005',
+            'end_year': '2014',
+            'grid_aoi': True,
+            'grid_type': 'circle',  # intentionally bad gridtype
+            'results_suffix': u'',
+            'workspace_dir': self.workspace_dir,
+        }
+
+        with self.assertRaises(ValueError):
+            recmodel_client.execute(args)
+
+    def test_start_year_out_of_range(self):
+        """Recreation that start_year out of range raise ValueError."""
+        from natcap.invest.recreation import recmodel_client
+
+        args = {
+            'aoi_path': os.path.join(SAMPLE_DATA, 'andros_aoi.shp'),
+            'cell_size': 7000.0,
+            'compute_regression': True,
+            'start_year': '2219',  # start year ridiculously out of range
+            'end_year': '2250',
+            'grid_aoi': True,
+            'grid_type': 'hexagon',
+            'predictor_table_path': os.path.join(
+                REGRESSION_DATA, 'predictors.csv'),
+            'results_suffix': u'',
+            'scenario_predictor_table_path': os.path.join(
+                REGRESSION_DATA, 'predictors_scenario.csv'),
+            'workspace_dir': self.workspace_dir,
+        }
+
+        with self.assertRaises(ValueError):
+            recmodel_client.execute(args)
+
+    def test_end_year_out_of_range(self):
+        """Recreation that end_year out of range raise ValueError."""
+        from natcap.invest.recreation import recmodel_client
+
+        args = {
+            'aoi_path': os.path.join(SAMPLE_DATA, 'andros_aoi.shp'),
+            'cell_size': 7000.0,
+            'compute_regression': True,
+            'start_year': '2005',
+            'end_year': '2219',  # end year ridiculously out of range
+            'grid_aoi': True,
+            'grid_type': 'hexagon',
+            'predictor_table_path': os.path.join(
+                REGRESSION_DATA, 'predictors.csv'),
+            'results_suffix': u'',
+            'scenario_predictor_table_path': os.path.join(
+                REGRESSION_DATA, 'predictors_scenario.csv'),
+            'workspace_dir': self.workspace_dir,
+        }
+
+        with self.assertRaises(ValueError):
+            recmodel_client.execute(args)
+
+
+def _assert_regression_results_eq(
+        workspace_dir, file_list_path, result_vector_path,
+        agg_results_path):
+    """Test workspace against the expected list of files and results.
+
+    Parameters:
+        workspace_dir (string): path to the completed model workspace
+        file_list_path (string): path to a file that has a list of all
+            the expected files relative to the workspace base
+        result_vector_path (string): path to the summary shapefile
+            produced by the SWY model.
+        agg_results_path (string): path to a csv file that has the
+            expected aggregated_results.shp table in the form of
+            fid,vri_sum,qb_val per line
+
+    Returns:
+        None
+
+    Raises:
+        AssertionError if any files are missing or results are out of
+        range by `tolerance_places`
+    """
+    try:
+        # Test that the workspace has the same files as we expect
+        _test_same_files(file_list_path, workspace_dir)
+
+        # we expect a file called 'aggregated_results.shp'
+        result_vector = gdal.OpenEx(result_vector_path, gdal.OF_VECTOR)
+        result_layer = result_vector.GetLayer()
+
+        # The tolerance of 3 digits after the decimal was determined by
+        # experimentation on the application with the given range of
+        # numbers.  This is an apparently reasonable approach as described
+        # by ChrisF: http://stackoverflow.com/a/3281371/42897
+        # and even more reading about picking numerical tolerance
+        # https://randomascii.wordpress.com/2012/02/25/comparing-floating-point-numbers-2012-edition/
+        tolerance_places = 3
+
+        headers = [
+            'FID', 'PUD_YR_AVG', 'PUD_JAN', 'PUD_FEB', 'PUD_MAR',
+            'PUD_APR', 'PUD_MAY', 'PUD_JUN', 'PUD_JUL', 'PUD_AUG',
+            'PUD_SEP', 'PUD_OCT', 'PUD_NOV', 'PUD_DEC', 'bonefish',
+            'airdist', 'ports', 'bathy', 'PUD_EST']
+
+        with open(agg_results_path, 'rb') as agg_result_file:
+            header_line = agg_result_file.readline().strip()
+            error_in_header = False
+            for expected, actual in zip(headers, header_line.split(',')):
+                if actual != expected:
+                    error_in_header = True
+            if error_in_header:
+                raise ValueError(
+                    "Header not as expected, got\n%s\nexpected:\n%s" % (
+                        str(header_line.split(',')), headers))
+            for line in agg_result_file:
+                try:
+                    expected_result_lookup = dict(
+                        zip(headers, [float(x) for x in line.split(',')]))
+                except ValueError:
+                    raise
+                feature = result_layer.GetFeature(
+                    int(expected_result_lookup['FID']))
+                for field, value in expected_result_lookup.iteritems():
+                    numpy.testing.assert_almost_equal(
+                        feature.GetField(field), value,
+                        decimal=tolerance_places)
+                feature = None
+    finally:
+        result_layer = None
+        gdal.Dataset.__swig_destroy__(result_vector)
+        result_vector = None
+
+
+def _test_same_files(base_list_path, directory_path):
+    """Assert expected files are in the `directory_path`.
+
+    Parameters:
+        base_list_path (string): a path to a file that has one relative
+            file path per line.
+        directory_path (string): a path to a directory whose contents will
+            be checked against the files listed in `base_list_file`
+
+    Returns:
+        None
+
+    Raises:
+        AssertionError when there are files listed in `base_list_file`
+            that don't exist in the directory indicated by `path`
+    """
+    missing_files = []
+    with open(base_list_path, 'r') as file_list:
+        for file_path in file_list:
+            full_path = os.path.join(directory_path, file_path.rstrip())
+            if full_path == '':
+                # skip blank lines
+                continue
+            if not os.path.isfile(full_path):
+                missing_files.append(full_path)
+    if len(missing_files) > 0:
+        raise AssertionError(
+            "The following files were expected but not found: " +
+            '\n'.join(missing_files))