<<<<<<< HEAD
"""Module for Regression Testing the InVEST Habitat Quality model."""
import unittest
import tempfile
import shutil
import os

from osgeo import gdal
from osgeo import osr
from osgeo import ogr
import numpy
import pygeoprocessing

# Projection to user for generated sample data UTM Zone 10N
EPSG = 26910


def make_simple_poly(origin_xy):
    """Make a 50x100 ogr rectangular geometry clockwisely from ``origin_xy``.

    Args:
        origin_xy (tuple): the longitude and latitude of the origin of the
            rectangle.

    Returns:
        An OGR wkbPolygon with rectangle geometry.
    """
    # Create a rectangular ring
    lon, lat = origin_xy[0], origin_xy[1]
    width = 100
    ring = ogr.Geometry(ogr.wkbLinearRing)
    ring.AddPoint(lon, lat)
    ring.AddPoint(lon + width, lat)
    ring.AddPoint(lon + width, lat - width / 2.0)
    ring.AddPoint(lon, lat - width / 2.0)
    ring.AddPoint(lon, lat)

    # Create polygon geometry
    poly = ogr.Geometry(ogr.wkbPolygon)
    poly.AddGeometry(ring)
    return poly


def make_raster_from_array(
        base_array, base_raster_path, nodata_val=-1, gdal_type=gdal.GDT_Int32):
    """Make a raster from an array on a designated path.

    Args:
        base_array (numpy.ndarray): the 2D array for making the raster.
        nodata_val (int; float): nodata value for the raster.
        gdal_type (gdal datatype; int): gdal datatype for the raster.
        base_raster_path (str): the path for the raster to be created.

    Returns:
        None.
    """
    srs = osr.SpatialReference()
    srs.ImportFromEPSG(EPSG)
    project_wkt = srs.ExportToWkt()

    gtiff_driver = gdal.GetDriverByName('GTiff')
    ny, nx = base_array.shape
    new_raster = gtiff_driver.Create(
        base_raster_path, nx, ny, 1, gdal_type)

    new_raster.SetProjection(project_wkt)
    origin = (1180000, 690000)
    new_raster.SetGeoTransform([origin[0], 1.0, 0.0, origin[1], 0.0, -1.0])
    new_band = new_raster.GetRasterBand(1)
    # Sometimes we want to NOT set a nodata value to test on
    if nodata_val is not None:
        new_band.SetNoDataValue(nodata_val)
    new_band.WriteArray(base_array)
    new_raster.FlushCache()
    new_band = None
    new_raster = None


def make_access_shp(access_shp_path):
    """Create a 100x100 accessibility polygon shapefile with two access values.

    Args:
        access_shp_path (str): the path for the shapefile.

    Returns:
        None.
    """
    # Set up parameters. Fid and access values are based on the sample data
    fid_list = [0.0, 1.0]
    access_list = [0.2, 1.0]
    coord_list = [(1180000.0, 690000.0 - i * 50) for i in range(2)]
    poly_list = [make_simple_poly(coord) for coord in coord_list]

    # Create a new shapefile
    driver = ogr.GetDriverByName('ESRI Shapefile')
    data_source = driver.CreateDataSource(access_shp_path)
    srs = osr.SpatialReference()
    srs.ImportFromEPSG(EPSG)
    layer = data_source.CreateLayer('access_samp', srs, ogr.wkbPolygon)

    # Add FID and ACCESS fields and make their format same to sample data
    fid_field = ogr.FieldDefn('FID', ogr.OFTInteger64)
    fid_field.SetWidth(11)
    fid_field.SetPrecision(0)
    layer.CreateField(fid_field)

    access_field = ogr.FieldDefn('ACCESS', ogr.OFTReal)
    access_field.SetWidth(8)
    access_field.SetPrecision(1)
    layer.CreateField(access_field)

    # Create the feature
    for fid_val, access_val, poly in zip(fid_list, access_list, poly_list):
        feature = ogr.Feature(layer.GetLayerDefn())
        feature.SetField('FID', fid_val)
        feature.SetField('ACCESS', access_val)
        feature.SetGeometry(poly)
        layer.CreateFeature(feature)
        feature = None
    layer.SyncToDisk()
    data_source.SyncToDisk()
    data_source = None


def make_threats_raster(
        folder_path, make_empty_raster=False, side_length=100,
        threat_values=None, nodata_val=-1, dtype=numpy.int8,
        gdal_type=gdal.GDT_Int32):
    """Create a side_lengthXside_length raster on designated path.

    Args:
        folder_path (str): the folder path for saving the threat rasters.
        make_empty_raster=False (bool): Whether to write a raster file
            that has no values at all.
        side_length=100 (int): The length of the sides of the threat raster.
        threat_values=None (None or list): If None, threat values of 1 will be
            used for the two threat rasters created.  Otherwise, a 2-element
            list should include numeric threat values for the two threat
            rasters.
        nodata_val (number): a number for the output nodata value
        dtype (numpy datatype): numpy datatype for the array.
        gdal_type (gdal datatype; int): gdal datatype for the raster.

    Returns:
        None.
    """
    threat_names = ['threat_1', 'threat_2']
    if threat_values is None:
        threat_values = [1, 1]

    for time_index, suffix in enumerate(['_c', '_f']):
        for (i, threat), value in zip(enumerate(threat_names), threat_values):
            threat_array = numpy.zeros((side_length, side_length), dtype=dtype)
            raster_path = os.path.join(folder_path, threat + suffix + '.tif')
            # making variations among threats and current vs future
            col_start = 5 * (i + 1)
            col_end = col_start + (3 * (time_index + 1))
            threat_array[20:side_length-20, col_start:col_end] = value
            if make_empty_raster:
                open(raster_path, 'a').close()  # writes an empty raster.
            else:
                make_raster_from_array(
                    threat_array, raster_path, nodata_val=nodata_val,
                    gdal_type=gdal_type)


def make_sensitivity_samp_csv(
        csv_path, include_threat=True, missing_lines=False):
    """Create a simplified sensitivity csv file with five land cover types.

    Args:
        csv_path (str): the path of sensitivity csv.
        include_threat (bool): whether the "threat" column is included in csv.
        missing_lines (bool): whether to intentionally leave out lulc rows.

    Returns:
        None.

    """
    if include_threat:
        with open(csv_path, 'w') as open_table:
            open_table.write('LULC,NAME,HABITAT,threat_1,threat_2\n')
            open_table.write('1,"lulc 1",1,1,1\n')
            if not missing_lines:
                open_table.write('2,"lulc 2",0.5,0.5,1\n')
                open_table.write('3,"lulc 3",0,0.3,1\n')
    else:
        with open(csv_path, 'w') as open_table:
            open_table.write('LULC,NAME,HABITAT\n')
            open_table.write('1,"lulc 1",1\n')
            if not missing_lines:
                open_table.write('2,"lulc 2",0.5\n')
                open_table.write('3,"lulc 3",0\n')


def assert_array_sum(base_raster_path, desired_sum, include_nodata=True):
    """Assert that the sum of a raster is equal to the specified value.

    Args:
        base_raster_path (str): the filepath of the raster to be asserted.
        desired_sum (float): the value to be compared with the raster sum.
        include_nodata (bool): whether to inlude nodata in the sum.

    Returns:
        None.

    """
    base_raster = gdal.OpenEx(base_raster_path, gdal.OF_RASTER)
    base_band = base_raster.GetRasterBand(1)
    base_array = base_band.ReadAsArray()
    nodata = base_band.GetNoDataValue()
    if not include_nodata:
        base_array = base_array[~numpy.isclose(base_array, nodata)]

    raster_sum = numpy.sum(base_array)
    numpy.testing.assert_almost_equal(raster_sum, desired_sum, decimal=3)


class HabitatQualityTests(unittest.TestCase):
    """Tests for the Habitat Quality model."""

    def setUp(self):
        """Override setUp function to create temp workspace directory."""
        # this lets us delete the workspace after its done no matter the
        # the rest result
        self.workspace_dir = tempfile.mkdtemp()

    def tearDown(self):
        """Override tearDown function to remove temporary directory."""
        shutil.rmtree(self.workspace_dir)

    def test_habitat_quality_regression(self):
        """Habitat Quality: base regression test with simplified data."""
        from natcap.invest import habitat_quality

        args = {
            'half_saturation_constant': '0.5',
            'results_suffix': 'regression',
            'workspace_dir': self.workspace_dir,
            'n_workers': -1,
        }

        args['access_vector_path'] = os.path.join(
            args['workspace_dir'], 'access_samp.shp')
        make_access_shp(args['access_vector_path'])

        scenarios = ['_bas_', '_cur_', '_fut_']
        for lulc_val, scenario in enumerate(scenarios, start=1):
            lulc_array = numpy.ones((100, 100), dtype=numpy.int8)
            lulc_array[50:, :] = lulc_val
            args['lulc' + scenario + 'path'] = os.path.join(
                args['workspace_dir'], 'lc_samp' + scenario + 'b.tif')
            make_raster_from_array(
                lulc_array, args['lulc' + scenario + 'path'])

        args['sensitivity_table_path'] = os.path.join(
            args['workspace_dir'], 'sensitivity_samp.csv')
        make_sensitivity_samp_csv(args['sensitivity_table_path'])

        make_threats_raster(
            args['workspace_dir'], threat_values=[0.5, 1.0],
            dtype=numpy.float32, gdal_type=gdal.GDT_Float32)

        args['threats_table_path'] = os.path.join(
            args['workspace_dir'], 'threats_samp.csv')

        with open(args['threats_table_path'], 'w') as open_table:
            open_table.write(
                'MAX_DIST,WEIGHT,THREAT,DECAY,BASE_PATH,CUR_PATH,FUT_PATH\n')
            open_table.write(
                '0.04,0.7,threat_1,linear,,threat_1_c.tif,threat_1_f.tif\n')
            open_table.write(
                '0.07,1.0,threat_2,exponential,,threat_2_c.tif,'
                'threat_2_f.tif\n')

        habitat_quality.execute(args)

        # Assert values were obtained by summing each output raster.
        for output_filename, assert_value in {
                'deg_sum_c_regression.tif': 74.37604,
                'deg_sum_f_regression.tif': 143.99506,
                'quality_c_regression.tif': 7499.6436,
                'quality_f_regression.tif': 4999.8823,
                'rarity_c_regression.tif': 2500.0000000,
                'rarity_f_regression.tif': 2500.0000000}.items():
            raster_path = os.path.join(args['workspace_dir'], output_filename)
            # Check that the raster's computed values are what we expect.
            # In this case, the LULC and threat rasters should have been
            # expanded to be beyond the bounds of the original threat values,
            # so we should exclude those new nodata pixel values.
            assert_array_sum(raster_path, assert_value, include_nodata=False)

    def test_habitat_quality_presence_absence_regression(self):
        """Habitat Quality: base regression test with simplified data.

        Threat rasters are set to 0 or 1.
        """
        from natcap.invest import habitat_quality

        args = {
            'half_saturation_constant': '0.5',
            'results_suffix': 'regression',
            'workspace_dir': self.workspace_dir,
            'n_workers': -1,
        }

        args['access_vector_path'] = os.path.join(
            args['workspace_dir'], 'access_samp.shp')
        make_access_shp(args['access_vector_path'])

        scenarios = ['_bas_', '_cur_', '_fut_']
        for lulc_val, scenario in enumerate(scenarios, start=1):
            lulc_array = numpy.ones((100, 100), dtype=numpy.int8)
            lulc_array[50:, :] = lulc_val
            args['lulc' + scenario + 'path'] = os.path.join(
                args['workspace_dir'], 'lc_samp' + scenario + 'b.tif')
            make_raster_from_array(
                lulc_array, args['lulc' + scenario + 'path'])

        args['sensitivity_table_path'] = os.path.join(
            args['workspace_dir'], 'sensitivity_samp.csv')
        make_sensitivity_samp_csv(args['sensitivity_table_path'])

        make_threats_raster(
            args['workspace_dir'], threat_values=[1, 1], dtype=numpy.int8,
            gdal_type=gdal.GDT_Int32)

        args['threats_table_path'] = os.path.join(
            args['workspace_dir'], 'threats_samp.csv')

        with open(args['threats_table_path'], 'w') as open_table:
            open_table.write(
                'MAX_DIST,WEIGHT,THREAT,DECAY,BASE_PATH,CUR_PATH,FUT_PATH\n')
            open_table.write(
                '0.04,0.7,threat_1,linear,,threat_1_c.tif,threat_1_f.tif\n')
            open_table.write(
                '0.07,1.0,threat_2,exponential,,threat_2_c.tif,'
                'threat_2_f.tif\n')

        habitat_quality.execute(args)

        # Assert values were obtained by summing each output raster.
        for output_filename, assert_value in {
                'deg_sum_c_regression.tif': 86.17549,
                'deg_sum_f_regression.tif': 161.4637,
                'quality_c_regression.tif': 7499.381,
                'quality_f_regression.tif': 4999.723,
                'rarity_c_regression.tif': 2500.0000000,
                'rarity_f_regression.tif': 2500.0000000}.items():
            raster_path = os.path.join(args['workspace_dir'], output_filename)
            # Check that the raster's computed values are what we expect.
            # In this case, the LULC and threat rasters should have been
            # expanded to be beyond the bounds of the original threat values,
            # so we should exclude those new nodata pixel values.
            assert_array_sum(raster_path, assert_value, include_nodata=False)

    def test_habitat_quality_nworkers_regression(self):
        """Habitat Quality: n_workers=2 regression test w/ simplified data."""
        from natcap.invest import habitat_quality

        args = {
            'half_saturation_constant': '0.5',
            'results_suffix': 'regression',
            'workspace_dir': self.workspace_dir,
            'n_workers': 2,
        }

        args['access_vector_path'] = os.path.join(
            args['workspace_dir'], 'access_samp.shp')
        make_access_shp(args['access_vector_path'])

        scenarios = ['_bas_', '_cur_', '_fut_']
        for lulc_val, scenario in enumerate(scenarios, start=1):
            lulc_array = numpy.ones((100, 100), dtype=numpy.int8)
            lulc_array[50:, :] = lulc_val
            args['lulc' + scenario + 'path'] = os.path.join(
                args['workspace_dir'], 'lc_samp' + scenario + 'b.tif')
            make_raster_from_array(
                    lulc_array, args['lulc' + scenario + 'path'])

        args['sensitivity_table_path'] = os.path.join(
            args['workspace_dir'], 'sensitivity_samp.csv')
        make_sensitivity_samp_csv(args['sensitivity_table_path'])

        make_threats_raster(
            args['workspace_dir'], threat_values=[1, 1],
            dtype=numpy.int8, gdal_type=gdal.GDT_Int32)

        args['threats_table_path'] = os.path.join(
            args['workspace_dir'], 'threats_samp.csv')

        with open(args['threats_table_path'], 'w') as open_table:
            open_table.write(
                'MAX_DIST,WEIGHT,THREAT,DECAY,BASE_PATH,CUR_PATH,FUT_PATH\n')
            open_table.write(
                '0.04,0.7,threat_1,linear,,threat_1_c.tif,threat_1_f.tif\n')
            open_table.write(
                '0.07,1.0,threat_2,exponential,,threat_2_c.tif,'
                'threat_2_f.tif\n')

        habitat_quality.execute(args)

        # Assert values were obtained by summing each output raster.
        for output_filename, assert_value in {
                'deg_sum_c_regression.tif': 86.17549,
                'deg_sum_f_regression.tif': 161.4637,
                'quality_c_regression.tif': 7499.381,
                'quality_f_regression.tif': 4999.723,
                'rarity_c_regression.tif': 2500.0000000,
                'rarity_f_regression.tif': 2500.0000000}.items():
            raster_path = os.path.join(args['workspace_dir'], output_filename)
            # Check that the raster's computed values are what we expect.
            # In this case, the LULC and threat rasters should have been
            # expanded to be beyond the bounds of the original threat values,
            # so we should exclude those new nodata pixel values.
            assert_array_sum(raster_path, assert_value, include_nodata=False)

    def test_habtitat_quality_undefined_threat_nodata(self):
        """Habitat Quality: test for undefined threat nodata."""
        from natcap.invest import habitat_quality

        args = {
            'half_saturation_constant': '0.5',
            'results_suffix': 'regression',
            'workspace_dir': self.workspace_dir,
            'n_workers': -1,
            }

        args['access_vector_path'] = os.path.join(
            args['workspace_dir'], 'access_samp.shp')
        make_access_shp(args['access_vector_path'])

        scenarios = ['_bas_', '_cur_', '_fut_']
        for lulc_val, scenario in enumerate(scenarios, start=1):
            lulc_array = numpy.ones((100, 100), dtype=numpy.int8)
            lulc_array[50:, :] = lulc_val
            args['lulc' + scenario + 'path'] = os.path.join(
                args['workspace_dir'], 'lc_samp' + scenario + 'b.tif')
            make_raster_from_array(
                lulc_array, args['lulc' + scenario + 'path'])

        args['sensitivity_table_path'] = os.path.join(
            args['workspace_dir'], 'sensitivity_samp.csv')
        make_sensitivity_samp_csv(args['sensitivity_table_path'])

        make_threats_raster(
            args['workspace_dir'], threat_values=[1, 1],
            dtype=numpy.int8, gdal_type=gdal.GDT_Int32, nodata_val=None)

        args['threats_table_path'] = os.path.join(
            args['workspace_dir'], 'threats_samp.csv')

        # create the threat CSV table
        with open(args['threats_table_path'], 'w') as open_table:
            open_table.write(
                'MAX_DIST,WEIGHT,THREAT,DECAY,BASE_PATH,CUR_PATH,FUT_PATH\n')
            open_table.write(
                '0.04,0.7,threat_1,linear,,threat_1_c.tif,threat_1_f.tif\n')
            open_table.write(
                '0.07,1.0,threat_2,exponential,,threat_2_c.tif,'
                'threat_2_f.tif\n')

        habitat_quality.execute(args)

        # Assert values were obtained by summing each output raster.
        for output_filename, assert_value in {
                'deg_sum_c_regression.tif': 86.17549,
                'deg_sum_f_regression.tif': 161.4637,
                'quality_c_regression.tif': 7499.381,
                'quality_f_regression.tif': 4999.723,
                'rarity_c_regression.tif': 2500.0000000,
                'rarity_f_regression.tif': 2500.0000000}.items():
            raster_path = os.path.join(args['workspace_dir'], output_filename)
            # Check that the raster's computed values are what we expect.
            # In this case, the LULC and threat rasters should have been
            # expanded to be beyond the bounds of the original threat values,
            # so we should exclude those new nodata pixel values.
            assert_array_sum(raster_path, assert_value, include_nodata=False)

    def test_habitat_quality_lulc_bbox(self):
        """Habitat Quality: regression test for bbox sizes."""
        from natcap.invest import habitat_quality

        args = {
            'half_saturation_constant': '0.5',
            'results_suffix': 'regression',
            'workspace_dir': self.workspace_dir,
            'n_workers': -1,
        }

        args['access_vector_path'] = os.path.join(
            args['workspace_dir'], 'access_samp.shp')
        make_access_shp(args['access_vector_path'])

        scenarios = ['_bas_', '_cur_', '_fut_']
        for lulc_val, scenario in enumerate(scenarios, start=1):
            lulc_array = numpy.ones((100, 100), dtype=numpy.int8)
            lulc_array[50:, :] = lulc_val
            args['lulc' + scenario + 'path'] = os.path.join(
                args['workspace_dir'], 'lc_samp' + scenario + 'b.tif')
            make_raster_from_array(
                    lulc_array, args['lulc' + scenario + 'path'])

        args['sensitivity_table_path'] = os.path.join(
            args['workspace_dir'], 'sensitivity_samp.csv')
        make_sensitivity_samp_csv(args['sensitivity_table_path'])

        make_threats_raster(
            args['workspace_dir'], side_length=50, threat_values=[1, 1])

        args['threats_table_path'] = os.path.join(
            args['workspace_dir'], 'threats_samp.csv')

        with open(args['threats_table_path'], 'w') as open_table:
            open_table.write(
                'MAX_DIST,WEIGHT,THREAT,DECAY,BASE_PATH,CUR_PATH,FUT_PATH\n')
            open_table.write(
                '0.04,0.7,threat_1,linear,,threat_1_c.tif,threat_1_f.tif\n')
            open_table.write(
                '0.07,1.0,threat_2,exponential,,threat_2_c.tif,'
                'threat_2_f.tif\n')

        habitat_quality.execute(args)

        base_lulc_bbox = pygeoprocessing.get_raster_info(
            args['lulc_bas_path'])['bounding_box']

        # Assert values were obtained by summing each output raster.
        for output_filename in ['deg_sum_c_regression.tif',
                                'deg_sum_f_regression.tif',
                                'quality_c_regression.tif',
                                'quality_f_regression.tif',
                                'rarity_c_regression.tif',
                                'rarity_f_regression.tif']:
            raster_path = os.path.join(args['workspace_dir'], output_filename)

            # Check that the output raster has the same bounding box as the
            # LULC rasters.
            raster_info = pygeoprocessing.get_raster_info(raster_path)
            raster_bbox = raster_info['bounding_box']
            numpy.testing.assert_array_almost_equal(
                raster_bbox, base_lulc_bbox)

    def test_habitat_quality_numeric_threats(self):
        """Habitat Quality: regression test on numeric threat names."""
        from natcap.invest import habitat_quality
        threat_array = numpy.zeros((100, 100), dtype=numpy.int8)

        threatnames = ['1111', '2222']
        threat_values = [1, 1]
        side_length = 100
        for time_index, suffix in enumerate(['_c', '_f']):
            for (i, threat), value in zip(
                    enumerate(threatnames), threat_values):
                threat_array = numpy.zeros(
                    (side_length, side_length), dtype=numpy.int8)
                raster_path = os.path.join(
                    self.workspace_dir, threat + suffix + '.tif')
                # making variations among threats and current vs future
                col_start = 5 * (i + 1)
                col_end = col_start + (3 * (time_index + 1))
                threat_array[20:side_length-20, col_start:col_end] = value
                make_raster_from_array(
                    threat_array, raster_path, nodata_val=-1,
                    gdal_type=gdal.GDT_Int32)

        threat_csv_path = os.path.join(self.workspace_dir, 'threats.csv')
        with open(threat_csv_path, 'w') as open_table:
            open_table.write(
                'MAX_DIST,WEIGHT,THREAT,DECAY,BASE_PATH,CUR_PATH,FUT_PATH\n')
            open_table.write(
                '0.04,0.7,%s,linear,,1111_c.tif,1111_f.tif\n' % threatnames[0])
            open_table.write(
                '0.07,1.0,%s,exponential,,2222_c.tif,2222_f.tif\n'
                % threatnames[1])

        args = {
            'half_saturation_constant': '0.5',
            'results_suffix': 'regression',
            'threats_table_path': threat_csv_path,
            'workspace_dir': self.workspace_dir,
            'sensitivity_table_path': os.path.join(
                self.workspace_dir, 'sensitivity_samp.csv'),
            'access_vector_path': os.path.join(
                self.workspace_dir, 'access_samp.shp'),
            'n_workers': -1,
        }
        make_access_shp(args['access_vector_path'])

        scenarios = ['_bas_', '_cur_', '_fut_']
        for lulc_val, scenario in enumerate(scenarios, start=1):
            lulc_array = numpy.ones((100, 100), dtype=numpy.int8)
            lulc_array[50:, :] = lulc_val
            args['lulc' + scenario + 'path'] = os.path.join(
                args['workspace_dir'], 'lc_samp' + scenario + 'b.tif')
            make_raster_from_array(
                    lulc_array, args['lulc' + scenario + 'path'])

        with open(args['sensitivity_table_path'], 'w') as open_table:
            open_table.write(
                    'LULC,NAME,HABITAT,%s,%s\n' % tuple(threatnames))
            open_table.write('1,"lulc 1",1,1,1\n')
            open_table.write('2,"lulc 2",0.5,0.5,1\n')
            open_table.write('3,"lulc 3",0,0.3,1\n')

        habitat_quality.execute(args)

        # Assert values were obtained by summing each output raster.
        for output_filename, assert_value in {
                'deg_sum_c_regression.tif': 86.17549,
                'deg_sum_f_regression.tif': 161.4637,
                'quality_c_regression.tif': 7499.381,
                'quality_f_regression.tif': 4999.723,
                'rarity_c_regression.tif': 2500.0000000,
                'rarity_f_regression.tif': 2500.0000000
        }.items():
            assert_array_sum(os.path.join(
                args['workspace_dir'], output_filename), assert_value)

    def test_habitat_quality_missing_sensitivity_threat(self):
        """Habitat Quality: ValueError w/ missing threat in sensitivity."""
        from natcap.invest import habitat_quality

        args = {
            'half_saturation_constant': '0.5',
            'workspace_dir': self.workspace_dir,
            'n_workers': -1,
        }

        args['access_vector_path'] = os.path.join(
            args['workspace_dir'], 'access_samp.shp')
        make_access_shp(args['access_vector_path'])

        # Include a missing threat to the sensitivity csv table
        args['sensitivity_table_path'] = os.path.join(
            args['workspace_dir'], 'sensitivity_samp.csv')
        make_sensitivity_samp_csv(
            args['sensitivity_table_path'], include_threat=False)

        args['lulc_cur_path'] = os.path.join(
            args['workspace_dir'], 'lc_samp_cur_b.tif')

        lulc_array = numpy.ones((100, 100), dtype=numpy.int8)
        lulc_array[50:, :] = 2
        make_raster_from_array(lulc_array, args['lulc_cur_path'])

        make_threats_raster(args['workspace_dir'])

        args['threats_table_path'] = os.path.join(
            args['workspace_dir'], 'threats_samp.csv')
        # create the threat CSV table
        with open(args['threats_table_path'], 'w') as open_table:
            open_table.write(
                'MAX_DIST,WEIGHT,THREAT,DECAY,BASE_PATH,CUR_PATH,FUT_PATH\n')
            open_table.write(
                '0.04,0.7,threat_1,linear,,threat_1_c.tif,threat_1_f.tif\n')
            open_table.write(
                '0.07,1.0,threat_2,exponential,,threat_2_c.tif,'
                'threat_2_f.tif\n')

        with self.assertRaises(KeyError):
            habitat_quality.execute(args)

    def test_habitat_quality_missing_threat(self):
        """Habitat Quality: expected ValueError on missing threat raster."""
        from natcap.invest import habitat_quality

        args = {
            'half_saturation_constant': '0.5',
            'workspace_dir': self.workspace_dir,
            'n_workers': -1,
        }

        args['access_vector_path'] = os.path.join(
            args['workspace_dir'], 'access_samp.shp')
        make_access_shp(args['access_vector_path'])

        args['sensitivity_table_path'] = os.path.join(
            args['workspace_dir'], 'sensitivity_samp.csv')
        make_sensitivity_samp_csv(args['sensitivity_table_path'])

        args['lulc_cur_path'] = os.path.join(
            args['workspace_dir'], 'lc_samp_cur_b.tif')

        lulc_array = numpy.ones((100, 100), dtype=numpy.int8)
        lulc_array[50:, :] = 2
        make_raster_from_array(lulc_array, args['lulc_cur_path'])

        make_threats_raster(args['workspace_dir'])

        # Include a missing threat to the threats csv table
        args['threats_table_path'] = os.path.join(
            args['workspace_dir'], 'threats_samp.csv')

        # create the threat CSV table
        with open(args['threats_table_path'], 'w') as open_table:
            open_table.write(
                'MAX_DIST,WEIGHT,THREAT,DECAY,BASE_PATH,CUR_PATH,FUT_PATH\n')
            open_table.write(
                '0.07,0.8,missing_threat,linear,,missing_threat_c.tif,'
                'missing_threat_f.tif\n')

        with self.assertRaises(ValueError):
            habitat_quality.execute(args)

    def test_habitat_quality_threat_values_outside_range(self):
        """Habitat Quality: expected ValueError on threat values 0<=x<=1."""
        from natcap.invest import habitat_quality

        args = {
            'half_saturation_constant': '0.5',
            'results_suffix': 'regression',
            'workspace_dir': self.workspace_dir,
            'n_workers': -1,
            }

        args['access_vector_path'] = os.path.join(
            args['workspace_dir'], 'access_samp.shp')
        make_access_shp(args['access_vector_path'])

        scenarios = ['_bas_', '_cur_', '_fut_']
        for lulc_val, scenario in enumerate(scenarios, start=1):
            lulc_array = numpy.ones((100, 100), dtype=numpy.int8)
            lulc_array[50:, :] = lulc_val
            args['lulc' + scenario + 'path'] = os.path.join(
                args['workspace_dir'], 'lc_samp' + scenario + 'b.tif')
            make_raster_from_array(
                lulc_array, args['lulc' + scenario + 'path'])

        args['sensitivity_table_path'] = os.path.join(
            args['workspace_dir'], 'sensitivity_samp.csv')
        make_sensitivity_samp_csv(args['sensitivity_table_path'])

        make_threats_raster(
            args['workspace_dir'], threat_values=[0.1, 1.2],
            dtype=numpy.float32, gdal_type=gdal.GDT_Float32)

        args['threats_table_path'] = os.path.join(
            args['workspace_dir'], 'threats_samp.csv')

        # create the threat CSV table
        with open(args['threats_table_path'], 'w') as open_table:
            open_table.write(
                'MAX_DIST,WEIGHT,THREAT,DECAY,BASE_PATH,CUR_PATH,FUT_PATH\n')
            open_table.write(
                '0.04,0.7,threat_1,linear,,threat_1_c.tif,threat_1_f.tif\n')
            open_table.write(
                '0.07,1.0,threat_2,exponential,,threat_2_c.tif,'
                'threat_2_f.tif\n')

        with self.assertRaises(ValueError):
            habitat_quality.execute(args)

    def test_habitat_quality_invalid_decay_type(self):
        """Habitat Quality: expected ValueError on invalid decay type."""
        from natcap.invest import habitat_quality

        args = {
            'half_saturation_constant': '0.5',
            'workspace_dir': self.workspace_dir,
            'n_workers': -1,
        }

        args['access_vector_path'] = os.path.join(
            args['workspace_dir'], 'access_samp.shp')
        make_access_shp(args['access_vector_path'])

        args['sensitivity_table_path'] = os.path.join(
            args['workspace_dir'], 'sensitivity_samp.csv')
        make_sensitivity_samp_csv(args['sensitivity_table_path'])

        args['lulc_cur_path'] = os.path.join(
            args['workspace_dir'], 'lc_samp_cur_b.tif')

        lulc_array = numpy.ones((100, 100), dtype=numpy.int8)
        lulc_array[50:, :] = 2
        make_raster_from_array(lulc_array, args['lulc_cur_path'])

        make_threats_raster(args['workspace_dir'])

        # Include an invalid decay function name to the threats csv table.
        args['threats_table_path'] = os.path.join(
            args['workspace_dir'], 'threats_samp.csv')

        # create the threat CSV table
        with open(args['threats_table_path'], 'w') as open_table:
            open_table.write(
                'MAX_DIST,WEIGHT,THREAT,DECAY,BASE_PATH,CUR_PATH,FUT_PATH\n')
            open_table.write(
                '0.04,0.7,threat_1,invalid,,threat_1_c.tif,threat_1_f.tif\n')

        with self.assertRaises(ValueError):
            habitat_quality.execute(args)

    def test_habitat_quality_bad_rasters(self):
        """Habitat Quality: raise error on threats that aren't real rasters."""
        from natcap.invest import habitat_quality

        args = {
            'half_saturation_constant': '0.5',
            'workspace_dir': self.workspace_dir,
            'n_workers': -1,
        }

        args['sensitivity_table_path'] = os.path.join(
            args['workspace_dir'], 'sensitivity_samp.csv')
        make_sensitivity_samp_csv(args['sensitivity_table_path'])

        args['lulc_cur_path'] = os.path.join(
            args['workspace_dir'], 'lc_samp_cur_b.tif')

        lulc_array = numpy.ones((100, 100), dtype=numpy.int8)
        lulc_array[50:, :] = 2
        make_raster_from_array(lulc_array, args['lulc_cur_path'])

        # Make an empty threat raster in the workspace folder.
        make_threats_raster(
            args['workspace_dir'], make_empty_raster=True)

        args['threats_table_path'] = os.path.join(
            args['workspace_dir'], 'threats_samp.csv')

        # create the threat CSV table
        with open(args['threats_table_path'], 'w') as open_table:
            open_table.write(
                'MAX_DIST,WEIGHT,THREAT,DECAY,BASE_PATH,CUR_PATH,FUT_PATH\n')
            open_table.write(
                '0.04,0.7,threat_1,linear,,threat_1_c.tif,threat_1_f.tif\n')
            open_table.write(
                '0.07,1.0,threat_2,exponential,,threat_2_c.tif,'
                'threat_2_f.tif\n')

        with self.assertRaises(ValueError) as cm:
            habitat_quality.execute(args)

        actual_message = str(cm.exception)
        self.assertTrue(
            'There was an Error locating a threat raster from '
            'the path in CSV for column: cur_path and threat: threat_1' in
            actual_message, actual_message)

    def test_habitat_quality_lulc_current_only(self):
        """Habitat Quality: on missing base and future LULC rasters."""
        from natcap.invest import habitat_quality

        args = {
            'half_saturation_constant': '0.5',
            'workspace_dir': self.workspace_dir,
            'n_workers': -1,
        }

        args['sensitivity_table_path'] = os.path.join(
            args['workspace_dir'], 'sensitivity_samp.csv')
        make_sensitivity_samp_csv(args['sensitivity_table_path'])

        args['lulc_cur_path'] = os.path.join(
            args['workspace_dir'], 'lc_samp_cur_b.tif')

        lulc_array = numpy.ones((100, 100), dtype=numpy.int8)
        lulc_array[50:, :] = 2
        make_raster_from_array(lulc_array, args['lulc_cur_path'])

        make_threats_raster(args['workspace_dir'])

        args['threats_table_path'] = os.path.join(
            args['workspace_dir'], 'threats_samp.csv')

        # create the threat CSV table
        with open(args['threats_table_path'], 'w') as open_table:
            open_table.write(
                'MAX_DIST,WEIGHT,THREAT,DECAY,BASE_PATH,CUR_PATH,FUT_PATH\n')
            open_table.write(
                '0.04,0.7,threat_1,linear,,threat_1_c.tif,threat_1_f.tif\n')
            open_table.write(
                '0.07,1.0,threat_2,exponential,,threat_2_c.tif,'
                'threat_2_f.tif\n')

        habitat_quality.execute(args)

        # Reasonable to just check quality out in this case
        assert_array_sum(
            os.path.join(args['workspace_dir'], 'quality_c.tif'),
            7496.7466)

    def test_habitat_quality_case_insensitivty(self):
        """Habitat Quality: with table columns that have camel case."""
        from natcap.invest import habitat_quality

        args = {
            'half_saturation_constant': '0.5',
            'workspace_dir': self.workspace_dir,
            'n_workers': -1,
        }

        args['sensitivity_table_path'] = os.path.join(
            args['workspace_dir'], 'sensitivity_samp.csv')

        with open(args['sensitivity_table_path'], 'w') as open_table:
            open_table.write('Lulc,Name,habitat,Threat_1,THREAT_2\n')
            open_table.write('1,"lulc 1",1,1,1\n')
            open_table.write('2,"lulc 2",0.5,0.5,1\n')
            open_table.write('3,"lulc 3",0,0.3,1\n')

        args['lulc_cur_path'] = os.path.join(
            args['workspace_dir'], 'lc_samp_cur_b.tif')

        lulc_array = numpy.ones((100, 100), dtype=numpy.int8)
        lulc_array[50:, :] = 2
        make_raster_from_array(lulc_array, args['lulc_cur_path'])

        make_threats_raster(args['workspace_dir'])

        args['threats_table_path'] = os.path.join(
            args['workspace_dir'], 'threats_samp.csv')

        # create the threat CSV table
        with open(args['threats_table_path'], 'w') as open_table:
            open_table.write(
                'Max_Dist,Weight,threat,Decay,BASE_PATH,cur_PATH,fut_path\n')
            open_table.write(
                '0.04,0.7,threat_1,linear,,threat_1_c.tif,threat_1_f.tif\n')
            open_table.write(
                '0.07,1.0,threat_2,exponential,,threat_2_c.tif,'
                'threat_2_f.tif\n')

        habitat_quality.execute(args)

        # Reasonable to just check quality out in this case
        assert_array_sum(
            os.path.join(args['workspace_dir'], 'quality_c.tif'),
            7496.7466)

    def test_habitat_quality_lulc_baseline_current(self):
        """Habitat Quality: on missing future LULC raster."""
        from natcap.invest import habitat_quality

        args = {
            'half_saturation_constant': '0.5',
            'workspace_dir': self.workspace_dir,
            'n_workers': -1,
        }

        args['sensitivity_table_path'] = os.path.join(
            args['workspace_dir'], 'sensitivity_samp.csv')
        make_sensitivity_samp_csv(args['sensitivity_table_path'])

        scenarios = ['_bas_', '_cur_']  # Missing '_fut_'
        for lulc_val, scenario in enumerate(scenarios, start=1):
            lulc_array = numpy.ones((100, 100), dtype=numpy.int8)
            lulc_array[50:, :] = lulc_val
            args['lulc' + scenario + 'path'] = os.path.join(
                args['workspace_dir'], 'lc_samp' + scenario + 'b.tif')
            make_raster_from_array(
                    lulc_array, args['lulc' + scenario + 'path'])

        make_threats_raster(args['workspace_dir'])

        args['threats_table_path'] = os.path.join(
            args['workspace_dir'], 'threats_samp.csv')

        # create the threat CSV table
        with open(args['threats_table_path'], 'w') as open_table:
            open_table.write(
                'MAX_DIST,WEIGHT,THREAT,DECAY,BASE_PATH,CUR_PATH,FUT_PATH\n')
            open_table.write(
                '0.04,0.7,threat_1,linear,,threat_1_c.tif,threat_1_f.tif\n')
            open_table.write(
                '0.07,1.0,threat_2,exponential,,threat_2_c.tif,'
                'threat_2_f.tif\n')

        habitat_quality.execute(args)

        # Reasonable to just check quality out in this case
        assert_array_sum(
            os.path.join(args['workspace_dir'], 'quality_c.tif'),
            7496.7466)
        assert_array_sum(
            os.path.join(args['workspace_dir'], 'rarity_c.tif'),
            2500.000000)

    def test_habitat_quality_missing_lucodes_in_table(self):
        """Habitat Quality: on missing lucodes in the sensitivity table."""
        from natcap.invest import habitat_quality

        args = {
            'half_saturation_constant': '0.5',
            'workspace_dir': self.workspace_dir,
            'n_workers': -1,
        }

        args['access_vector_path'] = os.path.join(
            args['workspace_dir'], 'access_samp.shp')
        make_access_shp(args['access_vector_path'])

        scenarios = ['_bas_', '_cur_', '_fut_']
        for lulc_val, scenario in enumerate(scenarios, start=1):
            lulc_array = numpy.ones((100, 100), dtype=numpy.int8)
            lulc_array[50:, :] = lulc_val
            path = os.path.join(
                args['workspace_dir'], 'lc_samp' + scenario + 'b.tif')
            args['lulc' + scenario + 'path'] = path
            make_raster_from_array(
                    lulc_array, args['lulc' + scenario + 'path'])

            # Add a nodata value to this raster to make sure we don't include
            # the nodata value in the error message.
            raster = gdal.OpenEx(path, gdal.OF_RASTER | gdal.GA_Update)
            band = raster.GetRasterBand(1)
            band_nodata = 255
            band.SetNoDataValue(band_nodata)  # band nodata before this is -1
            current_array = band.ReadAsArray()
            current_array[49][49] = band_nodata
            band.WriteArray(current_array)
            band = None
            raster = None

        args['sensitivity_table_path'] = os.path.join(
            args['workspace_dir'], 'sensitivity_samp.csv')
        make_sensitivity_samp_csv(
            args['sensitivity_table_path'], missing_lines=True)

        make_threats_raster(args['workspace_dir'])

        args['threats_table_path'] = os.path.join(
            args['workspace_dir'], 'threats_samp.csv')

        # create the threat CSV table
        with open(args['threats_table_path'], 'w') as open_table:
            open_table.write(
                'MAX_DIST,WEIGHT,THREAT,DECAY,BASE_PATH,CUR_PATH,FUT_PATH\n')
            open_table.write(
                '0.04,0.7,threat_1,linear,,threat_1_c.tif,threat_1_f.tif\n')
            open_table.write(
                '0.07,1.0,threat_2,exponential,,threat_2_c.tif,'
                'threat_2_f.tif\n')

        with self.assertRaises(ValueError) as cm:
            habitat_quality.execute(args)

        actual_message = str(cm.exception)
        self.assertTrue(
            'The following land cover codes were found in ' in
            actual_message, actual_message)
        # 2, 3 are the missing landcover codes.
        # Raster nodata is 255 and should NOT appear in this list.
        self.assertTrue('{2, 3}' in actual_message, actual_message)

    def test_habitat_quality_validate(self):
        """Habitat Quality: validate raise exception as expected."""
        from natcap.invest import habitat_quality

        args = {
            'results_suffix': 'regression',
            'workspace_dir': self.workspace_dir,
            'n_workers': -1,
        }

        validation_results = habitat_quality.validate(args)
        self.assertEqual(len(validation_results), 1)

        keys_without_value = set([
            'lulc_cur_path', 'threats_table_path', 'sensitivity_table_path',
            'half_saturation_constant'])
        self.assertEqual(set(validation_results[0][0]), keys_without_value)

    def test_habtitat_quality_validate_complete(self):
        """Habitat Quality: test regular validation."""
        from natcap.invest import habitat_quality

        args = {
            'half_saturation_constant': '0.5',
            'results_suffix': 'regression',
            'workspace_dir': self.workspace_dir,
            'n_workers': -1,
        }

        args['access_vector_path'] = os.path.join(
            args['workspace_dir'], 'access_samp.shp')
        make_access_shp(args['access_vector_path'])

        scenarios = ['_bas_', '_cur_', '_fut_']
        for lulc_val, scenario in enumerate(scenarios, start=1):
            lulc_array = numpy.ones((100, 100), dtype=numpy.int8)
            lulc_array[50:, :] = lulc_val
            args['lulc' + scenario + 'path'] = os.path.join(
                args['workspace_dir'], 'lc_samp' + scenario + 'b.tif')
            make_raster_from_array(
                    lulc_array, args['lulc' + scenario + 'path'])

        args['sensitivity_table_path'] = os.path.join(
            args['workspace_dir'], 'sensitivity_samp.csv')
        make_sensitivity_samp_csv(args['sensitivity_table_path'])

        make_threats_raster(
            args['workspace_dir'], threat_values=[1, 1],
            dtype=numpy.int8, gdal_type=gdal.GDT_Int32)

        args['threats_table_path'] = os.path.join(
            args['workspace_dir'], 'threats_samp.csv')

        # create the threat CSV table
        with open(args['threats_table_path'], 'w') as open_table:
            open_table.write(
                'MAX_DIST,WEIGHT,THREAT,DECAY,BASE_PATH,CUR_PATH,FUT_PATH\n')
            open_table.write(
                '0.04,0.7,threat_1,linear,,threat_1_c.tif,threat_1_f.tif\n')
            open_table.write(
                '0.07,1.0,threat_2,exponential,,threat_2_c.tif,'
                'threat_2_f.tif\n')

        validate_result = habitat_quality.validate(args, limit_to=None)
        self.assertFalse(
            validate_result,  # List should be empty if validation passes
            f"expected no failed validations instead got {validate_result}.")

    def test_habtitat_quality_validation_wrong_spatial_types(self):
        """Habitat Quality: test validation for wrong GIS types."""
        from natcap.invest import habitat_quality

        args = {
            'half_saturation_constant': '0.5',
            'results_suffix': 'regression',
            'workspace_dir': self.workspace_dir,
            'n_workers': -1,
        }

        args['access_vector_path'] = os.path.join(
            args['workspace_dir'], 'access_samp.shp')
        make_access_shp(args['access_vector_path'])

        scenarios = ['_bas_', '_cur_', '_fut_']
        for lulc_val, scenario in enumerate(scenarios, start=1):
            lulc_array = numpy.ones((100, 100), dtype=numpy.int8)
            lulc_array[50:, :] = lulc_val
            args['lulc' + scenario + 'path'] = os.path.join(
                args['workspace_dir'], 'lc_samp' + scenario + 'b.tif')
            make_raster_from_array(
                    lulc_array, args['lulc' + scenario + 'path'])

        args['sensitivity_table_path'] = os.path.join(
            args['workspace_dir'], 'sensitivity_samp.csv')
        make_sensitivity_samp_csv(args['sensitivity_table_path'])

        make_threats_raster(
            args['workspace_dir'], threat_values=[1, 1],
            dtype=numpy.int8, gdal_type=gdal.GDT_Int32)

        args['threats_table_path'] = os.path.join(
            args['workspace_dir'], 'threats_samp.csv')

        # create the threat CSV table
        with open(args['threats_table_path'], 'w') as open_table:
            open_table.write(
                'MAX_DIST,WEIGHT,THREAT,DECAY,BASE_PATH,CUR_PATH,FUT_PATH\n')
            open_table.write(
                '0.04,0.7,threat_1,linear,,threat_1_c.tif,threat_1_f.tif\n')
            open_table.write(
                '0.07,1.0,threat_2,exponential,,threat_2_c.tif,'
                'threat_2_f.tif\n')

        args['lulc_cur_path'], args['access_vector_path'] = (
            args['access_vector_path'], args['lulc_cur_path'])

        validate_result = habitat_quality.validate(args, limit_to=None)
        self.assertTrue(
            validate_result,
            "expected failed validations instead didn't get any")
        for (validation_keys, error_msg), phrase in zip(
                validate_result, ['GDAL raster', 'GDAL vector']):
            self.assertTrue(phrase in error_msg)

    def test_habtitat_quality_validation_missing_sens_header(self):
        """Habitat Quality: test validation for sens threat header."""
        from natcap.invest import habitat_quality

        args = {
            'half_saturation_constant': '0.5',
            'results_suffix': 'regression',
            'workspace_dir': self.workspace_dir,
            'n_workers': -1,
        }

        args['access_vector_path'] = os.path.join(
            args['workspace_dir'], 'access_samp.shp')
        make_access_shp(args['access_vector_path'])

        scenarios = ['_bas_', '_cur_', '_fut_']
        for lulc_val, scenario in enumerate(scenarios, start=1):
            lulc_array = numpy.ones((100, 100), dtype=numpy.int8)
            lulc_array[50:, :] = lulc_val
            args['lulc' + scenario + 'path'] = os.path.join(
                args['workspace_dir'], 'lc_samp' + scenario + 'b.tif')
            make_raster_from_array(
                    lulc_array, args['lulc' + scenario + 'path'])

        args['sensitivity_table_path'] = os.path.join(
            args['workspace_dir'], 'sensitivity_samp.csv')
        make_sensitivity_samp_csv(
            args['sensitivity_table_path'], include_threat=False)

        make_threats_raster(
            args['workspace_dir'], threat_values=[1, 1],
            dtype=numpy.int8, gdal_type=gdal.GDT_Int32)

        args['threats_table_path'] = os.path.join(
            args['workspace_dir'], 'threats_samp.csv')

        # create the threat CSV table
        with open(args['threats_table_path'], 'w') as open_table:
            open_table.write(
                'MAX_DIST,WEIGHT,THREAT,DECAY,BASE_PATH,CUR_PATH,FUT_PATH\n')
            open_table.write(
                '0.04,0.7,threat_1,linear,,threat_1_c.tif,threat_1_f.tif\n')
            open_table.write(
                '0.07,1.0,threat_2,exponential,,threat_2_c.tif,'
                'threat_2_f.tif\n')

        validate_result = habitat_quality.validate(args, limit_to=None)
        self.assertTrue(
            validate_result,
            "expected failed validations instead didn't get any.")
        self.assertTrue(
            'any column in the sensitivity table' in validate_result[0][1])

    def test_habtitat_quality_validation_bad_threat_path(self):
        """Habitat Quality: test validation for bad threat paths."""
        from natcap.invest import habitat_quality

        args = {
            'half_saturation_constant': '0.5',
            'results_suffix': 'regression',
            'workspace_dir': self.workspace_dir,
            'n_workers': -1,
        }

        args['access_vector_path'] = os.path.join(
            args['workspace_dir'], 'access_samp.shp')
        make_access_shp(args['access_vector_path'])

        scenarios = ['_bas_', '_cur_', '_fut_']
        for lulc_val, scenario in enumerate(scenarios, start=1):
            lulc_array = numpy.ones((100, 100), dtype=numpy.int8)
            lulc_array[50:, :] = lulc_val
            args['lulc' + scenario + 'path'] = os.path.join(
                args['workspace_dir'], 'lc_samp' + scenario + 'b.tif')
            make_raster_from_array(
                    lulc_array, args['lulc' + scenario + 'path'])

        args['sensitivity_table_path'] = os.path.join(
            args['workspace_dir'], 'sensitivity_samp.csv')
        make_sensitivity_samp_csv(args['sensitivity_table_path'])

        # intentialy do not make the threat rasters

        args['threats_table_path'] = os.path.join(
            args['workspace_dir'], 'threats_samp.csv')

        # create the threat CSV table
        with open(args['threats_table_path'], 'w') as open_table:
            open_table.write(
                'MAX_DIST,WEIGHT,THREAT,DECAY,BASE_PATH,CUR_PATH,FUT_PATH\n')
            open_table.write(
                '0.04,0.7,threat_1,linear,,threat_1_c.tif,threat_1_f.tif\n')
            open_table.write(
                '0.07,1.0,threat_2,exponential,,threat_2_c.tif,'
                'threat_2_f.tif\n')

        validate_result = habitat_quality.validate(args, limit_to=None)
        self.assertTrue(
            validate_result,
            "expected failed validations instead didn't get any.")
        self.assertTrue(
            "A threat raster for threats: [('threat_1', 'cur_path'), "
            "('threat_2', 'cur_path'), ('threat_1', 'fut_path'), "
            "('threat_2', 'fut_path')] "
            "was not found or it could not be opened by GDAL." in
            validate_result[0][1], validate_result[0][1])

    def test_habitat_quality_missing_cur_threat_path(self):
        """Habitat Quality: test for missing threat paths in current."""
        from natcap.invest import habitat_quality

        args = {
            'half_saturation_constant': '0.5',
            'results_suffix': 'regression',
            'workspace_dir': self.workspace_dir,
            'n_workers': -1,
        }

        args['access_vector_path'] = os.path.join(
            args['workspace_dir'], 'access_samp.shp')
        make_access_shp(args['access_vector_path'])

        scenarios = ['_bas_', '_cur_', '_fut_']
        for lulc_val, scenario in enumerate(scenarios, start=1):
            lulc_array = numpy.ones((100, 100), dtype=numpy.int8)
            lulc_array[50:, :] = lulc_val
            args['lulc' + scenario + 'path'] = os.path.join(
                args['workspace_dir'], 'lc_samp' + scenario + 'b.tif')
            make_raster_from_array(
                    lulc_array, args['lulc' + scenario + 'path'])

        args['sensitivity_table_path'] = os.path.join(
            args['workspace_dir'], 'sensitivity_samp.csv')
        make_sensitivity_samp_csv(args['sensitivity_table_path'])

        make_threats_raster(
            args['workspace_dir'], threat_values=[1, 1],
            dtype=numpy.int8, gdal_type=gdal.GDT_Int32)

        args['threats_table_path'] = os.path.join(
            args['workspace_dir'], 'threats_samp.csv')

        with open(args['threats_table_path'], 'w') as open_table:
            open_table.write(
                'MAX_DIST,WEIGHT,THREAT,DECAY,BASE_PATH,CUR_PATH,FUT_PATH\n')
            open_table.write(
                '0.04,0.7,threat_1,linear,,,threat_1_f.tif\n')
            open_table.write(
                '0.07,1.0,threat_2,exponential,,threat_2_c.tif,'
                'threat_2_f.tif\n')

        with self.assertRaises(ValueError) as cm:
            habitat_quality.execute(args)

        actual_message = str(cm.exception)
        self.assertTrue(
            'There was an Error locating a threat raster from '
            'the path in CSV for column: cur_path and threat: threat_1' in
            actual_message, actual_message)

    def test_habitat_quality_missing_fut_threat_path(self):
        """Habitat Quality: test for missing threat paths in future."""
        from natcap.invest import habitat_quality

        args = {
            'half_saturation_constant': '0.5',
            'results_suffix': 'regression',
            'workspace_dir': self.workspace_dir,
            'n_workers': -1,
        }

        args['access_vector_path'] = os.path.join(
            args['workspace_dir'], 'access_samp.shp')
        make_access_shp(args['access_vector_path'])

        scenarios = ['_bas_', '_cur_', '_fut_']
        for lulc_val, scenario in enumerate(scenarios, start=1):
            lulc_array = numpy.ones((100, 100), dtype=numpy.int8)
            lulc_array[50:, :] = lulc_val
            args['lulc' + scenario + 'path'] = os.path.join(
                args['workspace_dir'], 'lc_samp' + scenario + 'b.tif')
            make_raster_from_array(
                    lulc_array, args['lulc' + scenario + 'path'])

        args['sensitivity_table_path'] = os.path.join(
            args['workspace_dir'], 'sensitivity_samp.csv')
        make_sensitivity_samp_csv(args['sensitivity_table_path'])

        make_threats_raster(
            args['workspace_dir'], threat_values=[1, 1],
            dtype=numpy.int8, gdal_type=gdal.GDT_Int32)

        args['threats_table_path'] = os.path.join(
            args['workspace_dir'], 'threats_samp.csv')

        with open(args['threats_table_path'], 'w') as open_table:
            open_table.write(
                'MAX_DIST,WEIGHT,THREAT,DECAY,BASE_PATH,CUR_PATH,FUT_PATH\n')
            open_table.write(
                '0.04,0.7,threat_1,linear,,threat_1_c.tif,\n')
            open_table.write(
                '0.07,1.0,threat_2,exponential,,threat_2_c.tif,'
                'threat_2_f.tif\n')

        with self.assertRaises(ValueError) as cm:
            habitat_quality.execute(args)

        actual_message = str(cm.exception)
        self.assertTrue(
            'There was an Error locating a threat raster from '
            'the path in CSV for column: fut_path and threat: threat_1' in
            actual_message, actual_message)

    def test_habitat_quality_misspelled_cur_threat_path(self):
        """Habitat Quality: test for a misspelled current threat path."""
        from natcap.invest import habitat_quality

        args = {
            'half_saturation_constant': '0.5',
            'results_suffix': 'regression',
            'workspace_dir': self.workspace_dir,
            'n_workers': -1,
        }

        args['access_vector_path'] = os.path.join(
            args['workspace_dir'], 'access_samp.shp')
        make_access_shp(args['access_vector_path'])

        scenarios = ['_bas_', '_cur_', '_fut_']
        for lulc_val, scenario in enumerate(scenarios, start=1):
            lulc_array = numpy.ones((100, 100), dtype=numpy.int8)
            lulc_array[50:, :] = lulc_val
            args['lulc' + scenario + 'path'] = os.path.join(
                args['workspace_dir'], 'lc_samp' + scenario + 'b.tif')
            make_raster_from_array(
                    lulc_array, args['lulc' + scenario + 'path'])

        args['sensitivity_table_path'] = os.path.join(
            args['workspace_dir'], 'sensitivity_samp.csv')
        make_sensitivity_samp_csv(args['sensitivity_table_path'])

        make_threats_raster(
            args['workspace_dir'], threat_values=[1, 1],
            dtype=numpy.int8, gdal_type=gdal.GDT_Int32)

        args['threats_table_path'] = os.path.join(
            args['workspace_dir'], 'threats_samp.csv')

        with open(args['threats_table_path'], 'w') as open_table:
            open_table.write(
                'MAX_DIST,WEIGHT,THREAT,DECAY,BASE_PATH,CUR_PATH,FUT_PATH\n')
            open_table.write(
                '0.04,0.7,threat_1,linear,,threat_1_cur.tif,threat_1_c.tif\n')
            open_table.write(
                '0.07,1.0,threat_2,exponential,,threat_2_c.tif,'
                'threat_2_f.tif\n')

        with self.assertRaises(ValueError) as cm:
            habitat_quality.execute(args)

        actual_message = str(cm.exception)
        self.assertTrue(
            'There was an Error locating a threat raster from '
            'the path in CSV for column: cur_path and threat: threat_1' in
            actual_message, actual_message)

    def test_habitat_quality_validate_missing_cur_threat_path(self):
        """Habitat Quality: test validate for missing threat paths in cur."""
        from natcap.invest import habitat_quality

        args = {
            'half_saturation_constant': '0.5',
            'results_suffix': 'regression',
            'workspace_dir': self.workspace_dir,
            'n_workers': -1,
        }

        args['access_vector_path'] = os.path.join(
            args['workspace_dir'], 'access_samp.shp')
        make_access_shp(args['access_vector_path'])

        scenarios = ['_bas_', '_cur_', '_fut_']
        for lulc_val, scenario in enumerate(scenarios, start=1):
            lulc_array = numpy.ones((100, 100), dtype=numpy.int8)
            lulc_array[50:, :] = lulc_val
            args['lulc' + scenario + 'path'] = os.path.join(
                args['workspace_dir'], 'lc_samp' + scenario + 'b.tif')
            make_raster_from_array(
                    lulc_array, args['lulc' + scenario + 'path'])

        args['sensitivity_table_path'] = os.path.join(
            args['workspace_dir'], 'sensitivity_samp.csv')
        make_sensitivity_samp_csv(args['sensitivity_table_path'])

        make_threats_raster(
            args['workspace_dir'], threat_values=[1, 1],
            dtype=numpy.int8, gdal_type=gdal.GDT_Int32)

        args['threats_table_path'] = os.path.join(
            args['workspace_dir'], 'threats_samp.csv')

        with open(args['threats_table_path'], 'w') as open_table:
            open_table.write(
                'MAX_DIST,WEIGHT,THREAT,DECAY,BASE_PATH,CUR_PATH,FUT_PATH\n')
            open_table.write(
                '0.04,0.7,threat_1,linear,,,threat_1_f.tif\n')
            open_table.write(
                '0.07,1.0,threat_2,exponential,,threat_2_c.tif,'
                'threat_2_f.tif\n')

        validate_result = habitat_quality.validate(args, limit_to=None)
        self.assertTrue(
            validate_result,
            "expected failed validations instead didn't get any.")
        self.assertTrue(
            "A threat raster for threats: [('threat_1', 'cur_path')] was not "
            "found or it could not be opened by GDAL." in
            validate_result[0][1])

    def test_habitat_quality_validate_missing_fut_threat_path(self):
        """Habitat Quality: test validate for missing threat paths in fut."""
        from natcap.invest import habitat_quality

        args = {
            'half_saturation_constant': '0.5',
            'results_suffix': 'regression',
            'workspace_dir': self.workspace_dir,
            'n_workers': -1,
        }

        args['access_vector_path'] = os.path.join(
            args['workspace_dir'], 'access_samp.shp')
        make_access_shp(args['access_vector_path'])

        scenarios = ['_bas_', '_cur_', '_fut_']
        for lulc_val, scenario in enumerate(scenarios, start=1):
            lulc_array = numpy.ones((100, 100), dtype=numpy.int8)
            lulc_array[50:, :] = lulc_val
            args['lulc' + scenario + 'path'] = os.path.join(
                args['workspace_dir'], 'lc_samp' + scenario + 'b.tif')
            make_raster_from_array(
                    lulc_array, args['lulc' + scenario + 'path'])

        args['sensitivity_table_path'] = os.path.join(
            args['workspace_dir'], 'sensitivity_samp.csv')
        make_sensitivity_samp_csv(args['sensitivity_table_path'])

        make_threats_raster(
            args['workspace_dir'], threat_values=[1, 1],
            dtype=numpy.int8, gdal_type=gdal.GDT_Int32)

        args['threats_table_path'] = os.path.join(
            args['workspace_dir'], 'threats_samp.csv')

        with open(args['threats_table_path'], 'w') as open_table:
            open_table.write(
                'MAX_DIST,WEIGHT,THREAT,DECAY,BASE_PATH,CUR_PATH,FUT_PATH\n')
            open_table.write(
                '0.04,0.7,threat_1,linear,,threat_1_c.tif,\n')
            open_table.write(
                '0.07,1.0,threat_2,exponential,,threat_2_c.tif,'
                'threat_2_f.tif\n')

        validate_result = habitat_quality.validate(args, limit_to=None)
        self.assertTrue(
            validate_result,
            "expected failed validations instead didn't get any.")
        self.assertTrue(
            "A threat raster for threats: [('threat_1', 'fut_path')] was not "
            "found or it could not be opened by GDAL." in
            validate_result[0][1])

    def test_habitat_quality_validate_misspelled_cur_threat_path(self):
        """Habitat Quality: test validate for a misspelled cur threat path."""
        from natcap.invest import habitat_quality

        args = {
            'half_saturation_constant': '0.5',
            'results_suffix': 'regression',
            'workspace_dir': self.workspace_dir,
            'n_workers': -1,
        }

        args['access_vector_path'] = os.path.join(
            args['workspace_dir'], 'access_samp.shp')
        make_access_shp(args['access_vector_path'])

        scenarios = ['_bas_', '_cur_', '_fut_']
        for lulc_val, scenario in enumerate(scenarios, start=1):
            lulc_array = numpy.ones((100, 100), dtype=numpy.int8)
            lulc_array[50:, :] = lulc_val
            args['lulc' + scenario + 'path'] = os.path.join(
                args['workspace_dir'], 'lc_samp' + scenario + 'b.tif')
            make_raster_from_array(
                    lulc_array, args['lulc' + scenario + 'path'])

        args['sensitivity_table_path'] = os.path.join(
            args['workspace_dir'], 'sensitivity_samp.csv')
        make_sensitivity_samp_csv(args['sensitivity_table_path'])

        make_threats_raster(
            args['workspace_dir'], threat_values=[1, 1],
            dtype=numpy.int8, gdal_type=gdal.GDT_Int32)

        args['threats_table_path'] = os.path.join(
            args['workspace_dir'], 'threats_samp.csv')

        with open(args['threats_table_path'], 'w') as open_table:
            open_table.write(
                'MAX_DIST,WEIGHT,THREAT,DECAY,BASE_PATH,CUR_PATH,FUT_PATH\n')
            open_table.write(
                '0.04,0.7,threat_1,linear,,threat_1_cur.tif,threat_1_c.tif\n')
            open_table.write(
                '0.07,1.0,threat_2,exponential,,threat_2_c.tif,'
                'threat_2_f.tif\n')

        validate_result = habitat_quality.validate(args, limit_to=None)
        self.assertTrue(
            validate_result,
            "expected failed validations instead didn't get any.")
        self.assertTrue(
            "A threat raster for threats: [('threat_1', 'cur_path')] was not "
            "found or it could not be opened by GDAL." in
            validate_result[0][1], validate_result[0][1])

    def test_habitat_quality_validate_duplicate_threat_path(self):
        """Habitat Quality: test validate for duplicate threat paths."""
        from natcap.invest import habitat_quality

        args = {
            'half_saturation_constant': '0.5',
            'results_suffix': 'regression',
            'workspace_dir': self.workspace_dir,
            'n_workers': -1,
        }

        args['access_vector_path'] = os.path.join(
            args['workspace_dir'], 'access_samp.shp')
        make_access_shp(args['access_vector_path'])

        scenarios = ['_bas_', '_cur_', '_fut_']
        for lulc_val, scenario in enumerate(scenarios, start=1):
            lulc_array = numpy.ones((100, 100), dtype=numpy.int8)
            lulc_array[50:, :] = lulc_val
            args['lulc' + scenario + 'path'] = os.path.join(
                args['workspace_dir'], 'lc_samp' + scenario + 'b.tif')
            make_raster_from_array(
                    lulc_array, args['lulc' + scenario + 'path'])

        args['sensitivity_table_path'] = os.path.join(
            args['workspace_dir'], 'sensitivity_samp.csv')
        make_sensitivity_samp_csv(args['sensitivity_table_path'])

        # create threat rasters for the test
        threat_names = ['threat_1', 'threat_2']
        threat_values = [1, 1]

        threat_array = numpy.zeros((10, 10), dtype=numpy.int8)

        for suffix in ['_c', '_f']:
            for (i, threat), value in zip(
                    enumerate(threat_names), threat_values):
                raster_path = os.path.join(
                        args['workspace_dir'], threat + suffix + '.tif')
                # making variations among threats
                threat_array[100//(i+1):, :] = value
                make_raster_from_array(
                        threat_array, raster_path, nodata_val=-1)

        # create threats table for the test
        args['threats_table_path'] = os.path.join(
            args['workspace_dir'], 'threats_samp.csv')

        with open(args['threats_table_path'], 'w') as open_table:
            open_table.write(
                'MAX_DIST,WEIGHT,THREAT,DECAY,BASE_PATH,CUR_PATH,FUT_PATH\n')
            open_table.write(
                '0.04,0.7,threat_1,linear,,threat_1_c.tif,threat_1_c.tif\n')
            open_table.write(
                '0.07,1.0,threat_2,exponential,,threat_2_c.tif,'
                'threat_2_f.tif\n')

        validate_result = habitat_quality.validate(args, limit_to=None)
        self.assertTrue(
            validate_result,
            "expected failed validations instead didn't get any.")
        self.assertTrue(
            "Threat paths cannot be the same and must have unique "
            "absolute filepaths. The threat paths: ['threat_1_c.tif'] were "
            "duplicates." in
            validate_result[0][1], validate_result[0][1])

    def test_habitat_quality_duplicate_threat_path(self):
        """Habitat Quality: test for duplicate threat paths."""
        from natcap.invest import habitat_quality

        args = {
            'half_saturation_constant': '0.5',
            'results_suffix': 'regression',
            'workspace_dir': self.workspace_dir,
            'n_workers': -1,
        }

        args['access_vector_path'] = os.path.join(
            args['workspace_dir'], 'access_samp.shp')
        make_access_shp(args['access_vector_path'])

        scenarios = ['_bas_', '_cur_', '_fut_']
        for lulc_val, scenario in enumerate(scenarios, start=1):
            lulc_array = numpy.ones((100, 100), dtype=numpy.int8)
            lulc_array[50:, :] = lulc_val
            args['lulc' + scenario + 'path'] = os.path.join(
                args['workspace_dir'], 'lc_samp' + scenario + 'b.tif')
            make_raster_from_array(
                    lulc_array, args['lulc' + scenario + 'path'])

        args['sensitivity_table_path'] = os.path.join(
            args['workspace_dir'], 'sensitivity_samp.csv')
        make_sensitivity_samp_csv(args['sensitivity_table_path'])

        # create threat rasters for the test
        threat_names = ['threat_1', 'threat_2']
        threat_values = [1, 1]

        threat_array = numpy.zeros((10, 10), dtype=numpy.int8)

        for suffix in ['_c', '_f']:
            for (i, threat), value in zip(
                    enumerate(threat_names), threat_values):
                raster_path = os.path.join(
                        args['workspace_dir'], threat + suffix + '.tif')
                # making variations among threats
                threat_array[100//(i+1):, :] = value
                make_raster_from_array(
                        threat_array, raster_path, nodata_val=-1)

        # create threats table for the test
        args['threats_table_path'] = os.path.join(
            args['workspace_dir'], 'threats_samp.csv')

        with open(args['threats_table_path'], 'w') as open_table:
            open_table.write(
                'MAX_DIST,WEIGHT,THREAT,DECAY,BASE_PATH,CUR_PATH,FUT_PATH\n')
            open_table.write(
                '0.04,0.7,threat_1,linear,,threat_1_c.tif,threat_1_c.tif\n')
            open_table.write(
                '0.07,1.0,threat_2,exponential,,threat_2_c.tif,'
                'threat_2_f.tif\n')

        with self.assertRaises(ValueError) as cm:
            habitat_quality.execute(args)

        actual_message = str(cm.exception)
        # assert that a duplicate error message was raised
        self.assertTrue(
            'Threat paths cannot be the same and must have '
            'unique absolute filepaths.' in
            actual_message, actual_message)
        # assert that the path for the duplicate was in the error message
        self.assertTrue(
            'threat_1_c.tif' in actual_message, actual_message)

    def test_habitat_quality_argspec_spatial_overlap(self):
        """Habitat Quality: raise error on incorrect spatial overlap."""
        from natcap.invest import habitat_quality

        args = {
            'half_saturation_constant': '0.5',
            'results_suffix': 'regression',
            'workspace_dir': self.workspace_dir,
            'n_workers': -1,
        }

        args['access_vector_path'] = os.path.join(
            args['workspace_dir'], 'access_samp.shp')
        make_access_shp(args['access_vector_path'])

        scenarios = ['_bas_', '_cur_']
        for lulc_val, scenario in enumerate(scenarios, start=1):
            lulc_array = numpy.ones((100, 100), dtype=numpy.int8)
            lulc_array[50:, :] = lulc_val
            args['lulc' + scenario + 'path'] = os.path.join(
                args['workspace_dir'], 'lc_samp' + scenario + 'b.tif')
            make_raster_from_array(
                    lulc_array, args['lulc' + scenario + 'path'])

        # make future LULC with different origin
        args['lulc_fut_path'] = os.path.join(
                args['workspace_dir'], 'lc_samp_fut_b.tif')
        lulc_array = numpy.ones((100, 100), dtype=numpy.int8)
        lulc_array[50:, :] = 3
        srs = osr.SpatialReference()
        srs.ImportFromEPSG(26910)  # UTM Zone 10N
        project_wkt = srs.ExportToWkt()

        gtiff_driver = gdal.GetDriverByName('GTiff')
        ny, nx = lulc_array.shape
        new_raster = gtiff_driver.Create(
            args['lulc_fut_path'], nx, ny, 1, gdal.GDT_Int32)

        new_raster.SetProjection(project_wkt)
        origin = (1180200, 690200)
        new_raster.SetGeoTransform([origin[0], 1.0, 0.0, origin[1], 0.0, -1.0])
        new_band = new_raster.GetRasterBand(1)
        new_band.SetNoDataValue(-1)
        new_band.WriteArray(lulc_array)
        new_raster.FlushCache()
        new_band = None
        new_raster = None

        args['sensitivity_table_path'] = os.path.join(
            args['workspace_dir'], 'sensitivity_samp.csv')
        make_sensitivity_samp_csv(args['sensitivity_table_path'])

        # create threat rasters for the test
        threat_names = ['threat_1', 'threat_2']
        threat_values = [1, 1]

        threat_array = numpy.zeros((100, 100), dtype=numpy.int8)

        for suffix in ['_c', '_f']:
            for (i, threat), value in zip(
                    enumerate(threat_names), threat_values):
                raster_path = os.path.join(
                        args['workspace_dir'], threat + suffix + '.tif')
                # making variations among threats
                threat_array[100//(i+1):, :] = value
                make_raster_from_array(
                        threat_array, raster_path, nodata_val=-1)

        # create threats table for the test
        args['threats_table_path'] = os.path.join(
            args['workspace_dir'], 'threats_samp.csv')

        with open(args['threats_table_path'], 'w') as open_table:
            open_table.write(
                'MAX_DIST,WEIGHT,THREAT,DECAY,BASE_PATH,CUR_PATH,FUT_PATH\n')
            open_table.write(
                '0.04,0.7,threat_1,linear,,threat_1_c.tif,threat_1_f.tif\n')
            open_table.write(
                '0.07,1.0,threat_2,exponential,,threat_2_c.tif,'
                'threat_2_f.tif\n')

        validate_result = habitat_quality.validate(args)
        self.assertTrue(
            validate_result,
            "expected failed validations instead didn't get any.")
        self.assertTrue(
            "Bounding boxes do not intersect" in
            validate_result[0][1], validate_result[0][1])

    def test_habitat_quality_argspec_projected(self):
        """Habitat Quality: raise error on incorrect projection."""
        from natcap.invest import habitat_quality

        args = {
            'half_saturation_constant': '0.5',
            'results_suffix': 'regression',
            'workspace_dir': self.workspace_dir,
            'n_workers': -1,
        }

        args['access_vector_path'] = os.path.join(
            args['workspace_dir'], 'access_samp.shp')
        make_access_shp(args['access_vector_path'])

        # make lulc cur without projection
        lulc_array = numpy.ones((100, 100), dtype=numpy.int8)
        lulc_array[50:, :] = 1
        args['lulc_cur_path'] = os.path.join(
            args['workspace_dir'], 'lc_samp_cur_b.tif')

        lulc_array = numpy.ones((100, 100), dtype=numpy.int8)
        lulc_array[50:, :] = 1
        # inentionally do not set spatial reference

        gtiff_driver = gdal.GetDriverByName('GTiff')
        ny, nx = lulc_array.shape
        new_raster = gtiff_driver.Create(
            args['lulc_cur_path'], nx, ny, 1, gdal.GDT_Int32)

        origin = (1180200, 690200)
        new_raster.SetGeoTransform([origin[0], 1.0, 0.0, origin[1], 0.0, -1.0])
        new_band = new_raster.GetRasterBand(1)
        new_band.SetNoDataValue(-1)
        new_band.WriteArray(lulc_array)
        new_raster.FlushCache()
        new_band = None
        new_raster = None

        args['sensitivity_table_path'] = os.path.join(
            args['workspace_dir'], 'sensitivity_samp.csv')
        make_sensitivity_samp_csv(args['sensitivity_table_path'])

        # create threat rasters for the test
        threat_names = ['threat_1', 'threat_2']
        threat_values = [1, 1]

        threat_array = numpy.zeros((100, 100), dtype=numpy.int8)

        for suffix in ['_c', '_f']:
            for (i, threat), value in zip(
                    enumerate(threat_names), threat_values):
                raster_path = os.path.join(
                        args['workspace_dir'], threat + suffix + '.tif')
                # making variations among threats
                threat_array[100//(i+1):, :] = value
                make_raster_from_array(
                        threat_array, raster_path, nodata_val=-1)

        # create threats table for the test
        args['threats_table_path'] = os.path.join(
            args['workspace_dir'], 'threats_samp.csv')

        with open(args['threats_table_path'], 'w') as open_table:
            open_table.write(
                'MAX_DIST,WEIGHT,THREAT,DECAY,BASE_PATH,CUR_PATH,FUT_PATH\n')
            open_table.write(
                '0.04,0.7,threat_1,linear,,threat_1_c.tif,threat_1_f.tif\n')
            open_table.write(
                '0.07,1.0,threat_2,exponential,,threat_2_c.tif,'
                'threat_2_f.tif\n')

        validate_result = habitat_quality.validate(args)
        self.assertTrue(
            validate_result,
            "expected failed validations instead didn't get any.")
        self.assertTrue(
            "Dataset must be projected in linear units" in
            validate_result[0][1], validate_result[0][1])

    def test_habitat_quality_argspec_missing_threat_header(self):
        """Habitat Quality: test validate for a threat header."""
        from natcap.invest import habitat_quality

        args = {
            'half_saturation_constant': '0.5',
            'results_suffix': 'regression',
            'workspace_dir': self.workspace_dir,
            'n_workers': -1,
        }

        args['access_vector_path'] = os.path.join(
            args['workspace_dir'], 'access_samp.shp')
        make_access_shp(args['access_vector_path'])

        scenarios = ['_bas_', '_cur_', '_fut_']
        for lulc_val, scenario in enumerate(scenarios, start=1):
            lulc_array = numpy.ones((100, 100), dtype=numpy.int8)
            lulc_array[50:, :] = lulc_val
            args['lulc' + scenario + 'path'] = os.path.join(
                args['workspace_dir'], 'lc_samp' + scenario + 'b.tif')
            make_raster_from_array(
                    lulc_array, args['lulc' + scenario + 'path'])

        args['sensitivity_table_path'] = os.path.join(
            args['workspace_dir'], 'sensitivity_samp.csv')
        make_sensitivity_samp_csv(args['sensitivity_table_path'])

        make_threats_raster(
            args['workspace_dir'], threat_values=[1, 1],
            dtype=numpy.int8, gdal_type=gdal.GDT_Int32)

        args['threats_table_path'] = os.path.join(
            args['workspace_dir'], 'threats_samp.csv')

        with open(args['threats_table_path'], 'w') as open_table:
            open_table.write(
                'MAX_DIST,WEIGHT,THREAT,DECAY,,CUR_PATH,FUT_PATH\n')
            open_table.write(
                '0.04,0.7,threat_1,linear,,threat_1_cur.tif,threat_1_c.tif\n')
            open_table.write(
                '0.07,1.0,threat_2,exponential,,threat_2_c.tif,'
                'threat_2_f.tif\n')

        validate_result = habitat_quality.validate(args, limit_to=None)
        self.assertTrue(
            validate_result,
            "expected failed validations instead didn't get any.")
        self.assertTrue(
            "Fields are missing from this table: ['BASE_PATH']" in
            validate_result[0][1], validate_result[0][1])
=======
"""Module for Regression Testing the InVEST Habitat Quality model."""
import unittest
import tempfile
import shutil
import os

from osgeo import gdal
from osgeo import osr
from osgeo import ogr
import numpy
import pygeoprocessing


def make_simple_poly(origin):
    """Make a 50x100 ogr rectangular geometry clockwisely from origin.

    Args:
        origin (tuple): the longitude and latitude of the origin of the
                        rectangle.

    Returns:
        None.

    """
    # Create a rectangular ring
    lon, lat = origin[0], origin[1]
    width = 100
    ring = ogr.Geometry(ogr.wkbLinearRing)
    ring.AddPoint(lon, lat)
    ring.AddPoint(lon + width, lat)
    ring.AddPoint(lon + width, lat - width / 2.0)
    ring.AddPoint(lon, lat - width / 2.0)
    ring.AddPoint(lon, lat)

    # Create polygon geometry
    poly = ogr.Geometry(ogr.wkbPolygon)
    poly.AddGeometry(ring)
    return poly


def make_raster_from_array(base_array, base_raster_path):
    """Make a raster from an array on a designated path.

    Args:
        array (numpy.ndarray): the 2D array for making the raster.
        raster_path (str): the path for the raster to be created.

    Returns:
        None.

    """
    srs = osr.SpatialReference()
    srs.ImportFromEPSG(26910)  # UTM Zone 10N
    project_wkt = srs.ExportToWkt()

    pygeoprocessing.numpy_array_to_raster(
        base_array, -1, (1, -1), (1180000, 690000), project_wkt,
        base_raster_path)


def make_access_shp(access_shp_path):
    """Create a 100x100 accessibility polygon shapefile with two access values.

    Args:
        access_shp_path (str): the path for the shapefile.

    Returns:
        None.

    """
    # Set up parameters. Fid and access values are based on the sample data
    fid_list = [0.0, 1.0]
    access_list = [0.2, 1.0]
    coord_list = [(1180000.0, 690000.0 - i * 50) for i in range(2)]
    poly_list = [make_simple_poly(coord) for coord in coord_list]

    # Create a new shapefile
    driver = ogr.GetDriverByName('ESRI Shapefile')
    data_source = driver.CreateDataSource(access_shp_path)
    srs = osr.SpatialReference()
    srs.ImportFromEPSG(26910)  # Spatial reference UTM Zone 10N
    layer = data_source.CreateLayer('access_samp', srs, ogr.wkbPolygon)

    # Add FID and ACCESS fields and make their format same to sample data
    fid_field = ogr.FieldDefn('FID', ogr.OFTInteger64)
    fid_field.SetWidth(11)
    fid_field.SetPrecision(0)
    layer.CreateField(fid_field)

    access_field = ogr.FieldDefn('ACCESS', ogr.OFTReal)
    access_field.SetWidth(8)
    access_field.SetPrecision(1)
    layer.CreateField(access_field)

    # Create the feature
    for fid_val, access_val, poly in zip(fid_list, access_list, poly_list):
        feature = ogr.Feature(layer.GetLayerDefn())
        feature.SetField('FID', fid_val)
        feature.SetField('ACCESS', access_val)
        feature.SetGeometry(poly)
        layer.CreateFeature(feature)
        feature = None
    layer.SyncToDisk()
    data_source.SyncToDisk()
    data_source = None


def make_lulc_raster(raster_path, lulc_val, side_length=100):
    """Create a 100x100 raster on raster path with designated LULC code.

    Args:
        raster_path (str): the path for the LULC raster.
        lulc_val (int): the LULC value to be filled in the raster.

    Returns:
        None.

    """
    lulc_array = numpy.ones((side_length, side_length), dtype=numpy.int8)
    lulc_array[50:, :] = lulc_val
    make_raster_from_array(lulc_array, raster_path)


def make_threats_raster(folder_path, make_empty_raster=False, side_length=100,
                        threat_values=None):
    """Create a raster.

    Create a side_lengthXside_length raster on designated path with 1 as
    threat and 0 as none.

    Args:
        folder_path (str): the folder path for saving the threat rasters.
        make_empty_raster=False (bool): Whether to write a raster file
            that has no values at all.
        side_length=100 (int): The length of the sides of the threat raster.
        threat_values=None (None or list): If None, threat values of 1 will be
            used for the two threat rasters created.  Otherwise, a 2-element
            list should include numeric threat values for the two threat
            rasters.

    Returns:
        None.

    """
    threat_names = ['threat_1', 'threat_2']
    if not threat_values:
        threat_values = [1, 1]  # Nonzero should mean threat presence.

    threat_array = numpy.zeros((side_length, side_length), dtype=numpy.int8)

    for suffix in ['_c', '_f']:
        for (i, threat), value in zip(enumerate(threat_names), threat_values):
            raster_path = os.path.join(folder_path, threat + suffix + '.tif')
            # making variations among threats
            threat_array[100//(i+1):, :] = value
            if make_empty_raster:
                open(raster_path, 'a').close()  # writes an empty raster.
            else:
                make_raster_from_array(threat_array, raster_path)


def make_sensitivity_samp_csv(csv_path,
                              include_threat=True, missing_lines=False):
    """Create a simplified sensitivity csv file with five land cover types.

    Args:
        csv_path (str): the path of sensitivity csv.
        include_threat (bool): whether the "threat" column is included in csv.

    Returns:
        None.

    """
    if include_threat:
        with open(csv_path, 'w') as open_table:
            open_table.write('LULC,NAME,HABITAT,L_threat_1,L_threat_2\n')
            open_table.write('1,"lulc 1",1,1,1\n')
            if not missing_lines:
                open_table.write('2,"lulc 2",0.5,0.5,1\n')
                open_table.write('3,"lulc 3",0,0.3,1\n')
    else:
        with open(csv_path, 'w') as open_table:
            open_table.write('LULC,NAME,HABITAT\n')
            open_table.write('1,"lulc 1",1\n')
            if not missing_lines:
                open_table.write('2,"lulc 2",0.5\n')
                open_table.write('3,"lulc 3",0\n')


def make_threats_csv(csv_path,
                     include_missing_threat=False,
                     include_invalid_decay=False):
    """Create a simplified threat csv with two threat types.

    Args:
        csv_path (str): the path of threat csv.
        include_missing_threat (bool): whether an extra threat is included in
                                       the csv.
        include_invalid_decay (bool): whether an invalid decay function name
                                      is set for "threat 1".

    Returns:
        None.

    """
    with open(csv_path, 'w') as open_table:
        open_table.write('MAX_DIST,WEIGHT,THREAT,DECAY\n')
        if include_invalid_decay:
            open_table.write('0.9,0.7,threat_1,invalid\n')
        else:
            open_table.write('0.9,0.7,threat_1,linear\n')
            open_table.write('0.5,1.0,threat_2,exponential\n')
        if include_missing_threat:
            open_table.write('0.5,0.8,missing_threat,linear\n')


def assert_array_sum(base_raster_path, desired_sum, include_nodata=True):
    """Assert that the sum of a raster is equal to the specified value.

    Args:
        base_raster_path (str): the filepath of the raster to be asserted.
        desired_sum (float): the value to be compared with the raster sum.

    Returns:
        None.

    """
    base_raster = gdal.OpenEx(base_raster_path, gdal.OF_RASTER)
    base_band = base_raster.GetRasterBand(1)
    base_array = base_band.ReadAsArray()
    nodata = base_band.GetNoDataValue()
    if not include_nodata:
        base_array = base_array[~numpy.isclose(base_array, nodata)]

    raster_sum = numpy.sum(base_array)
    numpy.testing.assert_almost_equal(raster_sum, desired_sum, decimal=3)


class HabitatQualityTests(unittest.TestCase):
    """Tests for the Habitat Quality model."""

    def setUp(self):
        """Override setUp function to create temp workspace directory."""
        # this lets us delete the workspace after its done no matter the
        # the rest result
        self.workspace_dir = tempfile.mkdtemp()

    def tearDown(self):
        """Override tearDown function to remove temporary directory."""
        shutil.rmtree(self.workspace_dir)

    def test_habitat_quality_regression(self):
        """Habitat Quality: base regression test with simplified data."""
        from natcap.invest import habitat_quality

        args = {
            'half_saturation_constant': '0.5',
            'results_suffix': 'regression',
            'workspace_dir': self.workspace_dir,
        }

        args['access_vector_path'] = os.path.join(args['workspace_dir'],
                                                  'access_samp.shp')
        make_access_shp(args['access_vector_path'])

        scenarios = ['_bas_', '_cur_', '_fut_']
        for lulc_val, scenario in enumerate(scenarios, start=1):
            args['lulc' + scenario + 'path'] = os.path.join(
                args['workspace_dir'], 'lc_samp' + scenario + 'b.tif')
            make_lulc_raster(args['lulc' + scenario + 'path'], lulc_val)

        args['sensitivity_table_path'] = os.path.join(args['workspace_dir'],
                                                      'sensitivity_samp.csv')
        make_sensitivity_samp_csv(args['sensitivity_table_path'])

        args['threat_raster_folder'] = args['workspace_dir']
        make_threats_raster(args['threat_raster_folder'],
                            threat_values=[0.5, 6.6])

        args['threats_table_path'] = os.path.join(args['workspace_dir'],
                                                  'threats_samp.csv')
        make_threats_csv(args['threats_table_path'])

        habitat_quality.execute(args)

        # Assert values were obtained by summing each output raster.
        for output_filename, assert_value in {
                'deg_sum_c_regression.tif': 1792.8088,
                'deg_sum_f_regression.tif': 2308.9636,
                'quality_c_regression.tif': 6928.5293,
                'quality_f_regression.tif': 4916.338,
                'rarity_c_regression.tif': 2500.0000000,
                'rarity_f_regression.tif': 2500.0000000}.items():
            raster_path = os.path.join(args['workspace_dir'], 'output',
                                       output_filename)
            # Check that the raster's computed values are what we expect.
            # In this case, the LULC and threat rasters should have been
            # expanded to be beyond the bounds of the original threat values,
            # so we should exclude those new nodata pixel values.
            assert_array_sum(raster_path, assert_value, include_nodata=False)

    def test_habitat_quality_lulc_bbox(self):
        """Habitat Quality: regression test for bbox sizes."""
        from natcap.invest import habitat_quality

        args = {
            'half_saturation_constant': '0.5',
            'results_suffix': 'regression',
            'workspace_dir': self.workspace_dir,
        }

        args['access_vector_path'] = os.path.join(args['workspace_dir'],
                                                  'access_samp.shp')
        make_access_shp(args['access_vector_path'])

        scenarios = ['_bas_', '_cur_', '_fut_']
        for lulc_val, scenario in enumerate(scenarios, start=1):
            args['lulc' + scenario + 'path'] = os.path.join(
                args['workspace_dir'], 'lc_samp' + scenario + 'b.tif')
            make_lulc_raster(args['lulc' + scenario + 'path'], lulc_val)

        args['sensitivity_table_path'] = os.path.join(args['workspace_dir'],
                                                      'sensitivity_samp.csv')
        make_sensitivity_samp_csv(args['sensitivity_table_path'])

        args['threat_raster_folder'] = args['workspace_dir']
        make_threats_raster(args['threat_raster_folder'], side_length=50,
                            threat_values=[1, 1])

        args['threats_table_path'] = os.path.join(args['workspace_dir'],
                                                  'threats_samp.csv')
        make_threats_csv(args['threats_table_path'])

        habitat_quality.execute(args)

        base_lulc_bbox = pygeoprocessing.get_raster_info(
            args['lulc_bas_path'])['bounding_box']

        # Assert values were obtained by summing each output raster.
        for output_filename in ['deg_sum_c_regression.tif',
                                'deg_sum_f_regression.tif',
                                'quality_c_regression.tif',
                                'quality_f_regression.tif',
                                'rarity_c_regression.tif',
                                'rarity_f_regression.tif']:
            raster_path = os.path.join(args['workspace_dir'], 'output',
                                       output_filename)

            # Check that the output raster has the same bounding box as the
            # LULC rasters.
            raster_info = pygeoprocessing.get_raster_info(raster_path)
            raster_bbox = raster_info['bounding_box']
            numpy.testing.assert_array_almost_equal(
                raster_bbox, base_lulc_bbox)

    def test_habitat_quality_numeric_threats(self):
        """Habitat Quality: regression test on numeric threat names."""
        from natcap.invest import habitat_quality
        threat_array = numpy.zeros((100, 100), dtype=numpy.int8)

        threatnames = ['1111', '2222']
        threats_folder = os.path.join(self.workspace_dir, 'threats')
        os.makedirs(threats_folder)
        for suffix in ['_c', '_f']:
            for i, threat in enumerate(threatnames):
                raster_path = os.path.join(threats_folder,
                                           threat + suffix + '.tif')
                # making variations among threats
                threat_array[100//(i+1):, :] = 1
                make_raster_from_array(threat_array, raster_path)

        threat_csv_path = os.path.join(self.workspace_dir, 'threats.csv')
        with open(threat_csv_path, 'w') as open_table:
            open_table.write('MAX_DIST,WEIGHT,THREAT,DECAY\n')
            open_table.write('0.9,0.7,%s,linear\n' % threatnames[0])
            open_table.write('0.5,1.0,%s,exponential\n' % threatnames[1])

        args = {
            'half_saturation_constant': '0.5',
            'results_suffix': 'regression',
            'threats_table_path': threat_csv_path,
            'workspace_dir': os.path.join(self.workspace_dir, 'workspace'),
            'threat_raster_folder': threats_folder,
            'sensitivity_table_path': os.path.join(self.workspace_dir,
                                                   'sensitivity_samp.csv'),
            'access_vector_path': os.path.join(self.workspace_dir,
                                               'access_samp.shp')
        }
        make_access_shp(args['access_vector_path'])

        scenarios = ['_bas_', '_cur_', '_fut_']
        for lulc_val, scenario in enumerate(scenarios, start=1):
            args['lulc' + scenario + 'path'] = os.path.join(
                self.workspace_dir, 'lc_samp' + scenario + 'b.tif')
            make_lulc_raster(args['lulc' + scenario + 'path'], lulc_val)

        with open(args['sensitivity_table_path'], 'w') as open_table:
            open_table.write(
                'LULC,NAME,HABITAT,L_%s,L_%s\n' % tuple(threatnames))
            open_table.write('1,"lulc 1",1,1,1\n')
            open_table.write('2,"lulc 2",0.5,0.5,1\n')
            open_table.write('3,"lulc 3",0,0.3,1\n')

        habitat_quality.execute(args)

        # Assert values were obtained by summing each output raster.
        for output_filename, assert_value in {
                'deg_sum_c_regression.tif': 1792.8088,
                'deg_sum_f_regression.tif': 2308.9636,
                'quality_c_regression.tif': 6928.5293,
                'quality_f_regression.tif': 4916.338,
                'rarity_c_regression.tif': 2500.0000000,
                'rarity_f_regression.tif': 2500.0000000
        }.items():
            assert_array_sum(
                os.path.join(args['workspace_dir'], 'output', output_filename),
                assert_value)

    def test_habitat_quality_missing_sensitivity_threat(self):
        """Habitat Quality: ValueError w/ missing threat in sensitivity."""
        from natcap.invest import habitat_quality

        args = {
            'half_saturation_constant': '0.5',
            'workspace_dir': self.workspace_dir,
        }

        args['access_vector_path'] = os.path.join(args['workspace_dir'],
                                                  'access_samp.shp')
        make_access_shp(args['access_vector_path'])

        # Include a missing threat to the sensitivity csv table
        args['sensitivity_table_path'] = os.path.join(args['workspace_dir'],
                                                      'sensitivity_samp.csv')
        make_sensitivity_samp_csv(
            args['sensitivity_table_path'], include_threat=False)

        args['lulc_cur_path'] = os.path.join(args['workspace_dir'],
                                             'lc_samp_cur_b.tif')
        make_lulc_raster(args['lulc_cur_path'], 2)

        args['threat_raster_folder'] = args['workspace_dir']
        make_threats_raster(args['threat_raster_folder'])

        args['threats_table_path'] = os.path.join(args['workspace_dir'],
                                                  'threats_samp.csv')
        make_threats_csv(args['threats_table_path'])

        with self.assertRaises(ValueError):
            habitat_quality.execute(args)

    def test_habitat_quality_missing_threat(self):
        """Habitat Quality: expected ValueError on missing threat raster."""
        from natcap.invest import habitat_quality

        args = {
            'half_saturation_constant': '0.5',
            'workspace_dir': self.workspace_dir,
        }

        args['access_vector_path'] = os.path.join(args['workspace_dir'],
                                                  'access_samp.shp')
        make_access_shp(args['access_vector_path'])

        args['sensitivity_table_path'] = os.path.join(args['workspace_dir'],
                                                      'sensitivity_samp.csv')
        make_sensitivity_samp_csv(args['sensitivity_table_path'])

        args['lulc_cur_path'] = os.path.join(args['workspace_dir'],
                                             'lc_samp_cur_b.tif')
        make_lulc_raster(args['lulc_cur_path'], 2)

        args['threat_raster_folder'] = args['workspace_dir']
        make_threats_raster(args['threat_raster_folder'])

        # Include a missing threat to the threats csv table
        args['threats_table_path'] = os.path.join(args['workspace_dir'],
                                                  'threats_samp.csv')
        make_threats_csv(
            args['threats_table_path'], include_missing_threat=True)

        with self.assertRaises(ValueError):
            habitat_quality.execute(args)

    def test_habitat_quality_invalid_decay_type(self):
        """Habitat Quality: expected ValueError on invalid decay type."""
        from natcap.invest import habitat_quality

        args = {
            'half_saturation_constant': '0.5',
            'workspace_dir': self.workspace_dir,
        }

        args['access_vector_path'] = os.path.join(args['workspace_dir'],
                                                  'access_samp.shp')
        make_access_shp(args['access_vector_path'])

        args['sensitivity_table_path'] = os.path.join(args['workspace_dir'],
                                                      'sensitivity_samp.csv')
        make_sensitivity_samp_csv(args['sensitivity_table_path'])

        args['lulc_cur_path'] = os.path.join(args['workspace_dir'],
                                             'lc_samp_cur_b.tif')
        make_lulc_raster(args['lulc_cur_path'], 2)

        args['threat_raster_folder'] = args['workspace_dir']
        make_threats_raster(args['threat_raster_folder'])

        # Include an invalid decay function name to the threats csv table.
        args['threats_table_path'] = os.path.join(args['workspace_dir'],
                                                  'threats_samp.csv')
        make_threats_csv(
            args['threats_table_path'], include_invalid_decay=True)

        with self.assertRaises(ValueError):
            habitat_quality.execute(args)

    def test_habitat_quality_bad_rasters(self):
        """Habitat Quality: on threats that aren't real rasters."""
        from natcap.invest import habitat_quality

        args = {
            'half_saturation_constant': '0.5',
            'workspace_dir': self.workspace_dir,
        }

        args['sensitivity_table_path'] = os.path.join(args['workspace_dir'],
                                                      'sensitivity_samp.csv')
        make_sensitivity_samp_csv(args['sensitivity_table_path'])

        args['lulc_cur_path'] = os.path.join(args['workspace_dir'],
                                             'lc_samp_cur_b.tif')
        make_lulc_raster(args['lulc_cur_path'], 2)

        # Make an empty threat raster in the workspace folder.
        args['threat_raster_folder'] = args['workspace_dir']
        make_threats_raster(args['threat_raster_folder'],
                            make_empty_raster=True)

        args['threats_table_path'] = os.path.join(args['workspace_dir'],
                                                  'threats_samp.csv')
        make_threats_csv(args['threats_table_path'])

        with self.assertRaises(ValueError):
            habitat_quality.execute(args)

    def test_habitat_quality_nodata(self):
        """Habitat Quality: on missing base and future LULC rasters."""
        from natcap.invest import habitat_quality

        args = {
            'half_saturation_constant': '0.5',
            'workspace_dir': self.workspace_dir,
        }

        args['sensitivity_table_path'] = os.path.join(args['workspace_dir'],
                                                      'sensitivity_samp.csv')
        make_sensitivity_samp_csv(args['sensitivity_table_path'])

        args['lulc_cur_path'] = os.path.join(args['workspace_dir'],
                                             'lc_samp_cur_b.tif')
        make_lulc_raster(args['lulc_cur_path'], 2)

        args['threat_raster_folder'] = args['workspace_dir']
        make_threats_raster(args['threat_raster_folder'])

        args['threats_table_path'] = os.path.join(args['workspace_dir'],
                                                  'threats_samp.csv')
        make_threats_csv(args['threats_table_path'])

        habitat_quality.execute(args)

        # Reasonable to just check quality out in this case
        assert_array_sum(
            os.path.join(args['workspace_dir'], 'output', 'quality_c.tif'),
            5951.2827)

    def test_habitat_quality_nodata_fut(self):
        """Habitat Quality: on missing future LULC raster."""
        from natcap.invest import habitat_quality

        args = {
            'half_saturation_constant': '0.5',
            'workspace_dir': self.workspace_dir,
        }

        args['sensitivity_table_path'] = os.path.join(args['workspace_dir'],
                                                      'sensitivity_samp.csv')
        make_sensitivity_samp_csv(args['sensitivity_table_path'])

        scenarios = ['_bas_', '_cur_']  # Missing '_fut_'
        for lulc_val, scenario in enumerate(scenarios, start=1):
            args['lulc' + scenario + 'path'] = os.path.join(
                args['workspace_dir'], 'lc_samp' + scenario + 'b.tif')
            make_lulc_raster(args['lulc' + scenario + 'path'], lulc_val)

        args['threat_raster_folder'] = args['workspace_dir']
        make_threats_raster(args['threat_raster_folder'])

        args['threats_table_path'] = os.path.join(args['workspace_dir'],
                                                  'threats_samp.csv')
        make_threats_csv(args['threats_table_path'])

        habitat_quality.execute(args)

        # Reasonable to just check quality out in this case
        assert_array_sum(
            os.path.join(args['workspace_dir'], 'output', 'quality_c.tif'),
            5951.2827)

    def test_habitat_quality_missing_lucodes_in_table(self):
        """Habitat Quality: on missing lucodes in the sensitivity table."""
        from natcap.invest import habitat_quality

        args = {
            'half_saturation_constant': '0.5',
            'workspace_dir': self.workspace_dir,
        }

        args['access_vector_path'] = os.path.join(args['workspace_dir'],
                                                  'access_samp.shp')
        make_access_shp(args['access_vector_path'])

        scenarios = ['_bas_', '_cur_', '_fut_']
        for lulc_val, scenario in enumerate(scenarios, start=1):
            path = os.path.join(
                args['workspace_dir'], 'lc_samp' + scenario + 'b.tif')
            args['lulc' + scenario + 'path'] = path
            make_lulc_raster(path, lulc_val)

            # Add a nodata value to this raster to make sure we don't include
            # the nodata value in the error message.
            raster = gdal.OpenEx(path, gdal.OF_RASTER | gdal.GA_Update)
            band = raster.GetRasterBand(1)
            band_nodata = 255
            band.SetNoDataValue(band_nodata)  # band nodata before this is -1
            current_array = band.ReadAsArray()
            current_array[49][49] = band_nodata
            band.WriteArray(current_array)
            band = None
            raster = None

        args['sensitivity_table_path'] = os.path.join(args['workspace_dir'],
                                                      'sensitivity_samp.csv')
        make_sensitivity_samp_csv(args['sensitivity_table_path'],
                                  missing_lines=True)

        args['threat_raster_folder'] = args['workspace_dir']
        make_threats_raster(args['threat_raster_folder'])

        args['threats_table_path'] = os.path.join(args['workspace_dir'],
                                                  'threats_samp.csv')
        make_threats_csv(args['threats_table_path'])

        with self.assertRaises(ValueError) as cm:
            habitat_quality.execute(args)

        actual_message = str(cm.exception)
        self.assertTrue(
            'The following land cover codes were found in ' in
            actual_message, actual_message)
        # 2, 3 are the missing landcover codes.
        # Raster nodata is 255 and should NOT appear in this list.
        self.assertTrue(': 2, 3.' in actual_message, actual_message)

    def test_habitat_quality_validate(self):
        """Habitat Quality: validate raise exception as expected."""
        from natcap.invest import habitat_quality

        args = {
            'results_suffix': 'regression',
            'workspace_dir': self.workspace_dir,
            'threat_raster_folder': self.workspace_dir,
        }

        validation_results = habitat_quality.validate(args)
        self.assertEqual(len(validation_results), 1)

        keys_without_value = set([
            'lulc_cur_path', 'threats_table_path', 'sensitivity_table_path',
            'half_saturation_constant'])
        self.assertEqual(set(validation_results[0][0]), keys_without_value)
>>>>>>> d0705008
<|MERGE_RESOLUTION|>--- conflicted
+++ resolved
@@ -1,4 +1,3 @@
-<<<<<<< HEAD
 """Module for Regression Testing the InVEST Habitat Quality model."""
 import unittest
 import tempfile
@@ -1950,688 +1949,4 @@
             "expected failed validations instead didn't get any.")
         self.assertTrue(
             "Fields are missing from this table: ['BASE_PATH']" in
-            validate_result[0][1], validate_result[0][1])
-=======
-"""Module for Regression Testing the InVEST Habitat Quality model."""
-import unittest
-import tempfile
-import shutil
-import os
-
-from osgeo import gdal
-from osgeo import osr
-from osgeo import ogr
-import numpy
-import pygeoprocessing
-
-
-def make_simple_poly(origin):
-    """Make a 50x100 ogr rectangular geometry clockwisely from origin.
-
-    Args:
-        origin (tuple): the longitude and latitude of the origin of the
-                        rectangle.
-
-    Returns:
-        None.
-
-    """
-    # Create a rectangular ring
-    lon, lat = origin[0], origin[1]
-    width = 100
-    ring = ogr.Geometry(ogr.wkbLinearRing)
-    ring.AddPoint(lon, lat)
-    ring.AddPoint(lon + width, lat)
-    ring.AddPoint(lon + width, lat - width / 2.0)
-    ring.AddPoint(lon, lat - width / 2.0)
-    ring.AddPoint(lon, lat)
-
-    # Create polygon geometry
-    poly = ogr.Geometry(ogr.wkbPolygon)
-    poly.AddGeometry(ring)
-    return poly
-
-
-def make_raster_from_array(base_array, base_raster_path):
-    """Make a raster from an array on a designated path.
-
-    Args:
-        array (numpy.ndarray): the 2D array for making the raster.
-        raster_path (str): the path for the raster to be created.
-
-    Returns:
-        None.
-
-    """
-    srs = osr.SpatialReference()
-    srs.ImportFromEPSG(26910)  # UTM Zone 10N
-    project_wkt = srs.ExportToWkt()
-
-    pygeoprocessing.numpy_array_to_raster(
-        base_array, -1, (1, -1), (1180000, 690000), project_wkt,
-        base_raster_path)
-
-
-def make_access_shp(access_shp_path):
-    """Create a 100x100 accessibility polygon shapefile with two access values.
-
-    Args:
-        access_shp_path (str): the path for the shapefile.
-
-    Returns:
-        None.
-
-    """
-    # Set up parameters. Fid and access values are based on the sample data
-    fid_list = [0.0, 1.0]
-    access_list = [0.2, 1.0]
-    coord_list = [(1180000.0, 690000.0 - i * 50) for i in range(2)]
-    poly_list = [make_simple_poly(coord) for coord in coord_list]
-
-    # Create a new shapefile
-    driver = ogr.GetDriverByName('ESRI Shapefile')
-    data_source = driver.CreateDataSource(access_shp_path)
-    srs = osr.SpatialReference()
-    srs.ImportFromEPSG(26910)  # Spatial reference UTM Zone 10N
-    layer = data_source.CreateLayer('access_samp', srs, ogr.wkbPolygon)
-
-    # Add FID and ACCESS fields and make their format same to sample data
-    fid_field = ogr.FieldDefn('FID', ogr.OFTInteger64)
-    fid_field.SetWidth(11)
-    fid_field.SetPrecision(0)
-    layer.CreateField(fid_field)
-
-    access_field = ogr.FieldDefn('ACCESS', ogr.OFTReal)
-    access_field.SetWidth(8)
-    access_field.SetPrecision(1)
-    layer.CreateField(access_field)
-
-    # Create the feature
-    for fid_val, access_val, poly in zip(fid_list, access_list, poly_list):
-        feature = ogr.Feature(layer.GetLayerDefn())
-        feature.SetField('FID', fid_val)
-        feature.SetField('ACCESS', access_val)
-        feature.SetGeometry(poly)
-        layer.CreateFeature(feature)
-        feature = None
-    layer.SyncToDisk()
-    data_source.SyncToDisk()
-    data_source = None
-
-
-def make_lulc_raster(raster_path, lulc_val, side_length=100):
-    """Create a 100x100 raster on raster path with designated LULC code.
-
-    Args:
-        raster_path (str): the path for the LULC raster.
-        lulc_val (int): the LULC value to be filled in the raster.
-
-    Returns:
-        None.
-
-    """
-    lulc_array = numpy.ones((side_length, side_length), dtype=numpy.int8)
-    lulc_array[50:, :] = lulc_val
-    make_raster_from_array(lulc_array, raster_path)
-
-
-def make_threats_raster(folder_path, make_empty_raster=False, side_length=100,
-                        threat_values=None):
-    """Create a raster.
-
-    Create a side_lengthXside_length raster on designated path with 1 as
-    threat and 0 as none.
-
-    Args:
-        folder_path (str): the folder path for saving the threat rasters.
-        make_empty_raster=False (bool): Whether to write a raster file
-            that has no values at all.
-        side_length=100 (int): The length of the sides of the threat raster.
-        threat_values=None (None or list): If None, threat values of 1 will be
-            used for the two threat rasters created.  Otherwise, a 2-element
-            list should include numeric threat values for the two threat
-            rasters.
-
-    Returns:
-        None.
-
-    """
-    threat_names = ['threat_1', 'threat_2']
-    if not threat_values:
-        threat_values = [1, 1]  # Nonzero should mean threat presence.
-
-    threat_array = numpy.zeros((side_length, side_length), dtype=numpy.int8)
-
-    for suffix in ['_c', '_f']:
-        for (i, threat), value in zip(enumerate(threat_names), threat_values):
-            raster_path = os.path.join(folder_path, threat + suffix + '.tif')
-            # making variations among threats
-            threat_array[100//(i+1):, :] = value
-            if make_empty_raster:
-                open(raster_path, 'a').close()  # writes an empty raster.
-            else:
-                make_raster_from_array(threat_array, raster_path)
-
-
-def make_sensitivity_samp_csv(csv_path,
-                              include_threat=True, missing_lines=False):
-    """Create a simplified sensitivity csv file with five land cover types.
-
-    Args:
-        csv_path (str): the path of sensitivity csv.
-        include_threat (bool): whether the "threat" column is included in csv.
-
-    Returns:
-        None.
-
-    """
-    if include_threat:
-        with open(csv_path, 'w') as open_table:
-            open_table.write('LULC,NAME,HABITAT,L_threat_1,L_threat_2\n')
-            open_table.write('1,"lulc 1",1,1,1\n')
-            if not missing_lines:
-                open_table.write('2,"lulc 2",0.5,0.5,1\n')
-                open_table.write('3,"lulc 3",0,0.3,1\n')
-    else:
-        with open(csv_path, 'w') as open_table:
-            open_table.write('LULC,NAME,HABITAT\n')
-            open_table.write('1,"lulc 1",1\n')
-            if not missing_lines:
-                open_table.write('2,"lulc 2",0.5\n')
-                open_table.write('3,"lulc 3",0\n')
-
-
-def make_threats_csv(csv_path,
-                     include_missing_threat=False,
-                     include_invalid_decay=False):
-    """Create a simplified threat csv with two threat types.
-
-    Args:
-        csv_path (str): the path of threat csv.
-        include_missing_threat (bool): whether an extra threat is included in
-                                       the csv.
-        include_invalid_decay (bool): whether an invalid decay function name
-                                      is set for "threat 1".
-
-    Returns:
-        None.
-
-    """
-    with open(csv_path, 'w') as open_table:
-        open_table.write('MAX_DIST,WEIGHT,THREAT,DECAY\n')
-        if include_invalid_decay:
-            open_table.write('0.9,0.7,threat_1,invalid\n')
-        else:
-            open_table.write('0.9,0.7,threat_1,linear\n')
-            open_table.write('0.5,1.0,threat_2,exponential\n')
-        if include_missing_threat:
-            open_table.write('0.5,0.8,missing_threat,linear\n')
-
-
-def assert_array_sum(base_raster_path, desired_sum, include_nodata=True):
-    """Assert that the sum of a raster is equal to the specified value.
-
-    Args:
-        base_raster_path (str): the filepath of the raster to be asserted.
-        desired_sum (float): the value to be compared with the raster sum.
-
-    Returns:
-        None.
-
-    """
-    base_raster = gdal.OpenEx(base_raster_path, gdal.OF_RASTER)
-    base_band = base_raster.GetRasterBand(1)
-    base_array = base_band.ReadAsArray()
-    nodata = base_band.GetNoDataValue()
-    if not include_nodata:
-        base_array = base_array[~numpy.isclose(base_array, nodata)]
-
-    raster_sum = numpy.sum(base_array)
-    numpy.testing.assert_almost_equal(raster_sum, desired_sum, decimal=3)
-
-
-class HabitatQualityTests(unittest.TestCase):
-    """Tests for the Habitat Quality model."""
-
-    def setUp(self):
-        """Override setUp function to create temp workspace directory."""
-        # this lets us delete the workspace after its done no matter the
-        # the rest result
-        self.workspace_dir = tempfile.mkdtemp()
-
-    def tearDown(self):
-        """Override tearDown function to remove temporary directory."""
-        shutil.rmtree(self.workspace_dir)
-
-    def test_habitat_quality_regression(self):
-        """Habitat Quality: base regression test with simplified data."""
-        from natcap.invest import habitat_quality
-
-        args = {
-            'half_saturation_constant': '0.5',
-            'results_suffix': 'regression',
-            'workspace_dir': self.workspace_dir,
-        }
-
-        args['access_vector_path'] = os.path.join(args['workspace_dir'],
-                                                  'access_samp.shp')
-        make_access_shp(args['access_vector_path'])
-
-        scenarios = ['_bas_', '_cur_', '_fut_']
-        for lulc_val, scenario in enumerate(scenarios, start=1):
-            args['lulc' + scenario + 'path'] = os.path.join(
-                args['workspace_dir'], 'lc_samp' + scenario + 'b.tif')
-            make_lulc_raster(args['lulc' + scenario + 'path'], lulc_val)
-
-        args['sensitivity_table_path'] = os.path.join(args['workspace_dir'],
-                                                      'sensitivity_samp.csv')
-        make_sensitivity_samp_csv(args['sensitivity_table_path'])
-
-        args['threat_raster_folder'] = args['workspace_dir']
-        make_threats_raster(args['threat_raster_folder'],
-                            threat_values=[0.5, 6.6])
-
-        args['threats_table_path'] = os.path.join(args['workspace_dir'],
-                                                  'threats_samp.csv')
-        make_threats_csv(args['threats_table_path'])
-
-        habitat_quality.execute(args)
-
-        # Assert values were obtained by summing each output raster.
-        for output_filename, assert_value in {
-                'deg_sum_c_regression.tif': 1792.8088,
-                'deg_sum_f_regression.tif': 2308.9636,
-                'quality_c_regression.tif': 6928.5293,
-                'quality_f_regression.tif': 4916.338,
-                'rarity_c_regression.tif': 2500.0000000,
-                'rarity_f_regression.tif': 2500.0000000}.items():
-            raster_path = os.path.join(args['workspace_dir'], 'output',
-                                       output_filename)
-            # Check that the raster's computed values are what we expect.
-            # In this case, the LULC and threat rasters should have been
-            # expanded to be beyond the bounds of the original threat values,
-            # so we should exclude those new nodata pixel values.
-            assert_array_sum(raster_path, assert_value, include_nodata=False)
-
-    def test_habitat_quality_lulc_bbox(self):
-        """Habitat Quality: regression test for bbox sizes."""
-        from natcap.invest import habitat_quality
-
-        args = {
-            'half_saturation_constant': '0.5',
-            'results_suffix': 'regression',
-            'workspace_dir': self.workspace_dir,
-        }
-
-        args['access_vector_path'] = os.path.join(args['workspace_dir'],
-                                                  'access_samp.shp')
-        make_access_shp(args['access_vector_path'])
-
-        scenarios = ['_bas_', '_cur_', '_fut_']
-        for lulc_val, scenario in enumerate(scenarios, start=1):
-            args['lulc' + scenario + 'path'] = os.path.join(
-                args['workspace_dir'], 'lc_samp' + scenario + 'b.tif')
-            make_lulc_raster(args['lulc' + scenario + 'path'], lulc_val)
-
-        args['sensitivity_table_path'] = os.path.join(args['workspace_dir'],
-                                                      'sensitivity_samp.csv')
-        make_sensitivity_samp_csv(args['sensitivity_table_path'])
-
-        args['threat_raster_folder'] = args['workspace_dir']
-        make_threats_raster(args['threat_raster_folder'], side_length=50,
-                            threat_values=[1, 1])
-
-        args['threats_table_path'] = os.path.join(args['workspace_dir'],
-                                                  'threats_samp.csv')
-        make_threats_csv(args['threats_table_path'])
-
-        habitat_quality.execute(args)
-
-        base_lulc_bbox = pygeoprocessing.get_raster_info(
-            args['lulc_bas_path'])['bounding_box']
-
-        # Assert values were obtained by summing each output raster.
-        for output_filename in ['deg_sum_c_regression.tif',
-                                'deg_sum_f_regression.tif',
-                                'quality_c_regression.tif',
-                                'quality_f_regression.tif',
-                                'rarity_c_regression.tif',
-                                'rarity_f_regression.tif']:
-            raster_path = os.path.join(args['workspace_dir'], 'output',
-                                       output_filename)
-
-            # Check that the output raster has the same bounding box as the
-            # LULC rasters.
-            raster_info = pygeoprocessing.get_raster_info(raster_path)
-            raster_bbox = raster_info['bounding_box']
-            numpy.testing.assert_array_almost_equal(
-                raster_bbox, base_lulc_bbox)
-
-    def test_habitat_quality_numeric_threats(self):
-        """Habitat Quality: regression test on numeric threat names."""
-        from natcap.invest import habitat_quality
-        threat_array = numpy.zeros((100, 100), dtype=numpy.int8)
-
-        threatnames = ['1111', '2222']
-        threats_folder = os.path.join(self.workspace_dir, 'threats')
-        os.makedirs(threats_folder)
-        for suffix in ['_c', '_f']:
-            for i, threat in enumerate(threatnames):
-                raster_path = os.path.join(threats_folder,
-                                           threat + suffix + '.tif')
-                # making variations among threats
-                threat_array[100//(i+1):, :] = 1
-                make_raster_from_array(threat_array, raster_path)
-
-        threat_csv_path = os.path.join(self.workspace_dir, 'threats.csv')
-        with open(threat_csv_path, 'w') as open_table:
-            open_table.write('MAX_DIST,WEIGHT,THREAT,DECAY\n')
-            open_table.write('0.9,0.7,%s,linear\n' % threatnames[0])
-            open_table.write('0.5,1.0,%s,exponential\n' % threatnames[1])
-
-        args = {
-            'half_saturation_constant': '0.5',
-            'results_suffix': 'regression',
-            'threats_table_path': threat_csv_path,
-            'workspace_dir': os.path.join(self.workspace_dir, 'workspace'),
-            'threat_raster_folder': threats_folder,
-            'sensitivity_table_path': os.path.join(self.workspace_dir,
-                                                   'sensitivity_samp.csv'),
-            'access_vector_path': os.path.join(self.workspace_dir,
-                                               'access_samp.shp')
-        }
-        make_access_shp(args['access_vector_path'])
-
-        scenarios = ['_bas_', '_cur_', '_fut_']
-        for lulc_val, scenario in enumerate(scenarios, start=1):
-            args['lulc' + scenario + 'path'] = os.path.join(
-                self.workspace_dir, 'lc_samp' + scenario + 'b.tif')
-            make_lulc_raster(args['lulc' + scenario + 'path'], lulc_val)
-
-        with open(args['sensitivity_table_path'], 'w') as open_table:
-            open_table.write(
-                'LULC,NAME,HABITAT,L_%s,L_%s\n' % tuple(threatnames))
-            open_table.write('1,"lulc 1",1,1,1\n')
-            open_table.write('2,"lulc 2",0.5,0.5,1\n')
-            open_table.write('3,"lulc 3",0,0.3,1\n')
-
-        habitat_quality.execute(args)
-
-        # Assert values were obtained by summing each output raster.
-        for output_filename, assert_value in {
-                'deg_sum_c_regression.tif': 1792.8088,
-                'deg_sum_f_regression.tif': 2308.9636,
-                'quality_c_regression.tif': 6928.5293,
-                'quality_f_regression.tif': 4916.338,
-                'rarity_c_regression.tif': 2500.0000000,
-                'rarity_f_regression.tif': 2500.0000000
-        }.items():
-            assert_array_sum(
-                os.path.join(args['workspace_dir'], 'output', output_filename),
-                assert_value)
-
-    def test_habitat_quality_missing_sensitivity_threat(self):
-        """Habitat Quality: ValueError w/ missing threat in sensitivity."""
-        from natcap.invest import habitat_quality
-
-        args = {
-            'half_saturation_constant': '0.5',
-            'workspace_dir': self.workspace_dir,
-        }
-
-        args['access_vector_path'] = os.path.join(args['workspace_dir'],
-                                                  'access_samp.shp')
-        make_access_shp(args['access_vector_path'])
-
-        # Include a missing threat to the sensitivity csv table
-        args['sensitivity_table_path'] = os.path.join(args['workspace_dir'],
-                                                      'sensitivity_samp.csv')
-        make_sensitivity_samp_csv(
-            args['sensitivity_table_path'], include_threat=False)
-
-        args['lulc_cur_path'] = os.path.join(args['workspace_dir'],
-                                             'lc_samp_cur_b.tif')
-        make_lulc_raster(args['lulc_cur_path'], 2)
-
-        args['threat_raster_folder'] = args['workspace_dir']
-        make_threats_raster(args['threat_raster_folder'])
-
-        args['threats_table_path'] = os.path.join(args['workspace_dir'],
-                                                  'threats_samp.csv')
-        make_threats_csv(args['threats_table_path'])
-
-        with self.assertRaises(ValueError):
-            habitat_quality.execute(args)
-
-    def test_habitat_quality_missing_threat(self):
-        """Habitat Quality: expected ValueError on missing threat raster."""
-        from natcap.invest import habitat_quality
-
-        args = {
-            'half_saturation_constant': '0.5',
-            'workspace_dir': self.workspace_dir,
-        }
-
-        args['access_vector_path'] = os.path.join(args['workspace_dir'],
-                                                  'access_samp.shp')
-        make_access_shp(args['access_vector_path'])
-
-        args['sensitivity_table_path'] = os.path.join(args['workspace_dir'],
-                                                      'sensitivity_samp.csv')
-        make_sensitivity_samp_csv(args['sensitivity_table_path'])
-
-        args['lulc_cur_path'] = os.path.join(args['workspace_dir'],
-                                             'lc_samp_cur_b.tif')
-        make_lulc_raster(args['lulc_cur_path'], 2)
-
-        args['threat_raster_folder'] = args['workspace_dir']
-        make_threats_raster(args['threat_raster_folder'])
-
-        # Include a missing threat to the threats csv table
-        args['threats_table_path'] = os.path.join(args['workspace_dir'],
-                                                  'threats_samp.csv')
-        make_threats_csv(
-            args['threats_table_path'], include_missing_threat=True)
-
-        with self.assertRaises(ValueError):
-            habitat_quality.execute(args)
-
-    def test_habitat_quality_invalid_decay_type(self):
-        """Habitat Quality: expected ValueError on invalid decay type."""
-        from natcap.invest import habitat_quality
-
-        args = {
-            'half_saturation_constant': '0.5',
-            'workspace_dir': self.workspace_dir,
-        }
-
-        args['access_vector_path'] = os.path.join(args['workspace_dir'],
-                                                  'access_samp.shp')
-        make_access_shp(args['access_vector_path'])
-
-        args['sensitivity_table_path'] = os.path.join(args['workspace_dir'],
-                                                      'sensitivity_samp.csv')
-        make_sensitivity_samp_csv(args['sensitivity_table_path'])
-
-        args['lulc_cur_path'] = os.path.join(args['workspace_dir'],
-                                             'lc_samp_cur_b.tif')
-        make_lulc_raster(args['lulc_cur_path'], 2)
-
-        args['threat_raster_folder'] = args['workspace_dir']
-        make_threats_raster(args['threat_raster_folder'])
-
-        # Include an invalid decay function name to the threats csv table.
-        args['threats_table_path'] = os.path.join(args['workspace_dir'],
-                                                  'threats_samp.csv')
-        make_threats_csv(
-            args['threats_table_path'], include_invalid_decay=True)
-
-        with self.assertRaises(ValueError):
-            habitat_quality.execute(args)
-
-    def test_habitat_quality_bad_rasters(self):
-        """Habitat Quality: on threats that aren't real rasters."""
-        from natcap.invest import habitat_quality
-
-        args = {
-            'half_saturation_constant': '0.5',
-            'workspace_dir': self.workspace_dir,
-        }
-
-        args['sensitivity_table_path'] = os.path.join(args['workspace_dir'],
-                                                      'sensitivity_samp.csv')
-        make_sensitivity_samp_csv(args['sensitivity_table_path'])
-
-        args['lulc_cur_path'] = os.path.join(args['workspace_dir'],
-                                             'lc_samp_cur_b.tif')
-        make_lulc_raster(args['lulc_cur_path'], 2)
-
-        # Make an empty threat raster in the workspace folder.
-        args['threat_raster_folder'] = args['workspace_dir']
-        make_threats_raster(args['threat_raster_folder'],
-                            make_empty_raster=True)
-
-        args['threats_table_path'] = os.path.join(args['workspace_dir'],
-                                                  'threats_samp.csv')
-        make_threats_csv(args['threats_table_path'])
-
-        with self.assertRaises(ValueError):
-            habitat_quality.execute(args)
-
-    def test_habitat_quality_nodata(self):
-        """Habitat Quality: on missing base and future LULC rasters."""
-        from natcap.invest import habitat_quality
-
-        args = {
-            'half_saturation_constant': '0.5',
-            'workspace_dir': self.workspace_dir,
-        }
-
-        args['sensitivity_table_path'] = os.path.join(args['workspace_dir'],
-                                                      'sensitivity_samp.csv')
-        make_sensitivity_samp_csv(args['sensitivity_table_path'])
-
-        args['lulc_cur_path'] = os.path.join(args['workspace_dir'],
-                                             'lc_samp_cur_b.tif')
-        make_lulc_raster(args['lulc_cur_path'], 2)
-
-        args['threat_raster_folder'] = args['workspace_dir']
-        make_threats_raster(args['threat_raster_folder'])
-
-        args['threats_table_path'] = os.path.join(args['workspace_dir'],
-                                                  'threats_samp.csv')
-        make_threats_csv(args['threats_table_path'])
-
-        habitat_quality.execute(args)
-
-        # Reasonable to just check quality out in this case
-        assert_array_sum(
-            os.path.join(args['workspace_dir'], 'output', 'quality_c.tif'),
-            5951.2827)
-
-    def test_habitat_quality_nodata_fut(self):
-        """Habitat Quality: on missing future LULC raster."""
-        from natcap.invest import habitat_quality
-
-        args = {
-            'half_saturation_constant': '0.5',
-            'workspace_dir': self.workspace_dir,
-        }
-
-        args['sensitivity_table_path'] = os.path.join(args['workspace_dir'],
-                                                      'sensitivity_samp.csv')
-        make_sensitivity_samp_csv(args['sensitivity_table_path'])
-
-        scenarios = ['_bas_', '_cur_']  # Missing '_fut_'
-        for lulc_val, scenario in enumerate(scenarios, start=1):
-            args['lulc' + scenario + 'path'] = os.path.join(
-                args['workspace_dir'], 'lc_samp' + scenario + 'b.tif')
-            make_lulc_raster(args['lulc' + scenario + 'path'], lulc_val)
-
-        args['threat_raster_folder'] = args['workspace_dir']
-        make_threats_raster(args['threat_raster_folder'])
-
-        args['threats_table_path'] = os.path.join(args['workspace_dir'],
-                                                  'threats_samp.csv')
-        make_threats_csv(args['threats_table_path'])
-
-        habitat_quality.execute(args)
-
-        # Reasonable to just check quality out in this case
-        assert_array_sum(
-            os.path.join(args['workspace_dir'], 'output', 'quality_c.tif'),
-            5951.2827)
-
-    def test_habitat_quality_missing_lucodes_in_table(self):
-        """Habitat Quality: on missing lucodes in the sensitivity table."""
-        from natcap.invest import habitat_quality
-
-        args = {
-            'half_saturation_constant': '0.5',
-            'workspace_dir': self.workspace_dir,
-        }
-
-        args['access_vector_path'] = os.path.join(args['workspace_dir'],
-                                                  'access_samp.shp')
-        make_access_shp(args['access_vector_path'])
-
-        scenarios = ['_bas_', '_cur_', '_fut_']
-        for lulc_val, scenario in enumerate(scenarios, start=1):
-            path = os.path.join(
-                args['workspace_dir'], 'lc_samp' + scenario + 'b.tif')
-            args['lulc' + scenario + 'path'] = path
-            make_lulc_raster(path, lulc_val)
-
-            # Add a nodata value to this raster to make sure we don't include
-            # the nodata value in the error message.
-            raster = gdal.OpenEx(path, gdal.OF_RASTER | gdal.GA_Update)
-            band = raster.GetRasterBand(1)
-            band_nodata = 255
-            band.SetNoDataValue(band_nodata)  # band nodata before this is -1
-            current_array = band.ReadAsArray()
-            current_array[49][49] = band_nodata
-            band.WriteArray(current_array)
-            band = None
-            raster = None
-
-        args['sensitivity_table_path'] = os.path.join(args['workspace_dir'],
-                                                      'sensitivity_samp.csv')
-        make_sensitivity_samp_csv(args['sensitivity_table_path'],
-                                  missing_lines=True)
-
-        args['threat_raster_folder'] = args['workspace_dir']
-        make_threats_raster(args['threat_raster_folder'])
-
-        args['threats_table_path'] = os.path.join(args['workspace_dir'],
-                                                  'threats_samp.csv')
-        make_threats_csv(args['threats_table_path'])
-
-        with self.assertRaises(ValueError) as cm:
-            habitat_quality.execute(args)
-
-        actual_message = str(cm.exception)
-        self.assertTrue(
-            'The following land cover codes were found in ' in
-            actual_message, actual_message)
-        # 2, 3 are the missing landcover codes.
-        # Raster nodata is 255 and should NOT appear in this list.
-        self.assertTrue(': 2, 3.' in actual_message, actual_message)
-
-    def test_habitat_quality_validate(self):
-        """Habitat Quality: validate raise exception as expected."""
-        from natcap.invest import habitat_quality
-
-        args = {
-            'results_suffix': 'regression',
-            'workspace_dir': self.workspace_dir,
-            'threat_raster_folder': self.workspace_dir,
-        }
-
-        validation_results = habitat_quality.validate(args)
-        self.assertEqual(len(validation_results), 1)
-
-        keys_without_value = set([
-            'lulc_cur_path', 'threats_table_path', 'sensitivity_table_path',
-            'half_saturation_constant'])
-        self.assertEqual(set(validation_results[0][0]), keys_without_value)
->>>>>>> d0705008
+            validate_result[0][1], validate_result[0][1])