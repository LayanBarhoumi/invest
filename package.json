--- conflicted
+++ resolved
@@ -25,13 +25,8 @@
   "invest": {
     "hostname": "https://storage.googleapis.com",
     "bucket": "releases.naturalcapitalproject.org",
-<<<<<<< HEAD
     "fork": "natcap",
-    "version": "3.9.0.post235+g296690d7",
-=======
-    "fork": "invest",
     "version": "3.9.0.post285+gf68dd440",
->>>>>>> df629516
     "target": {
       "macos": "mac_invest_binaries.zip",
       "windows": "windows_invest_binaries.zip"
