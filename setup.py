import os
import platform
import subprocess

import numpy
from Cython.Build import cythonize
from setuptools import setup
from setuptools.command.build_py import build_py as _build_py
from setuptools.extension import Extension

# Read in requirements.txt and populate the python readme with the
# non-comment, non-environment-specifier contents.
_REQUIREMENTS = [req.split(';')[0].split('#')[0].strip() for req in
                 open('requirements.txt').readlines()
                 if (not req.startswith(('#', 'hg+', 'git+'))
                     and len(req.strip()) > 0)]

compiler_and_linker_args = []
include_dirs = [numpy.get_include(), 'src/natcap/invest/managed_raster']
if platform.system() == 'Windows':
    compiler_args = ['/std:c++20']
    if 'NATCAP_INVEST_GDAL_LIB_PATH' not in os.environ:
        raise RuntimeError(
            'env variable NATCAP_INVEST_GDAL_LIB_PATH is not defined. '
            'This env variable is required when building on Windows. If '
            'using conda to manage your gdal installation, you may set '
            'NATCAP_INVEST_GDAL_LIB_PATH="$CONDA_PREFIX/Library".')
    library_dirs = [f'{os.environ["NATCAP_INVEST_GDAL_LIB_PATH"]}/lib']
    include_dirs.append(f'{os.environ["NATCAP_INVEST_GDAL_LIB_PATH"]}/include')
else:
    library_dirs = []
    compiler_args = []
    compiler_and_linker_args = ['-std=c++20']
    library_dirs = [subprocess.run(
        ['gdal-config', '--libs'], capture_output=True, text=True
    ).stdout.split()[0][2:]]  # get the first argument which is the library path

class build_py(_build_py):
    """Command to compile translation message catalogs before building."""

    def run(self):
        # internationalization: compile human-readable PO message catalogs
        # into machine-readable MO message catalogs used by gettext
        # the MO files are included as package data
        locale_dir = os.path.abspath(os.path.join(
            os.path.dirname(__file__),
            'src/natcap/invest/internationalization/locales'))
        for locale in os.listdir(locale_dir):
            subprocess.run([
                'pybabel',
                'compile',
                '--input-file', f'{locale_dir}/{locale}/LC_MESSAGES/messages.po',
                '--output-file', f'{locale_dir}/{locale}/LC_MESSAGES/messages.mo'])
        # then execute the original run method
        _build_py.run(self)


setup(
    install_requires=_REQUIREMENTS,
    ext_modules=cythonize([
        Extension(
            name=f'natcap.invest.{package}.{module}',
            sources=[f'src/natcap/invest/{package}/{module}.pyx'],
            include_dirs=include_dirs,
            extra_compile_args=compiler_args + package_compiler_args + compiler_and_linker_args,
            extra_link_args=compiler_and_linker_args,
            language='c++',
            libraries=['gdal'],
            library_dirs=library_dirs,
            define_macros=[("NPY_NO_DEPRECATED_API", "NPY_1_7_API_VERSION")]
        ) for package, module, package_compiler_args in [
            # ('delineateit', 'delineateit_core', []),
            # ('recreation', 'out_of_core_quadtree', []),
            # ('managed_raster', 'neighbor_iterable', []),
            # clang-14 defaults to -ffp-contract=on, which causes the
            # arithmetic of A*B+C to be implemented using a contraction, which
            # causes an unexpected change in the precision in some viewshed
            # tests on ARM64 (mac M1).  See these issues for more details:
            #  * https://github.com/llvm/llvm-project/issues/91824
            #  * https://github.com/natcap/invest/issues/1562
            #  * https://github.com/natcap/invest/pull/1564/files
            # Using this flag on gcc and on all versions of clang should work
            # as expected, with consistent results.
            # ('scenic_quality', 'viewshed', ['-ffp-contract=off']),
            # ('ndr', 'ndr_core', []),
            ('sdr', 'sdr_core', []),
<<<<<<< HEAD
            ('sdr', 'sdr_core_main', []),
            # ('seasonal_water_yield', 'seasonal_water_yield_core', [])
=======
            ('seasonal_water_yield', 'seasonal_water_yield_core', [])
>>>>>>> 4be31bf6
        ]
    ], compiler_directives={'language_level': '3'}),
    include_dirs=[numpy.get_include()],
    cmdclass={
        'build_py': build_py
    }
)<|MERGE_RESOLUTION|>--- conflicted
+++ resolved
@@ -69,9 +69,8 @@
             library_dirs=library_dirs,
             define_macros=[("NPY_NO_DEPRECATED_API", "NPY_1_7_API_VERSION")]
         ) for package, module, package_compiler_args in [
-            # ('delineateit', 'delineateit_core', []),
-            # ('recreation', 'out_of_core_quadtree', []),
-            # ('managed_raster', 'neighbor_iterable', []),
+            ('delineateit', 'delineateit_core', []),
+            ('recreation', 'out_of_core_quadtree', []),
             # clang-14 defaults to -ffp-contract=on, which causes the
             # arithmetic of A*B+C to be implemented using a contraction, which
             # causes an unexpected change in the precision in some viewshed
@@ -81,15 +80,10 @@
             #  * https://github.com/natcap/invest/pull/1564/files
             # Using this flag on gcc and on all versions of clang should work
             # as expected, with consistent results.
-            # ('scenic_quality', 'viewshed', ['-ffp-contract=off']),
-            # ('ndr', 'ndr_core', []),
+            ('scenic_quality', 'viewshed', ['-ffp-contract=off']),
+            ('ndr', 'ndr_core', []),
             ('sdr', 'sdr_core', []),
-<<<<<<< HEAD
-            ('sdr', 'sdr_core_main', []),
-            # ('seasonal_water_yield', 'seasonal_water_yield_core', [])
-=======
             ('seasonal_water_yield', 'seasonal_water_yield_core', [])
->>>>>>> 4be31bf6
         ]
     ], compiler_directives={'language_level': '3'}),
     include_dirs=[numpy.get_include()],
