import os
import distutils
import logging
import sys
import json
import platform
import collections
import getpass
import shutil
import warnings
import zipfile
import glob
import textwrap
import imp
import subprocess
import inspect
import tarfile
from types import DictType

import pkg_resources
import paver.svn
import paver.path
import paver.virtual
from paver.easy import *
import virtualenv
import yaml

LOGGER = logging.getLogger('invest-bin')
_SDTOUT_HANDLER = logging.StreamHandler(sys.stdout)
_SDTOUT_HANDLER.setLevel(logging.INFO)
LOGGER.addHandler(_SDTOUT_HANDLER)


class Repository(object):
    tip = ''
    statedir = ''
    cmd = ''

    def __init__(self, local_path, remote_url):
        self.local_path = local_path
        self.remote_url = remote_url

    def get(self, rev):
        """
        Given whatever state the repo might be in right now, update to the
        target revision.
        """
        if not self.ischeckedout():
            self.clone()
        else:
            print 'Repository %s exists' % self.local_path


        # If we're already updated to the correct rev, return.
        if self.at_known_rev():
            return

        # Try to update to the correct revision.  If we can't pull, then
        # update.
        try:
            self.update(rev)
        except BuildFailure:
            # When the current repo can't be updated because it doesn't know
            # the change we want to update to
            self.pull()
            self.update(rev)

    def ischeckedout(self):
        return os.path.exists(os.path.join(self.local_path, self.statedir))

    def clone(self):
        raise Exception

    def pull(self):
        raise Exception

    def update(self):
        raise Exception

    def tracked_version(self):
        tracked_rev = json.load(open('versions.json'))[self.local_path]
        if type(tracked_rev) is DictType:
            user_os = platform.system()
            return tracked_rev[user_os]
        return tracked_rev

    def at_known_rev(self):
        tracked_version = self.format_rev(self.tracked_version())
        return self.current_rev() == tracked_version

    def format_rev(self, rev):
        raise Exception

    def current_rev(self, convert=True):
        raise Exception


class HgRepository(Repository):
    tip = 'tip'
    statedir = '.hg'
    cmd = 'hg'

    def clone(self, rev=None):
        if rev is None:
            rev = self.tracked_version(convert=False)
        sh('hg clone %(url)s %(dest)s -u %(rev)s' % {'url': self.remote_url,
                                                     'dest': self.local_path,
                                                     'rev': rev})

    def pull(self):
        sh('hg pull -R %(dest)s %(url)s' % {'dest': self.local_path,
                                            'url': self.remote_url})

    def update(self, rev):
        sh('hg update -R %(dest)s -r %(rev)s' % {'dest': self.local_path,
                                                 'rev': rev})

    def _format_log(self, template='', rev='.'):
        return sh('hg log -R %(dest)s -r %(rev)s --template="%(template)s"' % {
            'dest': self.local_path, 'rev': rev, 'template': template},
            capture=True).rstrip()

    def format_rev(self, rev):
        return self._format_log('{node}', rev=rev)

    def current_rev(self):
        return self._format_log('{node}')

    def tracked_version(self, convert=True):
        json_version = Repository.tracked_version(self)
        if convert is False or not os.path.exists(self.local_path):
            return json_version
        return self._format_log(template='{node}', rev=json_version)


class SVNRepository(Repository):
    tip = 'HEAD'
    statedir = '.svn'
    cmd = 'svn'

    def clone(self, rev=None):
        if rev is None:
            rev = self.tracked_version()
        paver.svn.checkout(self.remote_url, self.local_path, revision=rev)

    def pull(self):
        # svn is centralized, so there's no concept of pull without a checkout.
        return

    def update(self, rev):
        # check that the repository URL hasn't changed.  If it has, update to
        # the new URL
        local_copy_info = paver.svn.info(self.local_path)
        if local_copy_info.repository_root != self.remote_url:
            sh('svn switch --relocate {orig_url} {new_url}'.format(
                orig_url=local_copy_info.repository_root,
                new_url=self.remote_url), cwd=self.local_path)

        paver.svn.update(self.local_path, rev)

    def current_rev(self):
        try:
            return paver.svn.info(self.local_path).revision
        except AttributeError:
            # happens when we're in a dry run
            # In this case, paver.svn.info() returns an empty Bunch object.
            # Returning 'Unknown' for now until we implement something more
            # stable.
            warnings.warn('SVN version info does not work when in a dry run')
            return 'Unknown'

    def format_rev(self, rev):
        return rev

class GitRepository(Repository):
    tip = 'master'
    statedir = '.git'
    cmd = 'git'

    def clone(self, rev=None):
        sh('git clone {url} {dest}'.format(**{'url': self.remote_url,
                                              'dest': self.local_path}))
        if rev is None:
            rev = self.tracked_version()
            self.update(rev)

    def pull(self):
        sh('git fetch %(url)s' % {'url': self.remote_url}, cwd=self.local_path)

    def update(self, rev):
        sh('git checkout %(rev)s' % {'rev': rev}, cwd=self.local_path)

    def current_rev(self):
        return sh('git rev-parse --verify HEAD', cwd=self.local_path,
                  capture=True).rstrip()

    def format_rev(self, rev):
        return sh('git log --format=format:%H -1 {rev}'.format(**{'rev': rev}),
                  capture=True, cwd=self.local_path)

REPOS_DICT = {
    'users-guide': HgRepository('doc/users-guide', 'https://bitbucket.org/natcap/invest.users-guide'),
    'invest-data': SVNRepository('data/invest-data', 'svn://scm.naturalcapitalproject.org/svn/invest-sample-data'),
    'invest-2': HgRepository('src/invest-natcap.default', 'http://bitbucket.org/natcap/invest.arcgis'),
    'pyinstaller': GitRepository('src/pyinstaller', 'https://github.com/pyinstaller/pyinstaller.git'),
}
REPOS = REPOS_DICT.values()


def _invest_version(python_exe=None):
    """
    Load the InVEST version string and return it.

    Fetches the string from natcap.invest if the package is installed and
    is able to be imported.  Otherwise, fetches the version string from
    the natcap.invest source.

    Parameters:
        python_exe=None (string): The path to the python interpreter to use.
            If None, the PATH python will be used.

    Returns:
        The version string.
    """
    try:
        import natcap.invest as invest
        return invest.__version__
    except ImportError:
        if python_exe is None:
            python_exe = 'python'
        else:
            python_exe = os.path.abspath(python_exe)

        invest_version = sh(
            '{python} -c "import natcap.invest; print natcap.invest.__version__"'.format(
                python=python_exe),
            capture=True).rstrip()
        return invest_version

def _repo_is_valid(repo, options):
    # repo is a repository object
    # options is the Options object passed in when using the @cmdopts
    # decorator.
    try:
        options.force_dev
    except AttributeError:
        # options.force_dev not specified as a cmd opt, defaulting to False.
        options.force_dev = False

    if not os.path.exists(repo.local_path):
        print "WARNING: Repository %s has not been cloned." % repo.local_path
        print "To clone, run this command:"
        print "    paver fetch %s" % repo.local_path
        return False

    if not repo.at_known_rev() and options.force_dev is False:
        current_rev = repo.current_rev()
        print 'ERROR: Revision mismatch in repo %s' % repo.local_path
        print '*****  Repository at rev %s' % current_rev
        print '*****  Expected rev: %s' % repo.tracked_version()
        print '*****  To override, use the --force-dev flag.'
        return False
    return True


@task
@cmdopts([
    ('json', '', 'Export to json'),
    ('save', '', 'Write json to versions.json')
])
def version(options):
    """
    Display the versions of nested repositories and exit.  UNIMPLEMENTED
    """
    # If --json and --save are both specified, raise an error.
    # These options should be mutually exclusive.
    try:
        if options.json and options.save:
            print "ERROR: --json and --save are mutually exclusive"
            return
    except AttributeError:
        pass

    data = dict((repo.local_path, repo.current_rev() if os.path.exists(
        repo.local_path) else None) for repo in REPOS)
    json_string = json.dumps(data, sort_keys=True, indent=4)
    try:
        options.json
        print json_string
        return
    except AttributeError:
        pass

    try:
        options.save
        open('versions.json', 'w').write(json_string)
        return
    except AttributeError:
        pass

    # print a formatted table of repository versions and whether the repo is at
    # the known version.
    # Columns:
    # local_path | repo_type | rev_matches
    repo_col_width = max(map(lambda x: len(x.local_path), REPOS)) + 4
    fmt_string = "%(path)-" + str(repo_col_width) + "s %(type)-10s %(is_tracked)-10s"
    data = []
    for repo in sorted(REPOS, key=lambda x: x.local_path):
        if not os.path.exists(repo.local_path):
            at_known_rev = 'not cloned'
        else:
            try:
                at_known_rev = repo.at_known_rev()
                if at_known_rev is False:
                    at_known_rev = 'MODIFIED'
            except KeyError:
                at_known_rev = 'UNTRACKED'

        data.append({
            "path": repo.local_path,
            "type": repo.cmd,
            "is_tracked": at_known_rev,
        })

    this_repo_rev = sh('hg log -r . --template="{node}"', capture=True)
    this_repo_branch = sh('hg branch', capture=True)
    local_version = _get_local_version()
    print
    print '*** THIS REPO ***'
    print 'Pretty: %s' % local_version
    print 'Rev:    %s' % this_repo_rev
    print 'Branch: %s' % this_repo_branch

    print
    print '*** SUBREPOS ***'
    headers = {"path": 'REPO PATH', "type": 'REPO TYPE', "is_tracked": 'AT TRACKED REV'}
    print fmt_string % headers
    for repo_data in data:
        print fmt_string % repo_data

# options are accessed by virtualenv bootstrap command somehow.
options(
    virtualenv=Bunch(
        dest_dir='test_env',
        script_name="bootstrap.py"
    )
)


@task
@cmdopts([
    ('system-site-packages', '', ('Give the virtual environment access '
                                  'to the global site-packages')),
    ('clear', '', 'Clear out the non-root install and start from scratch.'),
    ('envname=', 'e', ('The name of the environment to use')),
    ('with-invest', '', 'Install the current version of InVEST into the env'),
    ('requirements=', 'r', 'Install requirements from a file'),
])
def env(options):
    """
    Set up a virtualenv for the project.
    """

    # Detect whether the user called `paver env` with the system-site-packages
    # flag.  If so, modify the paver options object so that bootstrapping will
    # use the virtualenv WITH the system-site-packages linked in.
    try:
        use_site_pkgs = options.env.system_site_packages
    except AttributeError:
        use_site_pkgs = False
    options.virtualenv.system_site_packages = use_site_pkgs

    # check whether the user wants to use a clean environment.
    # Assume False if not provided.
    try:
        options.env.clear
    except AttributeError:
        options.env.clear = False

    try:
        options.virtualenv.dest_dir = options.envname
        print "Using user-defined env name: %s" % options.envname
        envname = options.envname
    except AttributeError:
        print "Using the default envname: %s" % options.virtualenv.dest_dir
        envname = options.virtualenv.dest_dir

    # paver provides paver.virtual.bootstrap(), but this does not afford the
    # degree of control that we want and need with installing needed packages.
    # We therefore make our own bootstrapping function calls here.

    install_string = """
import os, subprocess, platform
def after_install(options, home_dir):
    etc = join(home_dir, 'etc')
    if not os.path.exists(etc):
        os.makedirs(etc)
    if platform.system() == 'Windows':
        bindir = 'Scripts'
    else:
        bindir = 'bin'

"""

    requirements_files = ['requirements.txt']
    extra_reqs = getattr(options, 'requirements', None)
    if extra_reqs not in [None, '']:
        requirements_files.append(extra_reqs)

    # extra parameter strings needed for installing certain packages
    # Initially set up for special installation of natcap.versioner.
    # Leaving in place in case future pkgs need special params.
    pkg_pip_params = {}

    def _format_params(param_list):
        """
        Convert a list of string parameters to a string suitable for adding to
        the environment bootstrap file.

        Returns:
            A string
        """
        params_as_strings = ["'{param}'".format(param=x) for x in param_list]
        extra_params = ", %s" % ', '.join(params_as_strings)
        return extra_params

    pip_template = "    subprocess.call([join(home_dir, bindir, 'pip'), 'install', '{pkgname}' {extra_params}])\n"
    for reqs_file in requirements_files:
        for requirement in pkg_resources.parse_requirements(open(reqs_file).read()):
            projectname = requirement.project_name  # project name w/o version req
            try:
                install_params = pkg_pip_params[projectname]
                extra_params = _format_params(install_params)
            except KeyError:
                # No extra parameters needed for this package.
                extra_params = ''

            install_string += pip_template.format(pkgname=requirement, extra_params=extra_params)
    try:
        if options.with_invest is True:
            # Build an sdist and install it as an egg.  Works better with
            # pyinstaller, it would seem.  Also, namespace packages complicate
            # imports, so installing all natcap pkgs as eggs seems to work as
            # expected.
            install_string += (
                "    subprocess.call([join(home_dir, bindir, 'python'), 'setup.py', 'egg_info', 'sdist', '--formats=gztar'])\n"
                "    version = subprocess.check_output([join(home_dir, bindir, 'python'), 'setup.py', '--version'])\n"
                "    version = version.rstrip()  # clean trailing whitespace\n"
                "    invest_sdist = join('dist', 'natcap.invest-{version}.tar.gz'.format(version=version))\n"
                "    # Sometimes, don't know why, sdist ends up with - instead of + as local ver. separator.\n"
                "    if not os.path.exists(invest_sdist):\n"
                "        invest_sdist = invest_sdist.replace('+', '-')\n"
                # Recent versions of pip build wheels by default before installing, but wheel
                # has a bug preventing builds for namespace packages.  Therefore, skip wheel builds for invest.
                "    subprocess.call([join(home_dir, bindir, 'pip'), 'install', '--no-binary', 'natcap.invest',"
                " invest_sdist])\n"
            )
    except AttributeError:
        print "Skipping installation of natcap.invest"

    output = virtualenv.create_bootstrap_script(textwrap.dedent(install_string))
    open(options.virtualenv.script_name, 'w').write(output)

    # Built the bootstrap env via a subprocess call.
    # Calling via the shell so that virtualenv has access to environment
    # vars as needed.
    env_dirname = envname
    bootstrap_cmd = "%(python)s %(bootstrap_file)s %(site-pkgs)s %(clear)s %(no-wheel)s %(env_name)s"
    bootstrap_opts = {
        "python": sys.executable,
        "bootstrap_file": options.virtualenv.script_name,
        "env_name": env_dirname,
        "site-pkgs": '--system-site-packages' if use_site_pkgs else '',
        "clear": '--clear' if options.env.clear else '',
        "no-wheel": '--no-wheel',  # exclude wheel.  It has a bug preventing namespace pkgs from compiling
    }
    sh(bootstrap_cmd % bootstrap_opts)

    # Virtualenv appears to partially copy over distutills into the new env.
    # Remove what was copied over so we din't confuse pyinstaller.
    # Also, copy over the natcap namespace pkg's __init__ file
    if platform.system() == 'Windows':
        distutils_dir = os.path.join(env_dirname, 'Lib', 'distutils')
        init_file = os.path.join(env_dirname, 'Lib', 'site-packages', 'natcap', '__init__.py')
    else:
        distutils_dir = os.path.join(env_dirname, 'lib', 'python2.7', 'distutils')
        init_file = os.path.join(env_dirname, 'lib', 'python2.7', 'site-packages', 'natcap', '__init__.py')
    if os.path.exists(distutils_dir):
        dry('rm -r <env>/lib/distutils', shutil.rmtree, distutils_dir)

    init_string = "import pkg_resources\npkg_resources.declare_namespace(__name__)\n"
    with open(init_file, 'w') as namespace_init:
        namespace_init.write(init_string)

    print '*** Virtual environment created successfully.'
    print '*** To activate the env, run:'
    if platform.system() == 'Windows':
        print r'    call .\%s\Scripts\activate' % env_dirname
    else:  # assume all POSIX systems behave the same way
        print '    source %s/bin/activate' % env_dirname


@task
@consume_args  # when consuuming args, it's a list of str arguments.
def fetch(args):
    """
    Clone repositories the correct locations.
    """

    # figure out which repos/revs we're hoping to update.
    # None is our internal, temp keyword representing the LATEST possible
    # rev.
    user_repo_revs = {}  # repo -> version
    repo_paths = map(lambda x: x.local_path, REPOS)
    args_queue = collections.deque(args[:])

    while len(args_queue) > 0:
        current_arg = args_queue.popleft()

        # If the user provides repo revisions, it MUST be a specific repo.
        if current_arg in repo_paths:
            # the user might provide a revision.
            # It's a rev if it's not a repo.
            try:
                possible_rev = args_queue.popleft()
            except IndexError:
                # When no other args after the repo
                user_repo_revs[current_arg] = None
                continue

            if possible_rev in repo_paths:
                # then it's not a revision, it's a repo.  put it back.
                # Also, assume user wants the repo we're currently working with
                # to be updated to the tip OR whatever.
                user_repo_revs[current_arg] = None
                args_queue.appendleft(possible_rev)
                continue
            elif possible_rev in ['-r', '--rev']:
                requested_rev = args_queue.popleft()
                user_repo_revs[current_arg] = requested_rev
            else:
                print "ERROR: unclear arg %s" % possible_rev
                return

    # determine which groupings the user wants to operate on.
    # example: `src` would represent all repos under src/
    # example: `data` would represent all repos under data/
    # example: `src/pyinstaller` would represent the pyinstaller repo
    repos = set([])
    for argument in args:
        if not argument.startswith('-'):
            repos.add(argument)

    def _user_requested_repo(local_repo_path):
        """
        Check if the user requested this repository.
        Does so by checking prefixes provided by the user.

        Arguments:
            local_repo_path (string): the path to the local repository
                relative to the CWD. (example: src/pyinstaller)

        Returns:
            Boolean: Whether the user did request this repo.
        """
        # check that the user wants to update this repo
        for user_arg_prefix in repos:
            if local_repo_path.startswith(user_arg_prefix):
                return True
        return False

    for repo in REPOS:
        print 'Checking %s' % repo.local_path

        # If the user did not request this repo AND the user didn't want to
        # update everything (by specifying no positional args), skip this repo.
        if not _user_requested_repo(repo.local_path) and len(repos) > 0:
            continue

        # is repo up-to-date?  If not, update it.
        # If the user specified a target revision, use that instead.
        try:
            target_rev = user_repo_revs[repo.local_path]
            if target_rev is None:
                raise KeyError
        except KeyError:
            try:
                target_rev = repo.tracked_version()
            except KeyError:
                print 'WARNING: repo not tracked in versions.json: %s' % repo.local_path
                raise BuildFailure

        repo.get(target_rev)


@task
@consume_args
def push(args):
    """Push a file or files to a remote server.

    Usage:
        paver push [--password] [user@]hostname[:target_dir] file1, file2, ...

    Uses pythonic paramiko-based SCP to copy files to the remote server.

    If --password is provided at the command line, the user will be prompted
    for a password.  This is sometimes required when the remote's private key
    requires a password to decrypt.

    If a target username is not provided ([user@]...), the current user's username
    used for the transfer.

    If a target directory is not provided (hostname[:target_dir]), the current
    directory of the target user is used.
    """
    import paramiko
    from paramiko import SSHClient
    from scp import SCPClient
    ssh = SSHClient()
    ssh.load_system_host_keys()

    # Clean out all of the user-configurable options flags.
    config_opts = []
    for argument in args:
        if argument.startswith('--'):
            config_opts.append(argument)
            args.remove(argument)

    use_password = '--password' in config_opts

    try:
        destination_config = args[0]
    except IndexError:
        print "ERROR: destination config must be provided"
        return

    files_to_push = args[1:]
    if len(files_to_push) == 0:
        print "ERROR: At least one file must be given"
        return

    # ASSUME WE'RE ONLY DOING ONE HOST PER PUSH
    # split apart the configuration string.
    # format:
    #    [user@]hostname[:directory]
    if '@' in destination_config:
        username = destination_config.split('@')[0]
        destination_config = destination_config.replace(username + '@', '')
    else:
        username = getpass.getuser()

    if ':' in destination_config:
        target_dir = destination_config.split(':')[-1]
        destination_config = destination_config.replace(':' + target_dir, '')
    else:
        # just use the SCP default
        target_dir = None

    # hostname is whatever remains of the dest config.
    hostname = destination_config

    # start up the SSH connection
    if use_password:
        password = getpass.getpass()
    else:
        password = None

    try:
        ssh.connect(hostname, username=username, password=password)
    except paramiko.BadAuthenticationType:
        print 'ERROR: incorrect password or bad SSH key.'
        return
    except paramiko.PasswordRequiredException:
        print 'ERROR: password required to decrypt private key on remote.  Use --password flag'
        return

    scp = SCPClient(ssh.get_transport())
    for transfer_file in files_to_push:
        file_basename = os.path.basename(transfer_file)
        if target_dir is not None:
            target_filename = os.path.join(target_dir, file_basename)
        else:
            target_filename = file_basename

        print 'Transferring %s -> %s:%s ' % (transfer_file, hostname, target_filename)
        scp.put(transfer_file, target_filename)


@task
def clean(options):
    """
    Remove files and folders known to be generated by build scripts.
    """

    folders_to_rm = ['build', 'dist', 'tmp', 'bin', 'test',
                     options.virtualenv.dest_dir,
                     'installer/darwin/temp',
                     'invest-3-x86',
                     'exe/dist',
                     'exe/build',
                     'api_env',
<<<<<<< HEAD
                     'natcap.invest.egg-info',
                     'release_env',
=======
                     'invest-bin',
>>>>>>> 88a2f2d7
                     ]
    files_to_rm = [
        options.virtualenv.script_name,
        'installer/darwin/*.dmg',
        'installer/windows/*.exe',
    ]

    for folder in folders_to_rm:
        for globbed_dir in glob.glob(folder):
            paver.path.path(globbed_dir).rmtree()

    for filename in files_to_rm:
        for globbed_file in glob.glob(filename):
            paver.path.path(globbed_file).remove()

    # clean out all python package repos in src/
    for repodir in map(lambda x: x.local_path, REPOS):
        if repodir.startswith('src'):
            if os.path.exists(os.path.join(repodir, 'setup.py')):
                # use setup.py for package directories.
                sh(sys.executable + ' setup.py clean', cwd=repodir)
        elif repodir.startswith('doc') and os.path.exists(repodir):
            sh('make clean', cwd=repodir)


@task
@cmdopts([
    ('force-dev', '', 'Zip subrepos even if their version does not match the known state'),
])
def zip_source(options):
    """
    Create a zip archive of all source repositories for this project.

    Creates a standalone zip file that, when extracted, will contain all source code
    needed to create documentation and functional binaries from the various projects
    managed by this project.  If there's a source repo in this repository, its source
    is in this archive.

    If --force-dev is provided, the state of the contained subrepositories/subprojects
    is allowed to differ from the revision noted in versions.json.  If the state of
    the subproject/subrepository does not match the state noted in versions.json and
    --force-dev is NOT provided, an error will be raised.

    The output file is written to dist/InVEST-source-{version}.zip
    The version used is compiled from the state of the repository.
    """

    version = _get_local_version()

    source_dir = os.path.join('tmp', 'source')
    invest_bin_zip = os.path.join('tmp', 'invest-bin.zip')
    invest_dir = os.path.join('tmp', 'source', 'invest-bin')
    dist_dir = 'dist'
    try:
        dry('mkdir -p %s' % dist_dir, os.makedirs, source_dir)
    except OSError:
        # Folder already exists.  Skipping.
        pass
    sh('hg archive %s' % invest_bin_zip)

    def _unzip(zip_uri, dest_dir):
        def _unzip_func():
            zip = zipfile.ZipFile(zip_uri)
            zip.extractall(dest_dir)
        dry('unzip -o %s -d %s' % (zip_uri, dest_dir), _unzip_func)

    _unzip(invest_bin_zip, source_dir)

    for dirname in map(lambda x: x.local_path, REPOS):
        if not dirname[0:3] in ['doc', 'src']:
            continue

        if dirname.startswith('src'):
            source_dir = os.path.join(invest_dir, 'src')
        elif dirname.startswith('doc'):
            source_dir = os.path.join(invest_dir, 'doc')

        projectname = dirname[4:]  # remove the / as well.
        unzipped_dir = os.path.join(source_dir, projectname)
        print unzipped_dir
        try:
            dry('rm -r %s' % unzipped_dir, shutil.rmtree, unzipped_dir)
        except OSError:
            # when the source dir doesn't exist, that's ok.
            pass

        sh('hg archive -R %(repo)s tmp/%(zipname)s.zip' % {
            'repo': dirname, 'zipname': projectname})

        zipfile_name = projectname + '.zip'
        _unzip(os.path.join('tmp', zipfile_name), source_dir)

    # leave off the .zip filename here.  shutil.make_archive adds it based on
    # the format of the archive.
    archive_name = os.path.abspath(os.path.join('dist', 'InVEST-source-%s' % version))
    call_task('zip', args=[archive_name, source_dir])


@task
@cmdopts([
    ('force-dev', '', 'Force development'),
    ('version', '-v', 'The version of the documentation to build'),
    ('skip-api', '', 'Skip building the API docs'),
    ('skip-guide', '', "Skip building the User's Guide"),
    ('python=', '', 'The python interpreter to use'),
])
def build_docs(options):
    """
    Build the sphinx user's guide for InVEST.

    Builds the sphinx user's guide in HTML, latex and PDF formats.
    Compilation of the guides uses sphinx and requires that all needed
    libraries are installed for compiling html, latex and pdf.

    Requires make and sed.
    """

    python_exe = getattr(options, 'python', sys.executable)
    invest_version = _invest_version(python_exe)
    archive_template = os.path.join('dist', 'invest-%s-%s' % (invest_version, '%s'))

    # If the user has not provided the skip-guide flag, build the User's guide.
    skip_guide = getattr(options, 'skip_guide', False)
    if skip_guide is False:
        if not _repo_is_valid(REPOS_DICT['users-guide'], options):
            raise BuildFailure('User guide version is out of sync and force-dev not provided')
        guide_dir = os.path.join('doc', 'users-guide')
        latex_dir = os.path.join(guide_dir, 'build', 'latex')
        sh('make html', cwd=guide_dir)
        sh('make latex', cwd=guide_dir)
        sh('make all-pdf', cwd=latex_dir)

        archive_name = archive_template % 'userguide'
        build_dir = os.path.join(guide_dir, 'build', 'html')
        call_task('zip', args=[archive_name, build_dir])
    else:
        print "Skipping the User's Guide"

    skip_api = getattr(options, 'skip_api', False)
    if skip_api is False:
        sh('{python} setup.py build_sphinx'.format(python=python_exe))
        archive_name = archive_template % 'apidocs'
        call_task('zip', args=[archive_name, 'build/sphinx/html'])
    else:
        print "Skipping the API docs"


@task
def check():
    """
    Perform reasonable checks to verify the build environment.


    This paver task checks that the following is true:
        Executables are available: hg, git


    """
    def is_exe(fpath):
        return os.path.isfile(fpath) and os.access(fpath, os.X_OK)

    class FoundEXE(Exception):
        pass

    # verify required programs exist
    errors_found = False
    for program in ['hg', 'git', 'make']:
        # Inspired by this SO post: http://stackoverflow.com/a/855764/299084

        fpath, fname = os.path.split(program)
        if fpath:
            if not is_exe(program):
                print "ERROR: executable not found: %s" % program
                errors_found = True
        else:
            try:
                for path in os.environ["PATH"].split(os.pathsep):
                    path = path.strip('"')
                    exe_file = os.path.join(path, program)
                    if is_exe(exe_file):
                        raise FoundEXE
            except FoundEXE:
                continue
            else:
                print "ERROR: executable %s not found on the PATH" % fname
                errors_found = True

    requirements = [
        'virtualenv>=13.0.0',
        'pip>=7.1.0',
    ]
    for requirement in requirements:
        try:
            pkg_resources.require(requirements)
        except pkg_resources.VersionConflict as conflict:
            print 'ERROR: %s' % conflict.report()
            errors_found = True

    if errors_found:
        raise BuildFailure
    else:
        print "All's well."


@task
@cmdopts([
    ('force-dev', '', 'Zip data folders even if repo version does not match the known state')
])
def build_data(options):
    """
    Build data zipfiles for sample data.

    Expects that sample data zipfiles are provided in the invest-data repo.
    Data files should be stored in one directory per model, where the directory
    name matches the model name.  This creates one zipfile per folder, where
    the zipfile name matches the folder name.

    options:
        --force-dev : Provide this option if you know that the invest-data version
                      does not match the version tracked in versions.json.  If the
                      versions do not match and the flag is not provided, the task
                      will print an error and quit.
    """
    data_repo = REPOS_DICT['invest-data']
    if not _repo_is_valid(data_repo, options):
        return

    dist_dir = 'dist'
    if not os.path.exists(dist_dir):
        dry('mkdir %s' % dist_dir, os.makedirs, dist_dir)

    for data_dirname in os.listdir(data_repo.local_path):
        out_zipfile = os.path.abspath(os.path.join(dist_dir, data_dirname + ".zip"))
        if not os.path.isdir(os.path.join(data_repo.local_path, data_dirname)):
            continue
        if data_dirname == data_repo.statedir:
            continue

        dry('zip -r %s %s' % (out_zipfile, data_dirname),
            shutil.make_archive, **{
                'base_name': os.path.splitext(out_zipfile)[0],
                'format': 'zip',
                'root_dir': data_repo.local_path,
                'base_dir': data_dirname})


@task
@cmdopts([
    ('python=', '', 'The python interpreter to use'),
])
def build_bin(options):
    """
    Build frozen binaries of InVEST.
    """

    # if pyinstaller repo is at version 2.1, remove six.py because it conflicts
    # with the version that matplotlib requires.  Pyinstaller provides
    # six==1.0.0, matplotlib requires six>=1.3.0.
    pyi_repo = REPOS_DICT['pyinstaller']
    print 'Checking and removing deprecated six.py in pyinstaller if needed'
    if pyi_repo.current_rev() == pyi_repo.format_rev('v2.1'):
        six_glob = os.path.join(pyi_repo.local_path, 'PyInstaller', 'lib', 'six.*')
        for six_file in glob.glob(six_glob):
            dry('rm %s' % six_file, os.remove, six_file)

    # if the InVEST built binary directory exists, it should always
    # be deleted.  This is because we've had some weird issues with builds
    # not working properly when we don't just do a clean rebuild.
    invest_dist_dir = os.path.join('pyinstaller', 'dist', 'invest_dist')
    if os.path.exists(invest_dist_dir):
        dry('rm -r %s' % invest_dist_dir,
            shutil.rmtree, invest_dist_dir)

    pyinstaller_file = os.path.join('..', 'src', 'pyinstaller', 'pyinstaller.py')
    print options
    python_exe = os.path.abspath(getattr(options, 'python', sys.executable))

    # For some reason, pyinstaller doesn't locate the natcap.versioner package
    # when it's installed and available on the system.  Placing
    # natcap.versioner's .egg in the pyinstaller eggs/ directory allows
    # natcap.versioner to be located.  Hacky but it works.
    # Assume we're working within the built virtualenv.
    sitepkgs = sh('{python} -c "import distutils.sysconfig; '
                  'print distutils.sysconfig.get_python_lib()"'.format(
                      python=python_exe), capture=True).rstrip()
    pathsep = ';' if platform.system() == 'Windows' else ':'
    env_site_pkgs = os.path.abspath(os.path.normpath('../release_env/lib/'))
    try:
        print "PYTHONPATH: %s" % os.environ['PYTHONPATH']
    except KeyError:
        print "Nothing in 'PYTHONPATH'"
    sh('%(python)s %(pyinstaller)s --clean --noconfirm -p %(paths)s invest.spec' % {
            'python': python_exe,
            'pyinstaller': pyinstaller_file,
            'paths': pathsep.join([env_site_pkgs, os.path.join(env_site_pkgs, 'site-packages')]), # -p input
        }, cwd='exe')

    bindir = os.path.join('exe', 'dist', 'invest_dist')

    # Write the package versions to a text file for the record.
    # Assume we're in a virtualenv
    pip_bin = os.path.join(os.path.dirname(python_exe), 'pip')
    sh('{pip} freeze > package_versions.txt'.format(pip=pip_bin), cwd=bindir)

    # Record the hg path, branch, sha1 of this repo to a text file. This will help us down
    # the road to differentiate between built binaries from different forks.
    with open(os.path.join(bindir, 'buildinfo.txt'), 'w') as buildinfo_textfile:
        hg_path = sh('hg paths', capture=True)
        buildinfo_textfile.write(hg_path)

        branchname = sh('hg branch', capture=True)
        buildinfo_textfile.write('branch = %s' % branchname)

        commit_sha1 = sh('hg log -r . --template="{node}\n"', capture=True)
        buildinfo_textfile.write(commit_sha1)

    if not os.path.exists('dist'):
        dry('mkdir dist',
            os.makedirs, 'dist')

    invest_dist = os.path.join('dist', 'invest_dist')
    if os.path.exists(invest_dist):
        dry('rm -r %s' % invest_dist,
            shutil.rmtree, invest_dist)

    dry('cp -r %s %s' % (bindir, invest_dist),
        shutil.copytree, bindir, invest_dist)


    # Mac builds seem to need an egg placed in just the right place.
    if platform.system() in ['Darwin', 'Linux']:
        sitepkgs_egg_glob = os.path.join(sitepkgs, 'natcap.versioner-*.egg')
        try:
            # If natcap.versioner was installed as an egg, just take that and
            # put it into the eggs/ dir.
            latest_egg = sorted(glob.glob(sitepkgs_egg_glob), reverse=True)[0]
            egg_dir = os.path.join(invest_dist, 'eggs')
            if not os.path.exists(egg_dir):
                dry('mkdir %s' % egg_dir , os.makedirs, egg_dir)

            dest_egg = os.path.join(invest_dist, 'eggs', os.path.basename(latest_egg))
            dry('cp {src_egg} {dest_egg}'.format(
                src_egg=latest_egg, dest_egg=dest_egg), shutil.copyfile,
                latest_egg, dest_egg)
        except IndexError:
            # Couldn't find any eggs in the local site-packages, use pip to
            # download the source archive, then build and copy the egg from the
            # archive.

            # Get version spec from requirements.txt
            with open('requirements.txt') as requirements_file:
                for requirement in pkg_resources.parse_requirements(requirements_file.read()):
                    if requirement.project_name == 'natcap.versioner':
                        versioner_spec = str(requirement)
                        break

            # Download a valid source tarball to the dist dir.

            sh('{pip_ep} install --no-deps --no-use-wheel --download {distdir} \'{versioner}\''.format(
                pip_ep=os.path.join(os.path.dirname(python_exe), 'pip'),
                distdir='dist',
                versioner=versioner_spec
                )
            )

            cwd = os.getcwd()
            # Unzip the tar.gz and run bdist_egg on it.
            versioner_tgz = os.path.abspath(glob.glob('dist/natcap.versioner-*.tar.gz')[0])
            os.chdir('dist')
            dry('unzip %s' % versioner_tgz,
                lambda tgz: tarfile.open(tgz, 'r:gz').extractall('.'),
                versioner_tgz)
            os.chdir(cwd)

            versioner_dir = versioner_tgz.replace('.tar.gz', '')
            sh('python setup.py bdist_egg', cwd=versioner_dir)

            # Copy the new egg to the built distribution with the eggs in it.
            # Both these folders should already be absolute paths.
            versioner_egg = glob.glob(os.path.join(versioner_dir, 'dist', 'natcap.versioner-*'))[0]
            versioner_egg_dest = os.path.join(invest_dist, 'eggs', os.path.basename(versioner_egg))
            dry('cp %s %s' % (versioner_egg, versioner_egg_dest),
                shutil.copyfile, versioner_egg, versioner_egg_dest)

    if platform.system() == 'Windows':
        binary = os.path.join(invest_dist, 'invest.exe')
        _write_console_files(binary, 'bat')
    else:
        binary = os.path.join(invest_dist, 'invest')
        _write_console_files(binary, 'sh')


@task
@cmdopts([
    ('bindir=', 'b', ('Folder of binaries to include in the installer. '
                      'Defaults to dist/invest-bin')),
    ('insttype=', 'i', ('The type of installer to build. '
                        'Defaults depend on the current system: '
                        'Windows=nsis, Mac=dmg, Linux=deb')),
    ('arch=', 'a', 'The architecture of the binaries'),
    ('force-dev', '', 'Allow a build when a repo version differs from tracked versions'),
])
def build_installer(options):
    """
    Build an installer for the target OS/platform.
    """
    default_installer = {
        'Darwin': 'dmg',
        'Windows': 'nsis',
        'Linux': 'deb'
    }

    # set default options if they have not been set by the user.
    # options don't exist in the options object unless the user defines it.
    defaults = [
        ('bindir', os.path.join('dist', 'invest_dist')),
        ('insttype', default_installer[platform.system()]),
        ('arch', platform.machine())
    ]
    for option_name, default_val in defaults:
        try:
            getattr(options, option_name)
        except AttributeError:
            setattr(options, option_name, default_val)

    if not os.path.exists(options.bindir):
        print 'WARNING: Binary dir %s not found' % options.bindir
        print 'WARNING: Regenerating binaries'
        call_task('build_bin')

    # version comes from the installed version of natcap.invest
    invest_bin = os.path.join(options.bindir, 'invest')
    version_string = sh('{invest_bin} --version'.format(invest_bin=invest_bin), capture=True)
    for possible_version in version_string.split('\n'):
        if possible_version != '':
            version = possible_version

    command = options.insttype.lower()
    if not os.path.exists(options.bindir):
        print "ERROR: Binary directory %s not found" % options.bindir
        print "ERROR: Run `paver build_bin` to make new binaries"
        raise BuildFailure

    if command == 'nsis':
        _build_nsis(version, options.bindir, 'x86')
    elif command == 'dmg':
        _build_dmg(version, options.bindir)
    elif command == 'deb':
        _build_fpm(version, options.bindir, 'deb')
    elif command == 'rpm':
        _build_fpm(version, options.bindir, 'rpm')
    else:
        print 'ERROR: command not recognized: %s' % command
        return 1


def _build_fpm(version, bindir, pkg_type):
    print "WARNING:  Building linux packages is not yet fully supported"
    print "WARNING:  The package will build but won't yet install properly"
    print

    # debian packages dont like it when versions don't start with digits
    if version.startswith('null'):
        version = version.replace('null', '0.0.0')

    # copy the bindir into a properly named folder here.
    new_bindir = 'invest-bin'
    if os.path.exists(new_bindir):
        sh('rm -r %s' % new_bindir)
    sh('cp -r %s %s' % (bindir, new_bindir))

    options = {
        'pkg_type': pkg_type,
        'version': version,
        'bindir': new_bindir,
    }

    fpm_command = (
        'fpm -s dir -t %(pkg_type)s'
        ' -n invest'    # deb packages don't do well with uppercase
        ' -v %(version)s'
        ' -p dist/'
        ' --prefix /usr/lib/natcap/invest'  # assume that other tools will go in natcap as well
        ' -m "James Douglass <jdouglass@stanford.edu>"'
        ' --url http://naturalcapitalproject.org'
        ' --vendor "Natural Capital Project"'
        ' --license "Modified BSD"'
        ' --provides "invest"'
        ' --description "InVEST family of ecosystem service analysis tools'
            '\n\n'
            'InVEST (Integrated Valuation of Ecosystem Services '
            'and Tradeoffs) is a family of tools for quantifying the values '
            'of natural capital in clear, credible, and practical ways. In '
            'promising a return (of societal benefits) on investments in '
            'nature, the scientific community needs to deliver knowledge and '
            'tools to quantify and forecast this return. InVEST enables '
            'decision-makers to quantify the importance of natural capital, '
            'to assess the tradeoffs associated with alternative choices, and '
            'to integrate conservation and human development.'
            '\n\n'
            'The Natural Capital Project is a collaboration between Stanford '
            'University Woods Institute for the Environment, the World Wildlife'
            ' Fund, The Nature Conservancy and the University of Minnesota '
            'Institute on the Environment."'
        ' --after-install ./installer/linux/postinstall.sh'
        ' --after-remove ./installer/linux/postremove.sh'
        ' %(bindir)s') % options
    sh(fpm_command)


def _build_nsis(version, bindir, arch):
    """
    Build an NSIS installer.

    The InVEST NSIS script *requires* the following conditions are met:
        * The User's guide has been built (paver build_docs)
        * The invest-2 repo has been cloned to src (paver fetch src/invest-natcap.default)

    If these two conditions have not been met, the installer will fail.
    """
    invest_repo = REPOS_DICT['invest-2']
    if not os.path.exists(invest_repo.local_path):
        call_task('fetch', args=[invest_repo.local_path])

    # determine makensis path
    possible_paths = [
        'C:\\Program Files\\NSIS\\makensis.exe',
        'C:\\Program Files (x86)\\NSIS\\makensis.exe',
    ]
    makensis = None
    for makensis_path in possible_paths:
        if os.path.exists(makensis_path):
            makensis = '"%s"' % makensis_path

    if makensis is None:
        raise BuildFailure("Can't find nsis in %s" % possible_paths)

    if platform.system() != 'Windows':
        makensis = 'wine "%s"' % makensis

    # copying the dist dir into the cwd, since that's where NSIS expects it
    # also, NSIS (and our shortcuts) care very much about the dirname.
    nsis_bindir = 'invest-3-x86'
    if os.path.exists(nsis_bindir):
        raise BuildFailure("ERROR: %s exists in CWD.  Remove it and re-run")
    dry('cp %s %s' % (bindir, nsis_bindir),
        shutil.copytree, bindir, nsis_bindir)

    # copy the InVEST icon from the installer dir into the bindir.
    invest_icon_src = os.path.join('installer', 'windows', 'InVEST-2.ico')
    invest_icon_dst = os.path.join(nsis_bindir, 'InVEST-2.ico')
    dry('cp %s %s' % (invest_icon_src, invest_icon_dst),
        shutil.copyfile, invest_icon_src, invest_icon_dst)

    nsis_bindir = nsis_bindir.replace('/', r'\\')

    nsis_params = [
        '/DVERSION=%s' % version,
        '/DVERSION_DISK=%s' % version,
        '/DINVEST_3_FOLDER=%s' % nsis_bindir,
        '/DSHORT_VERSION=%s' % version,  # some other value?
        '/DARCHITECTURE=%s' % arch,
        'invest_installer.nsi'
    ]
    makensis += ' ' + ' '.join(nsis_params)
    sh(makensis, cwd=os.path.join('installer', 'windows'))

    # copy the completd NSIS installer file into dist/
    for exe_file in glob.glob('installer/windows/*.exe'):
        dest_file = os.path.join('dist', os.path.basename(exe_file))
        dry('cp installer/windows/*.exe dist',
            shutil.copyfile, exe_file, dest_file)

    # clean up the bindir we copied into cwd.
    dry('rm -r %s' % nsis_bindir,
        shutil.rmtree, nsis_bindir)


def _build_dmg(version, bindir):
    bindir = os.path.abspath(bindir)
    sh('./build_dmg.sh %s %s' % (version, bindir), cwd='installer/darwin')


def _get_local_version():
    # determine the version string.
    # If this is an archive, build the version string from info in
    # .hg_archival.
    if os.path.exists('.hg_archival.txt'):
        repo_data = yaml.load_safe(open('.hg_archival.txt'))
    elif os.path.exists('.hg'):
        # we're in an hg repo, so we can just get the information.
        repo = HgRepository('.', '')
        latesttagdistance = repo._format_log('{latesttagdistance}')
        if latesttagdistance is None:
            # When there's never been a tag.
            latesttagdistance = repo._format_log('{rev}')
        repo_data = {
            'latesttag': repo._format_log('{latesttag}'),
            'latesttagdistance': latesttagdistance,
            'branch': repo._format_log('{branch}'),
            'short_node': repo._format_log('{shortest(node, 6)}'),
        }
    else:
        print 'ERROR: Not an hg repo, not an hg archive, cannot determine version.'
        return

    # null from loading tag from hg, None from yaml
    if repo_data['latesttag'] in ['null', None]:
        repo_data['latesttag'] = '0.0'

    if repo_data['latesttagdistance'] == 0:
        version = repo_data['latesttag']
    else:
        version = "%(latesttag)s.dev%(latesttagdistance)s-%(short_node)s" % repo_data
    return version

def _write_console_files(binary, mode):
    """
    Write simple console files, one for each model presented by IUI.

    Parameters:
        binary (string): The path to the invest binary.
        mode (string): one of ["bat", "sh"]

    Returns:
        Nothing.
        Writes console files in the same directory as the binary.  Consoles
        are named according to "invest_<modelname>.<extension>"
    """

    windows_template = """
start /d "." {binary} {modelname}
"""
    posix_template = """
./{binary} {modelname}
"""

    templates = {
        'bat': windows_template,
        'sh': posix_template,
    }
    filename_template = "{prefix}{modelname}.{extension}"

    exclude_prefix = set([
        'delineateit',
        'routedem',
    ])

    bindir = os.path.dirname(binary)
    for line in sh('{bin} --list'.format(bin=binary), capture=True).split('\n'):
        if line.startswith('    '):
            model_name = line.replace('UNSTABLE', '').lstrip().rstrip()

            if model_name not in exclude_prefix:
                prefix = 'invest_'
            else:
                prefix = ''

            console_filename = os.path.join(bindir, filename_template).format(
                modelname=model_name, extension=mode, prefix=prefix)
            print 'Writing console %s' % console_filename

            with open(console_filename, 'w') as console_file:
                formatted_template = templates[mode].format(
                    binary=os.path.basename(binary),
                    modelname=model_name)
                console_file.write(formatted_template)

            # Add executable bit if we're on linux or mac.
            if mode == 'sh':
                os.chmod(console_filename, 0744)


@task
def selftest():
    """
    Do a dry-run on all tasks found in this pavement file.
    """
    module = imp.load_source('pavement', __file__)
    def istask(reference):
        return isinstance(reference, paver.tasks.Task)
    for taskname, _ in inspect.getmembers(module, istask):
        if taskname != 'selftest':
            subprocess.call(['paver', '--dry-run', taskname])

@task
@cmdopts([
    ('force-dev', '', 'Allow development versions of repositories to be used.'),
    ('insttype=', 'i', ('The type of installer to build.  Defaults depend on '
                        'the current system: Windows=nsis, Mac=dmg, Linux=deb. '
                        'rpm is also available.')),
    ('arch=', 'a', 'The architecture of the binaries.  Defaults to the sustem arch.'),
    ('nodata', '', "Don't build the data zipfiles"),
    ('nodocs', '', "Don't build the documentation"),
    ('noinstaller', '', "Don't build the installer"),
    ('nobin', '', "Don't build the binaries"),
    ('python=', '', "The python interpreter to use"),
])
def build(options):
    """
    Build the installer, start-to-finish.  Includes binaries, docs, data, installer.

    If no extra options are specified, docs, data and binaries will all be generated.
    Any missing and needed repositories will be cloned.
    """

    for repo in REPOS_DICT.values():
        tracked_rev = repo.tracked_version()
        repo.get(tracked_rev)

        # if we ARE NOT allowing dev builds
        if getattr(options, 'force_dev', False) is False:
            current_rev = repo.current_rev()
            if not repo.at_known_rev():
                raise BuildFailure(('ERROR: %(local_path)s at rev %(cur_rev)s, '
                                    'but expected to be at rev %(exp_rev)s') % {
                                        'local_path': repo.local_path,
                                        'cur_rev': current_rev,
                                        'exp_rev': tracked_rev})
        else:
            print 'WARNING: %s revision differs, but --force-dev provided' % repo.local_path
        print 'Repo %s is at rev %s' % (repo.local_path, tracked_rev)


    # Call these tasks unless the user requested not to.
    python_exe = os.path.abspath(getattr(options, 'python', sys.executable))
    defaults = [
        ('nobin', False, {
            'options': {'python': python_exe}}),
        ('nodocs', False, {
            'options': {'python': python_exe}}),
        ('nodata', False, {}),
    ]
    for attr, default_value, extra_args in defaults:
        task_base = attr[2:]
        try:
            getattr(options.build, attr)
        except AttributeError:
            # when the user doesn't provide a --no(data|bin|docs) option,
            # AttributeError is raised.
            task_name = 'build_%s' % task_base
            call_task(task_name, **extra_args)
        else:
            print 'Skipping task %s' % task_base


    if getattr(options.build, 'noinstaller', False) is False:
        # The installer task has its own parameter defaults.  Let the
        # build_installer task handle most of them.  We can pass in some of the
        # parameters, though.
        installer_options = {
            'bindir': os.path.join('dist', 'invest_dist'),
        }
        for arg in ['insttype', 'arch']:
            try:
                installer_options[arg] = getattr(options, arg)
            except AttributeError:
                # let the build_installer task handle this default.
                pass
        call_task('build_installer', options=installer_options)
    else:
        print 'Skipping installer'

    call_task('collect_release_files', options={'python': python_exe})


@task
@cmdopts([
    ('python=', '', 'The python interpreter to use'),
])
def collect_release_files(options):
    """
    Collect release-specific files into a single distributable folder.
    """
    # make a distribution folder for this build version.
    # rstrip to take off the newline
    python_exe = getattr(options, 'python', sys.executable)
    invest_version = _invest_version(python_exe)
    dist_dir = os.path.join('dist', 'release_%s' % invest_version)
    if not os.path.exists(dist_dir):
        dry('mkdir %s' % dist_dir, os.makedirs, dist_dir)

    # put the data zipfiles into a new folder.
    data_dir = os.path.join(dist_dir, 'data')
    if not os.path.exists(data_dir):
        dry('mkdir %s' % data_dir, os.makedirs, data_dir)

    for data_zip in glob.glob(os.path.join('dist', '*.zip')):
        if os.path.basename(data_zip).startswith('invest'):
            # Skip the api and userguide zipfiles
            continue

        out_filename = os.path.join(data_dir, os.path.basename(data_zip))
        dry('cp %s %s' % (data_zip, out_filename),
            shutil.copyfile, data_zip, out_filename)
        dry('rm %s' % out_filename,
            os.remove, data_zip)

    # copy the installer(s) into the new folder
    installer_files = []
    for pattern in ['*.exe', '*.dmg', '*.deb', '*.rpm', '*.zip']:
        glob_pattern = os.path.join('dist', pattern)
        installer_files += glob.glob(glob_pattern)

    for installer in installer_files:
        new_file = os.path.join(dist_dir, os.path.basename(installer))
        dry('cp %s %s' % (installer, new_file),
            shutil.copyfile, installer, new_file)
        dry('rm %s' % installer,
            os.remove, installer)

    # copy HTML documentation into the new folder.
    html_docs = os.path.join('doc', 'users-guide', 'build', 'html')
    out_dir = os.path.join(dist_dir, 'documentation')
    if os.path.exists(html_docs):
        if os.path.exists(out_dir):
            dry('rm -r %s' % out_dir,
                shutil.rmtree, out_dir)
        dry('cp -r %s %s' % (html_docs, out_dir),
            shutil.copytree, html_docs, out_dir)

    else:
        print "Skipping docs, since html docs were not built"

    # Copy PDF docs into the new folder
    try:
        pdf = glob.glob(os.path.join('doc', 'users-guide', 'build',
                                    'latex', '*.pdf'))[0]
    except IndexError:
        print "Skipping pdf, since pdf was not built."
    else:
        out_pdf = os.path.join(dist_dir, os.path.basename(pdf))
        dry('cp %s %s' % (pdf, out_pdf),
            shutil.copyfile, pdf, out_pdf)

    # Archive the binaries dir.
    os_name = platform.system().lower()
    architecture = 'x%s' % platform.architecture()[0][:2]
    zipfile_name = 'invest-{ver}-{plat}-{arch}'.format(
        ver=invest_version,
        plat=os_name,
        arch=architecture
    )
    call_task('zip', args=[
        os.path.join(dist_dir, zipfile_name),
        os.path.join('dist', 'invest_dist')
    ])
    dry('rm -r %s' % 'dist/invest_dist',
        shutil.rmtree, os.path.join('dist', 'invest_dist'))


@task
@cmdopts([
    ('nodata=', '', "Don't build the data zipfiles"),
    ('nobin=', '', "Don't build the binaries"),
    ('nodocs=', '', "Don't build the documentation"),
    ('noinstaller=', '', "Don't build the installer"),
    ('nopush=', '', "Don't Push the build artifacts to dataportal"),
])
def jenkins_installer(options):
    """
    Run a jenkins build via paver.

    Allows for the user to build only the pieces needed.  Especially handy for
    dev builds on a fork.

    All parameters passed in must be strings, either 'true' or 'false'.
    Empty values, '', "", 0, and various capitalizations of false will evaluate to False.
    Only 1 and various capitalizations of true will evaluate to True.
    An exception will be raised if any other value is provided.
    """

    # Process build options up front so that we can fail earlier.
    release_env = 'release_env'
    build_options = {
        'python': os.path.join(
            release_env,
            'Scripts' if platform.system() == 'Windows' else 'bin',
            'python'),
    }
    for opt_name in ['nodata', 'nodocs', 'noinstaller', 'nobin']:
        # set these options based on whether they were provided.
        try:
            user_option = getattr(options.jenkins_installer, opt_name)
            if user_option.lower() in ['true', '1']:
                user_option = True
            elif user_option.lower() in ['', "''", '""', 'false', '0']:
                # Skip this option entirely.  build() expects this option to be
                # absent from the build_options dict if we want to not provide
                # the build option.
                raise AttributeError
            else:
                raise Exception('Invalid option: %s' % user_option)
            build_options[opt_name] = user_option
        except AttributeError:
            print 'Skipping option %s' % opt_name
            pass

    call_task('clean')
    call_task('fetch', args = [''])
    call_task('env', options={
        'system_site_packages': True,
        'clear': True,
        'with_invest': True,
        'envname': release_env
    })

    call_task('build', options=build_options)

    try:
        nopush_str = getattr(options.jenkins_installer, 'nopush')
        if nopush_str in ['false', 'False', '0', '', '""',]:
            push = True
        else:
            push = False
    except AttributeError:
        push = True

    if push:
        call_task('jenkins_push_artifacts', options={
            'python': build_options['python'],
            'username': 'dataportal',
            'host': 'data.naturalcapitalproject.org',
            'dataportal': 'public_html',
        })



@task
@consume_args
def zip(args):
    """
    Zip a folder and save it to an output zip file.

    Usage: paver zip archivename dirname

    Arguments:
        archivename - the filename of the output archive
        dirname - the name of the folder to archive.
    """

    if len(args) > 2:
        raise BuildFailure('zip takes 2 arguments only.')

    archive_name = args[0]
    source_dir = os.path.abspath(args[1])

    dry('zip -r %s %s.zip' % (source_dir, archive_name),
        shutil.make_archive, **{
            'base_name': archive_name,
            'format': 'zip',
            'root_dir': source_dir,
            'base_dir': '.'})

@task
@cmdopts([
    ('attr-file=', 'u', 'Save path attributes to a file'),
])
def forked_by(options):
    """
    Print the name of the user who forked this repo.
    """

    hg_path = sh('hg paths', capture=True).rstrip()

    username, reponame = hg_path.split('/')[-2:]
    print 'username=%s' % username

    try:
        with open(options.uname_file, 'w') as username_file:
            username_file.write(username)
    except AttributeError:
        pass

@task
@cmdopts([
    ('python=', '', 'Python exe'),
    ('username=', '', 'Remote username'),
    ('host=', '', 'URL of the remote server'),
    ('dataportal=', '', 'Path to the dataportal'),
    ('upstream=', '', 'The URL to the upstream REPO.  Use this when this repo is moved'),
    ('password', '', 'Prompt for a password'),
])
def jenkins_push_artifacts(options):
    """
    Push artifacts to a remote server.
    """

    # get fork name
    try:
        hg_path = getattr(options.jenkins_push_artifacts, 'upstream')
    except AttributeError:
        hg_path = sh('hg paths', capture=True).rstrip()

    username, reponame = hg_path.split('/')[-2:]

    version_string = _invest_version(getattr(options.jenkins_push_artifacts, 'python', sys.executable))
    if 'post' in version_string:
        develop = True
    else:
        develop = False

    def _get_release_files():
        release_files = []
        for filename in glob.glob('dist/release_*/*'):
            if not os.path.isdir(filename):
                release_files.append(filename)
        return release_files

    release_files = _get_release_files()
    if develop is True:
        data_dirname = 'develop'
    else:
        data_dirname = version_string
    data_dir = os.path.join('invest-data', data_dirname)
    data_files = glob.glob('dist/release_*/data/*')
    if username == 'natcap' and reponame == 'invest':
        # We're not on a fork!  Binaries are pushed to invest-releases
        # dirnames are relative to the dataportal root
        release_dir = os.path.join('invest-releases', version_string)

    else:
        # We're on a fork!
        # Push the binaries, documentation to nightly-build
        release_dir = os.path.join('nightly-build', 'invest-forks', username)

    def _push(target_dir):
        push_args = {
            'user': getattr(options.jenkins_push_artifacts, 'username'),
            'host': getattr(options.jenkins_push_artifacts, 'host'),
            'dir': os.path.join(
                getattr(options.jenkins_push_artifacts, 'dataportal'),
                target_dir),
        }

        push_config = []
        if getattr(options.jenkins_push_artifacts, 'password', False):
            push_config.append('--password')

        push_config.append('{user}@{host}:{dir}'.format(**push_args))
        return push_config

    call_task('push', args=_push(release_dir) + release_files)
    call_task('push', args=_push(data_dir) + data_files)


<|MERGE_RESOLUTION|>--- conflicted
+++ resolved
@@ -699,12 +699,9 @@
                      'exe/dist',
                      'exe/build',
                      'api_env',
-<<<<<<< HEAD
                      'natcap.invest.egg-info',
                      'release_env',
-=======
                      'invest-bin',
->>>>>>> 88a2f2d7
                      ]
     files_to_rm = [
         options.virtualenv.script_name,
