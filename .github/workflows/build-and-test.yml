--- conflicted
+++ resolved
@@ -171,9 +171,5 @@
                   python setup.py install
 
             - name: Run UI tests
-<<<<<<< HEAD
-              timeout-minutes: 10  # Tests usually only take a few minutes to run.
-=======
               timeout-minutes: 10  # tests usually take < 2 minutes, so 10 is generous.
->>>>>>> 1909657f
               run: make test_ui