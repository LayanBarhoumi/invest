--- conflicted
+++ resolved
@@ -1,935 +1,930 @@
-import { ipcRenderer, shell } from 'electron';
-import React from 'react';
-import {
-  createEvent, fireEvent, render, waitFor, within
-} from '@testing-library/react';
-import userEvent from '@testing-library/user-event';
-import '@testing-library/jest-dom';
-
-import SetupTab from '../../src/renderer/components/SetupTab';
-import {
-  fetchDatastackFromFile, fetchValidation
-} from '../../src/renderer/server_requests';
-import setupOpenExternalUrl from '../../src/main/setupOpenExternalUrl';
-import { removeIpcMainListeners } from '../../src/main/main';
-
-jest.mock('../../src/renderer/server_requests');
-
-const MODULE = 'carbon';
-
-const VALIDATION_MESSAGE = 'invalid because';
-const BASE_MODEL_SPEC = {
-  args: {
-    arg: {
-      name: 'foo',
-      type: undefined, // varies by test
-      required: undefined,
-      about: 'this is about foo',
-    },
-  },
-};
-
-/**
- * Create a base args spec containing one arg of a given type.
- *
- * @param {string} type - any invest arg type
- * @returns {object} - a simple args spec
- */
-function baseArgsSpec(type) {
-  // make a deep copy so we don't edit the original
-  const spec = JSON.parse(JSON.stringify(BASE_MODEL_SPEC));
-  spec.args.arg.type = type;
-  if (type === 'number') {
-    spec.args.arg.units = 'foo unit';
-  }
-  return spec;
-}
-const UI_SPEC = { order: [Object.keys(BASE_MODEL_SPEC.args)] };
-
-/**
- * Render a SetupTab component given the necessary specs.
- *
- * @param {object} baseSpec - an invest args spec for a model
- * @param {object} uiSpec - an invest UI spec for the same model
- * @returns {object} - containing the test utility functions returned by render
- */
-<<<<<<< HEAD
-function renderSetupFromSpec(baseSpec, uiSpec, initValues = undefined) {
-  // some ARGS_SPEC boilerplate that is not under test,
-=======
-function renderSetupFromSpec(baseSpec, uiSpec) {
-  // some MODEL_SPEC boilerplate that is not under test,
->>>>>>> d48c643b
-  // but is required by PropType-checking
-  const spec = { ...baseSpec };
-  if (!spec.modelName) { spec.modelName = 'Eco Model'; }
-  if (!spec.pyname) { spec.pyname = 'natcap.invest.dot'; }
-  if (!spec.userguide) { spec.userguide = 'foo.html'; }
-  const { ...utils } = render(
-    <SetupTab
-      pyModuleName={spec.pyname}
-      userguide={spec.userguide}
-      modelName={spec.modelName}
-      argsSpec={spec.args}
-      uiSpec={uiSpec}
-      argsInitValues={initValues}
-      investExecute={() => {}}
-      nWorkers="-1"
-      sidebarSetupElementId="foo"
-      sidebarFooterElementId="foo"
-      executeClicked={false}
-      switchTabs={() => {}}
-    />
-  );
-  return utils;
-}
-
-describe('Arguments form input types', () => {
-  beforeEach(() => {
-    fetchValidation.mockResolvedValue(
-      [[Object.keys(BASE_MODEL_SPEC.args), VALIDATION_MESSAGE]]
-    );
-  });
-
-  test.each([
-    ['directory'],
-    ['csv'],
-    ['vector'],
-    ['raster'],
-    ['file'],
-  ])('render a text input & browse button for a %s', async (type) => {
-    const spec = baseArgsSpec(type);
-
-    const {
-      findByLabelText, findByRole,
-    } = renderSetupFromSpec(spec, UI_SPEC);
-
-    const input = await findByLabelText(RegExp(`^${spec.args.arg.name}`));
-    expect(input).toHaveAttribute('type', 'text');
-    expect(await findByRole('button', { name: /browse for/ }))
-      .toBeInTheDocument();
-  });
-
-  test.each([
-    ['freestyle_string'],
-    ['ratio'],
-    ['percent'],
-    ['integer'],
-  ])('render a text input for a %s', async (type) => {
-    const spec = baseArgsSpec(type);
-    const { findByLabelText } = renderSetupFromSpec(spec, UI_SPEC);
-    const input = await findByLabelText(RegExp(`^${spec.args.arg.name}$`));
-    expect(input).toHaveAttribute('type', 'text');
-  });
-
-  test('render a text input with unit label for a number', async () => {
-    const spec = baseArgsSpec('number');
-    const { findByLabelText } = renderSetupFromSpec(spec, UI_SPEC);
-    const input = await findByLabelText(`${spec.args.arg.name} (${spec.args.arg.units})`);
-    expect(input).toHaveAttribute('type', 'text');
-  });
-
-  test('render an unchecked toggle switch for a boolean', async () => {
-    const spec = baseArgsSpec('boolean');
-    const { findByLabelText } = renderSetupFromSpec(spec, UI_SPEC);
-    const input = await findByLabelText(`${spec.args.arg.name}`);
-    // for some reason, the type is still checkbox when it renders as a switch
-    expect(input).toHaveAttribute('type', 'checkbox');
-    expect(input).not.toBeChecked();
-  });
-
-  test('render a toggle with a value', async () => {
-    const spec = baseArgsSpec('boolean');
-    const { findByLabelText } = renderSetupFromSpec(spec, UI_SPEC, { arg: 'true' });
-    const input = await findByLabelText(`${spec.args.arg.name}`);
-    // for some reason, the type is still checkbox when it renders as a switch
-    expect(input).toBeChecked();
-  });
-
-  test('render a select input for an option_string dict', async () => {
-    const spec = baseArgsSpec('option_string');
-    spec.args.arg.options = {
-      a: 'about a',
-      b: 'about b',
-    };
-    const { findByLabelText } = renderSetupFromSpec(spec, UI_SPEC);
-    const input = await findByLabelText(`${spec.args.arg.name}`);
-    expect(input).toHaveValue('a');
-    expect(input).not.toHaveValue('b');
-  });
-
-  test('render a select input for an option_string list', async () => {
-    const spec = baseArgsSpec('option_string');
-    spec.args.arg.options = ['a', 'b'];
-    const { findByLabelText } = renderSetupFromSpec(spec, UI_SPEC);
-    const input = await findByLabelText(`${spec.args.arg.name}`);
-    expect(input).toHaveValue('a');
-    expect(input).not.toHaveValue('b');
-  });
-});
-
-describe('Arguments form interactions', () => {
-  beforeEach(() => {
-    fetchValidation.mockResolvedValue(
-      [[Object.keys(BASE_MODEL_SPEC.args), VALIDATION_MESSAGE]]
-    );
-    setupOpenExternalUrl();
-  });
-
-  afterEach(() => {
-    removeIpcMainListeners();
-  });
-
-  test('Browse button populates an input', async () => {
-    const spec = baseArgsSpec('csv');
-    const {
-      findByRole, findByLabelText,
-    } = renderSetupFromSpec(spec, UI_SPEC);
-
-    const input = await findByLabelText(`${spec.args.arg.name}`);
-    expect(input).toHaveAttribute('type', 'text');
-    expect(await findByRole('button', { name: /browse for/ }))
-      .toBeInTheDocument();
-
-    // Browsing for a file
-    const filepath = 'grilled_cheese.csv';
-    let mockDialogData = { filePaths: [filepath] };
-    ipcRenderer.invoke.mockResolvedValue(mockDialogData);
-    userEvent.click(await findByRole('button', { name: /browse for/ }));
-    await waitFor(() => {
-      expect(input).toHaveValue(filepath);
-    });
-
-    // Browse again, but cancel it and expect the previous value
-    mockDialogData = { filePaths: [] }; // empty array is a mocked 'Cancel'
-    ipcRenderer.invoke.mockResolvedValue(mockDialogData);
-    userEvent.click(await findByRole('button', { name: /browse for/ }));
-    await waitFor(() => {
-      expect(input).toHaveValue(filepath);
-    });
-  });
-
-  test('Browse button populates an input - test click on child svg', async () => {
-    const spec = baseArgsSpec('csv');
-    const {
-      findByRole, findByLabelText,
-    } = renderSetupFromSpec(spec, UI_SPEC);
-
-    const filepath = 'grilled_cheese.csv';
-    const mockDialogData = { filePaths: [filepath] };
-    ipcRenderer.invoke.mockResolvedValue(mockDialogData);
-    const btn = await findByRole('button', { name: /browse for/ });
-    // Click on a target element nested within the button to make
-    // sure the handler still works correctly.
-    userEvent.click(btn.querySelector('svg'));
-    expect(await findByLabelText(`${spec.args.arg.name}`))
-      .toHaveValue(filepath);
-  });
-
-  test('Change value & get feedback on a required input', async () => {
-    const spec = baseArgsSpec('directory');
-    spec.args.arg.required = true;
-    const {
-      findByText, findByLabelText, queryByText,
-    } = renderSetupFromSpec(spec, UI_SPEC);
-
-    const input = await findByLabelText(`${spec.args.arg.name}`);
-
-    // A required input with no value is invalid (red X), but
-    // feedback does not display until the input has been touched.
-    expect(input).toHaveClass('is-invalid');
-    expect(queryByText(RegExp(VALIDATION_MESSAGE))).toBeNull();
-
-    userEvent.type(input, 'foo');
-    await waitFor(() => {
-      expect(input).toHaveValue('foo');
-      expect(input).toHaveClass('is-invalid');
-    });
-    expect(await findByText(RegExp(VALIDATION_MESSAGE)))
-      .toBeInTheDocument();
-
-    fetchValidation.mockResolvedValue([]); // now make input valid
-    userEvent.type(input, 'mydir');
-    await waitFor(() => {
-      expect(input).toHaveClass('is-valid');
-      expect(queryByText(RegExp(VALIDATION_MESSAGE))).toBeNull();
-    });
-  });
-
-  test('Type fast & confirm validation waits for pause in typing', async () => {
-    const spy = jest.spyOn(SetupTab.WrappedComponent.prototype, 'investValidate');
-    const spec = baseArgsSpec('directory');
-    spec.args.arg.required = true;
-    const { findByLabelText } = renderSetupFromSpec(spec, UI_SPEC);
-
-    const input = await findByLabelText(`${spec.args.arg.name}`);
-    spy.mockClear(); // it was already called once on render
-
-    // Fast typing, expect only 1 validation call
-    userEvent.type(input, 'foo', { delay: 0 });
-    await waitFor(() => {
-      expect(spy).toHaveBeenCalledTimes(1);
-    }, 500); // debouncedValidate waits for 200ms
-  });
-
-  test('Type slow & confirm validation waits for pause in typing', async () => {
-    const spy = jest.spyOn(SetupTab.WrappedComponent.prototype, 'investValidate');
-    const spec = baseArgsSpec('directory');
-    spec.args.arg.required = true;
-    const { findByLabelText } = renderSetupFromSpec(spec, UI_SPEC);
-
-    const input = await findByLabelText(`${spec.args.arg.name}`);
-    spy.mockClear(); // it was already called once on render
-
-    // Slow typing, expect validation call after each character
-    // debouncedValidate is set at 200ms, delay more than that per char.
-    await userEvent.type(input, 'foo', { delay: 250 });
-    await waitFor(() => {
-      expect(spy).toHaveBeenCalledTimes(3);
-    }, 2000);
-  });
-
-  test('Focus on required input & get validation feedback', async () => {
-    const spec = baseArgsSpec('csv');
-    spec.args.arg.required = true;
-    const {
-      findByText, findByLabelText, queryByText,
-    } = renderSetupFromSpec(spec, UI_SPEC);
-
-    const input = await findByLabelText(spec.args.arg.name);
-    expect(input).toHaveClass('is-invalid');
-    expect(queryByText(RegExp(VALIDATION_MESSAGE))).toBeNull();
-
-    await userEvent.click(input);
-    await waitFor(() => {
-      expect(input).toHaveClass('is-invalid');
-    });
-    expect(await findByText(RegExp(VALIDATION_MESSAGE)))
-      .toBeInTheDocument();
-  });
-
-  test('Focus on optional input & get valid display', async () => {
-    const spec = baseArgsSpec('csv');
-    spec.args.arg.required = false;
-    fetchValidation.mockResolvedValue([]);
-    const { findByLabelText } = renderSetupFromSpec(spec, UI_SPEC);
-
-    const input = await findByLabelText(`${spec.args.arg.name} (optional)`);
-
-    // An optional input with no value is valid, but green check
-    // does not display until the input has been touched.
-    expect(input).not.toHaveClass('is-valid', 'is-invalid');
-
-    await userEvent.click(input);
-    await waitFor(() => {
-      expect(input).toHaveClass('is-valid');
-    });
-  });
-
-  test('Open info dialog, expect text & link', async () => {
-    const spec = baseArgsSpec('directory');
-    const { findByText, findByRole } = renderSetupFromSpec(spec, UI_SPEC);
-    userEvent.click(await findByRole('button', { name: /info about/ }));
-    expect(await findByText(spec.args.arg.about)).toBeInTheDocument();
-    const link = await findByRole('link', { name: /user guide/ });
-    userEvent.click(link);
-    await waitFor(() => {
-      expect(shell.openExternal).toHaveBeenCalledTimes(1);
-    });
-  });
-});
-
-describe('UI spec functionality', () => {
-  beforeEach(() => {
-    fetchValidation.mockResolvedValue([]);
-  });
-
-  test('A UI spec with conditionally enabled args', async () => {
-    const spec = {
-      pyname: 'natcap.invest.dummy',
-      args: {
-        arg1: {
-          name: 'Afoo',
-          type: 'boolean',
-        },
-        arg2: {
-          name: 'Bfoo',
-          type: 'boolean',
-        },
-        arg3: {
-          name: 'Cfoo',
-          type: 'number',
-        },
-        arg4: {
-          name: 'Dfoo',
-          type: 'number',
-        },
-      },
-    };
-    // mock some validation state so that we can test that it only
-    // displays when an input is enabled.
-    fetchValidation.mockResolvedValue([[['arg4'], VALIDATION_MESSAGE]]);
-
-    const uiSpec = {
-      order: [Object.keys(spec.args)],
-      enabledFunctions: {
-        // enabled if arg1 is sufficient
-        arg2: ((state) => state.argsEnabled.arg1 && !!state.argsValues.arg1.value),
-        // enabled if arg1 and arg2 are sufficient
-        arg3: ((state) => state.argsEnabled.arg1 && !!state.argsValues.arg1.value
-                       && (state.argsEnabled.arg2 && !!state.argsValues.arg2.value)),
-        // enabled if arg1 is sufficient and arg2 is not sufficient
-        arg4: ((state) => state.argsEnabled.arg1 && !!state.argsValues.arg1.value
-                      && !(state.argsEnabled.arg2 && !!state.argsValues.arg2.value)),
-      },
-    };
-
-    const { findByLabelText } = renderSetupFromSpec(spec, uiSpec);
-    const arg1 = await findByLabelText(`${spec.args.arg1.name}`);
-    const arg2 = await findByLabelText(`${spec.args.arg2.name}`);
-    const arg3 = await findByLabelText(`${spec.args.arg3.name}`);
-    const arg4 = await findByLabelText(`${spec.args.arg4.name}`);
-
-    await waitFor(() => {
-      // Boolean Radios should default to "false" when a spec is loaded,
-      // so controlled inputs should be hidden/disabled.
-      expect(arg2).toBeDisabled();
-      expect(arg3).toBeDisabled();
-      expect(arg4).toBeDisabled();
-    });
-
-    // Check how the state changes as we click the checkboxes
-    userEvent.click(arg1);
-    await waitFor(() => {
-      expect(arg2).toBeEnabled();
-      expect(arg3).toBeDisabled();
-      expect(arg4).toBeEnabled();
-      expect(arg4).toHaveClass('is-invalid');
-    });
-
-    userEvent.click(arg2);
-    await waitFor(() => {
-      expect(arg2).toBeEnabled();
-      expect(arg3).toBeEnabled();
-      expect(arg4).toBeDisabled();
-      // the disabled input's validation result has not changed,
-      // but the validation state should be hidden on disabled inputs.
-      expect(arg4).not.toHaveClass('is-invalid');
-      expect(arg4).not.toHaveClass('is-valid');
-    });
-  });
-
-  test('expect dropdown options can be dynamic', async () => {
-    // the real getVectorColumnNames returns a Promise
-    const mockGetVectorColumnNames = ((state) => new Promise(
-      (resolve) => {
-        if (state.argsValues.arg1.value) {
-          resolve(['Field1']);
-        }
-        resolve([]);
-      }
-    ));
-    const spec = {
-      args: {
-        arg1: {
-          name: 'afoo',
-          type: 'vector',
-        },
-        arg2: {
-          name: 'bfoo',
-          type: 'option_string',
-          options: {},
-        },
-      },
-    };
-    const uiSpec = {
-      order: [Object.keys(spec.args)],
-      dropdownFunctions: {
-        arg2: mockGetVectorColumnNames,
-      },
-    };
-    const {
-      findByLabelText, findByText, queryByText,
-    } = renderSetupFromSpec(spec, uiSpec);
-    const arg1 = await findByLabelText(`${spec.args.arg1.name}`);
-    let option = await queryByText('Field1');
-    expect(option).toBeNull();
-
-    // check that the dropdown option appears when the text field gets a value
-    userEvent.type(arg1, 'a vector');
-    option = await findByText('Field1'); // will raise an error if not found
-  });
-
-  test('Grouping and sorting of args', async () => {
-    const spec = {
-      pyname: 'natcap.invest.dummy',
-      args: {
-        arg1: {
-          name: 'A',
-          type: 'boolean',
-        },
-        arg2: {
-          name: 'B',
-          type: 'number',
-        },
-        arg3: {
-          name: 'C',
-          type: 'number',
-        },
-        arg4: {
-          name: 'D',
-          type: 'number',
-        },
-        arg5: {
-          name: 'E',
-          type: 'number',
-        },
-        arg6: {
-          name: 'F',
-          type: 'number',
-        },
-      },
-    };
-
-    const uiSpec = {
-      // intentionally leaving out arg6, it should not be in the setup form
-      order: [['arg4'], ['arg3', 'arg2'], ['arg1'], ['arg5']],
-    };
-
-    const { findByTestId, queryByText } = renderSetupFromSpec(spec, uiSpec);
-    const form = await findByTestId('setup-form');
-
-    await waitFor(() => {
-      // The form should have one child node per arg group
-      // 2 of the 5 args share a group and 1 arg is hidden
-      expect(form.childNodes).toHaveLength(4);
-      // Input nodes should be in the order defined in uiSpec
-      expect(form.childNodes[0])
-        .toHaveTextContent(RegExp(`${spec.args.arg4.name}`));
-      expect(form.childNodes[1].childNodes[0])
-        .toHaveTextContent(RegExp(`${spec.args.arg3.name}`));
-      expect(form.childNodes[1].childNodes[1])
-        .toHaveTextContent(RegExp(`${spec.args.arg2.name}`));
-      expect(form.childNodes[2])
-        .toHaveTextContent(RegExp(`${spec.args.arg1.name}`));
-      expect(form.childNodes[3])
-        .toHaveTextContent(RegExp(`${spec.args.arg5.name}`));
-    });
-    const arg6 = await queryByText('F');
-    expect(arg6).toBeNull();
-  });
-});
-
-describe('Misc form validation stuff', () => {
-  test('Validation payload is well-formatted', async () => {
-    const spec = {
-      args: {
-        a: {
-          name: 'afoo',
-          type: 'freestyle_string',
-        },
-        b: {
-          name: 'bfoo',
-          type: 'number',
-        },
-        c: {
-          name: 'cfoo',
-          type: 'csv',
-        },
-      },
-    };
-
-    const uiSpec = { order: [Object.keys(spec.args)] };
-
-    // Mocking to return the payload so we can assert we always send
-    // correct payload to this endpoint.
-    fetchValidation.mockImplementation(
-      (payload) => payload
-    );
-
-    renderSetupFromSpec(spec, uiSpec);
-    await waitFor(() => {
-      const expectedKeys = ['model_module', 'args'];
-      const payload = fetchValidation.mock.results[0].value;
-      expectedKeys.forEach((key) => {
-        expect(Object.keys(payload)).toContain(key);
-      });
-    });
-  });
-
-  test('Check spatial overlap feedback is well-formatted', async () => {
-    const spec = {
-      args: {
-        vector: {
-          name: 'vvvvvv',
-          type: 'vector',
-        },
-        raster: {
-          name: 'rrrrrr',
-          type: 'raster',
-        },
-      },
-    };
-    const uiSpec = { order: [Object.keys(spec.args)] };
-    const vectorValue = './vector.shp';
-    const expectedVal1 = '-84.9';
-    const vectorBox = `[${expectedVal1}, 19.1, -69.1, 29.5]`;
-    const rasterValue = './raster.tif';
-    const expectedVal2 = '-79.0198012081401';
-    const rasterBox = `[${expectedVal2}, 26.481559513537064, -78.37173806200593, 27.268061760228512]`;
-    const message = `Bounding boxes do not intersect: ${vectorValue}: ${vectorBox} | ${rasterValue}: ${rasterBox}`;
-    const newPrefix = 'Bounding box does not intersect at least one other:';
-    const vectorMessage = new RegExp(`${newPrefix}\\s*\\[${expectedVal1}`);
-    const rasterMessage = new RegExp(`${newPrefix}\\s*\\[${expectedVal2}`);
-
-    fetchValidation.mockResolvedValue([[Object.keys(spec.args), message]]);
-
-    const { findByLabelText } = renderSetupFromSpec(spec, uiSpec);
-    const vectorInput = await findByLabelText(spec.args.vector.name);
-    const rasterInput = await findByLabelText(RegExp(`^${spec.args.raster.name}`));
-    userEvent.type(vectorInput, vectorValue);
-    userEvent.type(rasterInput, rasterValue);
-
-    // Feedback on each input should only include the bounding box
-    // of that single input.
-    const vectorGroup = vectorInput.closest('.input-group');
-    await waitFor(() => {
-      expect(within(vectorGroup).getByText(vectorMessage))
-        .toBeInTheDocument();
-      expect(within(vectorGroup).queryByText(rasterMessage))
-        .toBeNull();
-    });
-
-    const rasterGroup = rasterInput.closest('.input-group');
-    await waitFor(() => {
-      expect(within(rasterGroup).getByText(rasterMessage))
-        .toBeInTheDocument();
-      expect(within(rasterGroup).queryByText(vectorMessage))
-        .toBeNull();
-    });
-  });
-});
-
-describe('Form drag-and-drop', () => {
-  test('Dragover of a datastack/logfile updates all inputs', async () => {
-    const spec = {
-      pyname: `natcap.invest.${MODULE}`,
-      args: {
-        arg1: {
-          name: 'Workspace',
-          type: 'directory',
-        },
-        arg2: {
-          name: 'AOI',
-          type: 'vector',
-        },
-      },
-    };
-    fetchValidation.mockResolvedValue(
-      [[Object.keys(spec.args), VALIDATION_MESSAGE]]
-    );
-
-    const mockDatastack = {
-      module_name: spec.pyname,
-      args: {
-        arg1: 'circle',
-        arg2: 'square',
-      },
-    };
-    const uiSpec = { order: [Object.keys(spec.args)] };
-    fetchDatastackFromFile.mockResolvedValue(mockDatastack);
-
-    const {
-      findByLabelText, findByTestId,
-    } = renderSetupFromSpec(spec, uiSpec);
-    const setupForm = await findByTestId('setup-form');
-
-    // This should work but doesn't due to lack of dataTransfer object in jsdom:
-    // https://github.com/jsdom/jsdom/issues/1568
-    // const dropEvent = new Event('drop',
-    //   { dataTransfer: { files: ['foo.txt'] }
-    // })
-    // fireEvent.drop(setupForm, dropEvent)
-
-    // Below is a patch similar to the one noted here:
-    // https://github.com/testing-library/react-testing-library/issues/339
-    const fileDropEvent = createEvent.drop(setupForm);
-    // `dataTransfer.files` normally returns a `FileList` object. Since we are
-    // defining our own dataTransfer.files we are also creating an object
-    // with properties that mimic FileList object
-    const fileValue = {};
-    Object.defineProperties(fileValue, {
-      path: { value: 'foo.json' },
-      length: { value: 1 },
-    });
-    Object.defineProperty(fileDropEvent, 'dataTransfer', {
-      value: { files: [fileValue] },
-    });
-    fireEvent(setupForm, fileDropEvent);
-
-    expect(await findByLabelText(`${spec.args.arg1.name}`))
-      .toHaveValue(mockDatastack.args.arg1);
-    expect(await findByLabelText(`${spec.args.arg2.name}`))
-      .toHaveValue(mockDatastack.args.arg2);
-  });
-
-  test('Drag enter/drop of a datastack sets .dragging class', async () => {
-    const spec = {
-      pyname: `natcap.invest.${MODULE}`,
-      args: {
-        arg1: {
-          name: 'Workspace',
-          type: 'directory',
-        },
-        arg2: {
-          name: 'AOI',
-          type: 'vector',
-        },
-      },
-    };
-    const uiSpec = { order: [Object.keys(spec.args)] };
-    fetchValidation.mockResolvedValue(
-      [[Object.keys(spec.args), VALIDATION_MESSAGE]]
-    );
-
-    const mockDatastack = {
-      module_name: spec.pyname,
-      args: {
-        arg1: 'circle',
-        arg2: 'square',
-      },
-    };
-    fetchDatastackFromFile.mockResolvedValue(mockDatastack);
-
-    const {
-      findByLabelText, findByTestId,
-    } = renderSetupFromSpec(spec, uiSpec);
-    const setupForm = await findByTestId('setup-form');
-
-    const fileDragEvent = createEvent.dragEnter(setupForm);
-    // `dataTransfer.files` normally returns a `FileList` object. Since we are
-    // defining our own dataTransfer.files we are also creating an object
-    // with properties that mimic FileList object
-    const fileValue = {};
-    Object.defineProperties(fileValue, {
-      path: { value: 'foo.json' },
-      length: { value: 1 },
-    });
-    Object.defineProperty(fileDragEvent, 'dataTransfer', {
-      value: { files: [fileValue] },
-    });
-    fireEvent(setupForm, fileDragEvent);
-
-    expect(setupForm).toHaveClass('dragging');
-
-    const fileDropEvent = createEvent.drop(setupForm);
-    Object.defineProperty(fileDropEvent, 'dataTransfer', {
-      value: { files: [fileValue] },
-    });
-    fireEvent(setupForm, fileDropEvent);
-
-    expect(await findByLabelText(`${spec.args.arg1.name}`))
-      .toHaveValue(mockDatastack.args.arg1);
-    expect(await findByLabelText(`${spec.args.arg2.name}`))
-      .toHaveValue(mockDatastack.args.arg2);
-    expect(setupForm).not.toHaveClass('dragging');
-  });
-
-  test('Drag enter/leave of a datastack sets .dragging class', async () => {
-    const spec = {
-      pyname: `natcap.invest.${MODULE}`,
-      args: {
-        arg1: {
-          name: 'Workspace',
-          type: 'directory',
-        },
-        arg2: {
-          name: 'AOI',
-          type: 'vector',
-        },
-      },
-    };
-    const uiSpec = { order: [Object.keys(spec.args)] };
-    fetchValidation.mockResolvedValue(
-      [[Object.keys(spec.args), VALIDATION_MESSAGE]]
-    );
-
-    const { findByTestId } = renderSetupFromSpec(spec, uiSpec);
-    const setupForm = await findByTestId('setup-form');
-
-    const fileDragEnterEvent = createEvent.dragEnter(setupForm);
-    // `dataTransfer.files` normally returns a `FileList` object. Since we are
-    // defining our own dataTransfer.files we are also creating an object
-    // with properties that mimic FileList object
-    const fileValue = {};
-    Object.defineProperties(fileValue, {
-      path: { value: 'foo.json' },
-      length: { value: 1 },
-    });
-    Object.defineProperty(fileDragEnterEvent, 'dataTransfer', {
-      value: { files: [fileValue] },
-    });
-    fireEvent(setupForm, fileDragEnterEvent);
-
-    expect(setupForm).toHaveClass('dragging');
-
-    const fileDragLeaveEvent = createEvent.dragLeave(setupForm);
-    fireEvent(setupForm, fileDragLeaveEvent);
-
-    expect(setupForm).not.toHaveClass('dragging');
-  });
-
-  test('Drag enter/drop of a file sets .input-dragging class on input', async () => {
-    const spec = {
-      pyname: `natcap.invest.${MODULE}`,
-      args: {
-        arg1: {
-          name: 'Workspace',
-          type: 'directory',
-        },
-        arg2: {
-          name: 'AOI',
-          type: 'vector',
-        },
-      },
-    };
-    const uiSpec = { order: [Object.keys(spec.args)] };
-    fetchValidation.mockResolvedValue(
-      [[Object.keys(spec.args), VALIDATION_MESSAGE]]
-    );
-
-    const {
-      findByLabelText, findByTestId,
-    } = renderSetupFromSpec(spec, uiSpec);
-    const setupForm = await findByTestId('setup-form');
-    const setupInput = await findByLabelText(`${spec.args.arg1.name}`);
-
-    const fileDragEvent = createEvent.dragEnter(setupInput);
-    // `dataTransfer.files` normally returns a `FileList` object. Since we are
-    // defining our own dataTransfer.files we are also creating an object
-    // with properties that mimic FileList object
-    const fileValue = {};
-    Object.defineProperties(fileValue, {
-      path: { value: 'foo.txt' },
-      length: { value: 1 },
-    });
-    Object.defineProperty(fileDragEvent, 'dataTransfer', {
-      value: { files: [fileValue] },
-    });
-    fireEvent(setupInput, fileDragEvent);
-
-    expect(setupForm).not.toHaveClass('dragging');
-    expect(setupInput).toHaveClass('input-dragging');
-
-    const fileDropEvent = createEvent.drop(setupInput);
-    Object.defineProperty(fileDropEvent, 'dataTransfer', {
-      value: { files: [fileValue] },
-    });
-    fireEvent(setupInput, fileDropEvent);
-
-    expect(setupInput).not.toHaveClass('input-dragging');
-    expect(setupForm).not.toHaveClass('dragging');
-    expect(setupInput).toHaveValue('foo.txt');
-  });
-
-  test('Drag enter/leave of a file sets .input-dragging class on input', async () => {
-    const spec = {
-      pyname: `natcap.invest.${MODULE}`,
-      args: {
-        arg1: {
-          name: 'Workspace',
-          type: 'directory',
-        },
-        arg2: {
-          name: 'AOI',
-          type: 'vector',
-        },
-      },
-    };
-    const uiSpec = { order: [Object.keys(spec.args)] };
-    fetchValidation.mockResolvedValue(
-      [[Object.keys(spec.args), VALIDATION_MESSAGE]]
-    );
-
-    const { findByLabelText } = renderSetupFromSpec(spec, uiSpec);
-    const setupInput = await findByLabelText(`${spec.args.arg1.name}`);
-
-    const fileDragEnterEvent = createEvent.dragEnter(setupInput);
-    // `dataTransfer.files` normally returns a `FileList` object. Since we are
-    // defining our own dataTransfer.files we are also creating an object
-    // with properties that mimic FileList object
-    const fileValue = {};
-    Object.defineProperties(fileValue, {
-      path: { value: 'foo.txt' },
-      length: { value: 1 },
-    });
-    Object.defineProperty(fileDragEnterEvent, 'dataTransfer', {
-      value: { files: [fileValue] },
-    });
-    fireEvent(setupInput, fileDragEnterEvent);
-
-    expect(setupInput).toHaveClass('input-dragging');
-
-    const fileDragLeaveEvent = createEvent.dragLeave(setupInput);
-    Object.defineProperty(fileDragLeaveEvent, 'dataTransfer', {
-      value: { files: [fileValue] },
-    });
-    fireEvent(setupInput, fileDragLeaveEvent);
-
-    expect(setupInput).not.toHaveClass('input-dragging');
-  });
-
-  test('Drag and drop on a disabled input element.', async () => {
-    const spec = {
-      pyname: `natcap.invest.${MODULE}`,
-      args: {
-        arg1: {
-          name: 'Workspace',
-          type: 'directory',
-        },
-        arg2: {
-          name: 'AOI',
-          type: 'vector',
-        },
-      },
-    };
-    const uiSpec = {
-      order: [Object.keys(spec.args)],
-      enabledFunctions: {
-        arg2: (() => false), // make this arg always disabled
-      },
-    };
-
-    fetchValidation.mockResolvedValue(
-      [[Object.keys(spec.args), VALIDATION_MESSAGE]]
-    );
-
-    const { findByLabelText } = renderSetupFromSpec(spec, uiSpec);
-    const setupInput = await findByLabelText(`${spec.args.arg2.name}`);
-
-    const fileDragEnterEvent = createEvent.dragEnter(setupInput);
-    // `dataTransfer.files` normally returns a `FileList` object. Since we are
-    // defining our own dataTransfer.files we are also creating an object
-    // with properties that mimic FileList object
-    const fileValue = {};
-    Object.defineProperties(fileValue, {
-      path: { value: 'foo.shp' },
-      length: { value: 1 },
-    });
-    Object.defineProperty(fileDragEnterEvent, 'dataTransfer', {
-      value: { files: [fileValue] },
-    });
-    fireEvent(setupInput, fileDragEnterEvent);
-
-    expect(setupInput).not.toHaveClass('input-dragging');
-
-    const fileDropEvent = createEvent.drop(setupInput);
-    Object.defineProperty(fileDropEvent, 'dataTransfer', {
-      value: { files: [fileValue] },
-    });
-    fireEvent(setupInput, fileDropEvent);
-
-    expect(setupInput).not.toHaveClass('input-dragging');
-    expect(setupInput).toHaveValue('');
-  });
-});
+import { ipcRenderer, shell } from 'electron';
+import React from 'react';
+import {
+  createEvent, fireEvent, render, waitFor, within
+} from '@testing-library/react';
+import userEvent from '@testing-library/user-event';
+import '@testing-library/jest-dom';
+
+import SetupTab from '../../src/renderer/components/SetupTab';
+import {
+  fetchDatastackFromFile, fetchValidation
+} from '../../src/renderer/server_requests';
+import setupOpenExternalUrl from '../../src/main/setupOpenExternalUrl';
+import { removeIpcMainListeners } from '../../src/main/main';
+
+jest.mock('../../src/renderer/server_requests');
+
+const MODULE = 'carbon';
+
+const VALIDATION_MESSAGE = 'invalid because';
+const BASE_MODEL_SPEC = {
+  args: {
+    arg: {
+      name: 'foo',
+      type: undefined, // varies by test
+      required: undefined,
+      about: 'this is about foo',
+    },
+  },
+};
+
+/**
+ * Create a base args spec containing one arg of a given type.
+ *
+ * @param {string} type - any invest arg type
+ * @returns {object} - a simple args spec
+ */
+function baseArgsSpec(type) {
+  // make a deep copy so we don't edit the original
+  const spec = JSON.parse(JSON.stringify(BASE_MODEL_SPEC));
+  spec.args.arg.type = type;
+  if (type === 'number') {
+    spec.args.arg.units = 'foo unit';
+  }
+  return spec;
+}
+const UI_SPEC = { order: [Object.keys(BASE_MODEL_SPEC.args)] };
+
+/**
+ * Render a SetupTab component given the necessary specs.
+ *
+ * @param {object} baseSpec - an invest args spec for a model
+ * @param {object} uiSpec - an invest UI spec for the same model
+ * @returns {object} - containing the test utility functions returned by render
+ */
+function renderSetupFromSpec(baseSpec, uiSpec, initValues = undefined) {
+  // some MODEL_SPEC boilerplate that is not under test,
+  // but is required by PropType-checking
+  const spec = { ...baseSpec };
+  if (!spec.modelName) { spec.modelName = 'Eco Model'; }
+  if (!spec.pyname) { spec.pyname = 'natcap.invest.dot'; }
+  if (!spec.userguide) { spec.userguide = 'foo.html'; }
+  const { ...utils } = render(
+    <SetupTab
+      pyModuleName={spec.pyname}
+      userguide={spec.userguide}
+      modelName={spec.modelName}
+      argsSpec={spec.args}
+      uiSpec={uiSpec}
+      argsInitValues={initValues}
+      investExecute={() => {}}
+      nWorkers="-1"
+      sidebarSetupElementId="foo"
+      sidebarFooterElementId="foo"
+      executeClicked={false}
+      switchTabs={() => {}}
+    />
+  );
+  return utils;
+}
+
+describe('Arguments form input types', () => {
+  beforeEach(() => {
+    fetchValidation.mockResolvedValue(
+      [[Object.keys(BASE_MODEL_SPEC.args), VALIDATION_MESSAGE]]
+    );
+  });
+
+  test.each([
+    ['directory'],
+    ['csv'],
+    ['vector'],
+    ['raster'],
+    ['file'],
+  ])('render a text input & browse button for a %s', async (type) => {
+    const spec = baseArgsSpec(type);
+
+    const {
+      findByLabelText, findByRole,
+    } = renderSetupFromSpec(spec, UI_SPEC);
+
+    const input = await findByLabelText(RegExp(`^${spec.args.arg.name}`));
+    expect(input).toHaveAttribute('type', 'text');
+    expect(await findByRole('button', { name: /browse for/ }))
+      .toBeInTheDocument();
+  });
+
+  test.each([
+    ['freestyle_string'],
+    ['ratio'],
+    ['percent'],
+    ['integer'],
+  ])('render a text input for a %s', async (type) => {
+    const spec = baseArgsSpec(type);
+    const { findByLabelText } = renderSetupFromSpec(spec, UI_SPEC);
+    const input = await findByLabelText(RegExp(`^${spec.args.arg.name}$`));
+    expect(input).toHaveAttribute('type', 'text');
+  });
+
+  test('render a text input with unit label for a number', async () => {
+    const spec = baseArgsSpec('number');
+    const { findByLabelText } = renderSetupFromSpec(spec, UI_SPEC);
+    const input = await findByLabelText(`${spec.args.arg.name} (${spec.args.arg.units})`);
+    expect(input).toHaveAttribute('type', 'text');
+  });
+
+  test('render an unchecked toggle switch for a boolean', async () => {
+    const spec = baseArgsSpec('boolean');
+    const { findByLabelText } = renderSetupFromSpec(spec, UI_SPEC);
+    const input = await findByLabelText(`${spec.args.arg.name}`);
+    // for some reason, the type is still checkbox when it renders as a switch
+    expect(input).toHaveAttribute('type', 'checkbox');
+    expect(input).not.toBeChecked();
+  });
+
+  test('render a toggle with a value', async () => {
+    const spec = baseArgsSpec('boolean');
+    const { findByLabelText } = renderSetupFromSpec(spec, UI_SPEC, { arg: 'true' });
+    const input = await findByLabelText(`${spec.args.arg.name}`);
+    // for some reason, the type is still checkbox when it renders as a switch
+    expect(input).toBeChecked();
+  });
+
+  test('render a select input for an option_string dict', async () => {
+    const spec = baseArgsSpec('option_string');
+    spec.args.arg.options = {
+      a: 'about a',
+      b: 'about b',
+    };
+    const { findByLabelText } = renderSetupFromSpec(spec, UI_SPEC);
+    const input = await findByLabelText(`${spec.args.arg.name}`);
+    expect(input).toHaveValue('a');
+    expect(input).not.toHaveValue('b');
+  });
+
+  test('render a select input for an option_string list', async () => {
+    const spec = baseArgsSpec('option_string');
+    spec.args.arg.options = ['a', 'b'];
+    const { findByLabelText } = renderSetupFromSpec(spec, UI_SPEC);
+    const input = await findByLabelText(`${spec.args.arg.name}`);
+    expect(input).toHaveValue('a');
+    expect(input).not.toHaveValue('b');
+  });
+});
+
+describe('Arguments form interactions', () => {
+  beforeEach(() => {
+    fetchValidation.mockResolvedValue(
+      [[Object.keys(BASE_MODEL_SPEC.args), VALIDATION_MESSAGE]]
+    );
+    setupOpenExternalUrl();
+  });
+
+  afterEach(() => {
+    removeIpcMainListeners();
+  });
+
+  test('Browse button populates an input', async () => {
+    const spec = baseArgsSpec('csv');
+    const {
+      findByRole, findByLabelText,
+    } = renderSetupFromSpec(spec, UI_SPEC);
+
+    const input = await findByLabelText(`${spec.args.arg.name}`);
+    expect(input).toHaveAttribute('type', 'text');
+    expect(await findByRole('button', { name: /browse for/ }))
+      .toBeInTheDocument();
+
+    // Browsing for a file
+    const filepath = 'grilled_cheese.csv';
+    let mockDialogData = { filePaths: [filepath] };
+    ipcRenderer.invoke.mockResolvedValue(mockDialogData);
+    userEvent.click(await findByRole('button', { name: /browse for/ }));
+    await waitFor(() => {
+      expect(input).toHaveValue(filepath);
+    });
+
+    // Browse again, but cancel it and expect the previous value
+    mockDialogData = { filePaths: [] }; // empty array is a mocked 'Cancel'
+    ipcRenderer.invoke.mockResolvedValue(mockDialogData);
+    userEvent.click(await findByRole('button', { name: /browse for/ }));
+    await waitFor(() => {
+      expect(input).toHaveValue(filepath);
+    });
+  });
+
+  test('Browse button populates an input - test click on child svg', async () => {
+    const spec = baseArgsSpec('csv');
+    const {
+      findByRole, findByLabelText,
+    } = renderSetupFromSpec(spec, UI_SPEC);
+
+    const filepath = 'grilled_cheese.csv';
+    const mockDialogData = { filePaths: [filepath] };
+    ipcRenderer.invoke.mockResolvedValue(mockDialogData);
+    const btn = await findByRole('button', { name: /browse for/ });
+    // Click on a target element nested within the button to make
+    // sure the handler still works correctly.
+    userEvent.click(btn.querySelector('svg'));
+    expect(await findByLabelText(`${spec.args.arg.name}`))
+      .toHaveValue(filepath);
+  });
+
+  test('Change value & get feedback on a required input', async () => {
+    const spec = baseArgsSpec('directory');
+    spec.args.arg.required = true;
+    const {
+      findByText, findByLabelText, queryByText,
+    } = renderSetupFromSpec(spec, UI_SPEC);
+
+    const input = await findByLabelText(`${spec.args.arg.name}`);
+
+    // A required input with no value is invalid (red X), but
+    // feedback does not display until the input has been touched.
+    expect(input).toHaveClass('is-invalid');
+    expect(queryByText(RegExp(VALIDATION_MESSAGE))).toBeNull();
+
+    userEvent.type(input, 'foo');
+    await waitFor(() => {
+      expect(input).toHaveValue('foo');
+      expect(input).toHaveClass('is-invalid');
+    });
+    expect(await findByText(RegExp(VALIDATION_MESSAGE)))
+      .toBeInTheDocument();
+
+    fetchValidation.mockResolvedValue([]); // now make input valid
+    userEvent.type(input, 'mydir');
+    await waitFor(() => {
+      expect(input).toHaveClass('is-valid');
+      expect(queryByText(RegExp(VALIDATION_MESSAGE))).toBeNull();
+    });
+  });
+
+  test('Type fast & confirm validation waits for pause in typing', async () => {
+    const spy = jest.spyOn(SetupTab.WrappedComponent.prototype, 'investValidate');
+    const spec = baseArgsSpec('directory');
+    spec.args.arg.required = true;
+    const { findByLabelText } = renderSetupFromSpec(spec, UI_SPEC);
+
+    const input = await findByLabelText(`${spec.args.arg.name}`);
+    spy.mockClear(); // it was already called once on render
+
+    // Fast typing, expect only 1 validation call
+    userEvent.type(input, 'foo', { delay: 0 });
+    await waitFor(() => {
+      expect(spy).toHaveBeenCalledTimes(1);
+    }, 500); // debouncedValidate waits for 200ms
+  });
+
+  test('Type slow & confirm validation waits for pause in typing', async () => {
+    const spy = jest.spyOn(SetupTab.WrappedComponent.prototype, 'investValidate');
+    const spec = baseArgsSpec('directory');
+    spec.args.arg.required = true;
+    const { findByLabelText } = renderSetupFromSpec(spec, UI_SPEC);
+
+    const input = await findByLabelText(`${spec.args.arg.name}`);
+    spy.mockClear(); // it was already called once on render
+
+    // Slow typing, expect validation call after each character
+    // debouncedValidate is set at 200ms, delay more than that per char.
+    await userEvent.type(input, 'foo', { delay: 250 });
+    await waitFor(() => {
+      expect(spy).toHaveBeenCalledTimes(3);
+    }, 2000);
+  });
+
+  test('Focus on required input & get validation feedback', async () => {
+    const spec = baseArgsSpec('csv');
+    spec.args.arg.required = true;
+    const {
+      findByText, findByLabelText, queryByText,
+    } = renderSetupFromSpec(spec, UI_SPEC);
+
+    const input = await findByLabelText(spec.args.arg.name);
+    expect(input).toHaveClass('is-invalid');
+    expect(queryByText(RegExp(VALIDATION_MESSAGE))).toBeNull();
+
+    await userEvent.click(input);
+    await waitFor(() => {
+      expect(input).toHaveClass('is-invalid');
+    });
+    expect(await findByText(RegExp(VALIDATION_MESSAGE)))
+      .toBeInTheDocument();
+  });
+
+  test('Focus on optional input & get valid display', async () => {
+    const spec = baseArgsSpec('csv');
+    spec.args.arg.required = false;
+    fetchValidation.mockResolvedValue([]);
+    const { findByLabelText } = renderSetupFromSpec(spec, UI_SPEC);
+
+    const input = await findByLabelText(`${spec.args.arg.name} (optional)`);
+
+    // An optional input with no value is valid, but green check
+    // does not display until the input has been touched.
+    expect(input).not.toHaveClass('is-valid', 'is-invalid');
+
+    await userEvent.click(input);
+    await waitFor(() => {
+      expect(input).toHaveClass('is-valid');
+    });
+  });
+
+  test('Open info dialog, expect text & link', async () => {
+    const spec = baseArgsSpec('directory');
+    const { findByText, findByRole } = renderSetupFromSpec(spec, UI_SPEC);
+    userEvent.click(await findByRole('button', { name: /info about/ }));
+    expect(await findByText(spec.args.arg.about)).toBeInTheDocument();
+    const link = await findByRole('link', { name: /user guide/ });
+    userEvent.click(link);
+    await waitFor(() => {
+      expect(shell.openExternal).toHaveBeenCalledTimes(1);
+    });
+  });
+});
+
+describe('UI spec functionality', () => {
+  beforeEach(() => {
+    fetchValidation.mockResolvedValue([]);
+  });
+
+  test('A UI spec with conditionally enabled args', async () => {
+    const spec = {
+      pyname: 'natcap.invest.dummy',
+      args: {
+        arg1: {
+          name: 'Afoo',
+          type: 'boolean',
+        },
+        arg2: {
+          name: 'Bfoo',
+          type: 'boolean',
+        },
+        arg3: {
+          name: 'Cfoo',
+          type: 'number',
+        },
+        arg4: {
+          name: 'Dfoo',
+          type: 'number',
+        },
+      },
+    };
+    // mock some validation state so that we can test that it only
+    // displays when an input is enabled.
+    fetchValidation.mockResolvedValue([[['arg4'], VALIDATION_MESSAGE]]);
+
+    const uiSpec = {
+      order: [Object.keys(spec.args)],
+      enabledFunctions: {
+        // enabled if arg1 is sufficient
+        arg2: ((state) => state.argsEnabled.arg1 && !!state.argsValues.arg1.value),
+        // enabled if arg1 and arg2 are sufficient
+        arg3: ((state) => state.argsEnabled.arg1 && !!state.argsValues.arg1.value
+                       && (state.argsEnabled.arg2 && !!state.argsValues.arg2.value)),
+        // enabled if arg1 is sufficient and arg2 is not sufficient
+        arg4: ((state) => state.argsEnabled.arg1 && !!state.argsValues.arg1.value
+                      && !(state.argsEnabled.arg2 && !!state.argsValues.arg2.value)),
+      },
+    };
+
+    const { findByLabelText } = renderSetupFromSpec(spec, uiSpec);
+    const arg1 = await findByLabelText(`${spec.args.arg1.name}`);
+    const arg2 = await findByLabelText(`${spec.args.arg2.name}`);
+    const arg3 = await findByLabelText(`${spec.args.arg3.name}`);
+    const arg4 = await findByLabelText(`${spec.args.arg4.name}`);
+
+    await waitFor(() => {
+      // Boolean Radios should default to "false" when a spec is loaded,
+      // so controlled inputs should be hidden/disabled.
+      expect(arg2).toBeDisabled();
+      expect(arg3).toBeDisabled();
+      expect(arg4).toBeDisabled();
+    });
+
+    // Check how the state changes as we click the checkboxes
+    userEvent.click(arg1);
+    await waitFor(() => {
+      expect(arg2).toBeEnabled();
+      expect(arg3).toBeDisabled();
+      expect(arg4).toBeEnabled();
+      expect(arg4).toHaveClass('is-invalid');
+    });
+
+    userEvent.click(arg2);
+    await waitFor(() => {
+      expect(arg2).toBeEnabled();
+      expect(arg3).toBeEnabled();
+      expect(arg4).toBeDisabled();
+      // the disabled input's validation result has not changed,
+      // but the validation state should be hidden on disabled inputs.
+      expect(arg4).not.toHaveClass('is-invalid');
+      expect(arg4).not.toHaveClass('is-valid');
+    });
+  });
+
+  test('expect dropdown options can be dynamic', async () => {
+    // the real getVectorColumnNames returns a Promise
+    const mockGetVectorColumnNames = ((state) => new Promise(
+      (resolve) => {
+        if (state.argsValues.arg1.value) {
+          resolve(['Field1']);
+        }
+        resolve([]);
+      }
+    ));
+    const spec = {
+      args: {
+        arg1: {
+          name: 'afoo',
+          type: 'vector',
+        },
+        arg2: {
+          name: 'bfoo',
+          type: 'option_string',
+          options: {},
+        },
+      },
+    };
+    const uiSpec = {
+      order: [Object.keys(spec.args)],
+      dropdownFunctions: {
+        arg2: mockGetVectorColumnNames,
+      },
+    };
+    const {
+      findByLabelText, findByText, queryByText,
+    } = renderSetupFromSpec(spec, uiSpec);
+    const arg1 = await findByLabelText(`${spec.args.arg1.name}`);
+    let option = await queryByText('Field1');
+    expect(option).toBeNull();
+
+    // check that the dropdown option appears when the text field gets a value
+    userEvent.type(arg1, 'a vector');
+    option = await findByText('Field1'); // will raise an error if not found
+  });
+
+  test('Grouping and sorting of args', async () => {
+    const spec = {
+      pyname: 'natcap.invest.dummy',
+      args: {
+        arg1: {
+          name: 'A',
+          type: 'boolean',
+        },
+        arg2: {
+          name: 'B',
+          type: 'number',
+        },
+        arg3: {
+          name: 'C',
+          type: 'number',
+        },
+        arg4: {
+          name: 'D',
+          type: 'number',
+        },
+        arg5: {
+          name: 'E',
+          type: 'number',
+        },
+        arg6: {
+          name: 'F',
+          type: 'number',
+        },
+      },
+    };
+
+    const uiSpec = {
+      // intentionally leaving out arg6, it should not be in the setup form
+      order: [['arg4'], ['arg3', 'arg2'], ['arg1'], ['arg5']],
+    };
+
+    const { findByTestId, queryByText } = renderSetupFromSpec(spec, uiSpec);
+    const form = await findByTestId('setup-form');
+
+    await waitFor(() => {
+      // The form should have one child node per arg group
+      // 2 of the 5 args share a group and 1 arg is hidden
+      expect(form.childNodes).toHaveLength(4);
+      // Input nodes should be in the order defined in uiSpec
+      expect(form.childNodes[0])
+        .toHaveTextContent(RegExp(`${spec.args.arg4.name}`));
+      expect(form.childNodes[1].childNodes[0])
+        .toHaveTextContent(RegExp(`${spec.args.arg3.name}`));
+      expect(form.childNodes[1].childNodes[1])
+        .toHaveTextContent(RegExp(`${spec.args.arg2.name}`));
+      expect(form.childNodes[2])
+        .toHaveTextContent(RegExp(`${spec.args.arg1.name}`));
+      expect(form.childNodes[3])
+        .toHaveTextContent(RegExp(`${spec.args.arg5.name}`));
+    });
+    const arg6 = await queryByText('F');
+    expect(arg6).toBeNull();
+  });
+});
+
+describe('Misc form validation stuff', () => {
+  test('Validation payload is well-formatted', async () => {
+    const spec = {
+      args: {
+        a: {
+          name: 'afoo',
+          type: 'freestyle_string',
+        },
+        b: {
+          name: 'bfoo',
+          type: 'number',
+        },
+        c: {
+          name: 'cfoo',
+          type: 'csv',
+        },
+      },
+    };
+
+    const uiSpec = { order: [Object.keys(spec.args)] };
+
+    // Mocking to return the payload so we can assert we always send
+    // correct payload to this endpoint.
+    fetchValidation.mockImplementation(
+      (payload) => payload
+    );
+
+    renderSetupFromSpec(spec, uiSpec);
+    await waitFor(() => {
+      const expectedKeys = ['model_module', 'args'];
+      const payload = fetchValidation.mock.results[0].value;
+      expectedKeys.forEach((key) => {
+        expect(Object.keys(payload)).toContain(key);
+      });
+    });
+  });
+
+  test('Check spatial overlap feedback is well-formatted', async () => {
+    const spec = {
+      args: {
+        vector: {
+          name: 'vvvvvv',
+          type: 'vector',
+        },
+        raster: {
+          name: 'rrrrrr',
+          type: 'raster',
+        },
+      },
+    };
+    const uiSpec = { order: [Object.keys(spec.args)] };
+    const vectorValue = './vector.shp';
+    const expectedVal1 = '-84.9';
+    const vectorBox = `[${expectedVal1}, 19.1, -69.1, 29.5]`;
+    const rasterValue = './raster.tif';
+    const expectedVal2 = '-79.0198012081401';
+    const rasterBox = `[${expectedVal2}, 26.481559513537064, -78.37173806200593, 27.268061760228512]`;
+    const message = `Bounding boxes do not intersect: ${vectorValue}: ${vectorBox} | ${rasterValue}: ${rasterBox}`;
+    const newPrefix = 'Bounding box does not intersect at least one other:';
+    const vectorMessage = new RegExp(`${newPrefix}\\s*\\[${expectedVal1}`);
+    const rasterMessage = new RegExp(`${newPrefix}\\s*\\[${expectedVal2}`);
+
+    fetchValidation.mockResolvedValue([[Object.keys(spec.args), message]]);
+
+    const { findByLabelText } = renderSetupFromSpec(spec, uiSpec);
+    const vectorInput = await findByLabelText(spec.args.vector.name);
+    const rasterInput = await findByLabelText(RegExp(`^${spec.args.raster.name}`));
+    userEvent.type(vectorInput, vectorValue);
+    userEvent.type(rasterInput, rasterValue);
+
+    // Feedback on each input should only include the bounding box
+    // of that single input.
+    const vectorGroup = vectorInput.closest('.input-group');
+    await waitFor(() => {
+      expect(within(vectorGroup).getByText(vectorMessage))
+        .toBeInTheDocument();
+      expect(within(vectorGroup).queryByText(rasterMessage))
+        .toBeNull();
+    });
+
+    const rasterGroup = rasterInput.closest('.input-group');
+    await waitFor(() => {
+      expect(within(rasterGroup).getByText(rasterMessage))
+        .toBeInTheDocument();
+      expect(within(rasterGroup).queryByText(vectorMessage))
+        .toBeNull();
+    });
+  });
+});
+
+describe('Form drag-and-drop', () => {
+  test('Dragover of a datastack/logfile updates all inputs', async () => {
+    const spec = {
+      pyname: `natcap.invest.${MODULE}`,
+      args: {
+        arg1: {
+          name: 'Workspace',
+          type: 'directory',
+        },
+        arg2: {
+          name: 'AOI',
+          type: 'vector',
+        },
+      },
+    };
+    fetchValidation.mockResolvedValue(
+      [[Object.keys(spec.args), VALIDATION_MESSAGE]]
+    );
+
+    const mockDatastack = {
+      module_name: spec.pyname,
+      args: {
+        arg1: 'circle',
+        arg2: 'square',
+      },
+    };
+    const uiSpec = { order: [Object.keys(spec.args)] };
+    fetchDatastackFromFile.mockResolvedValue(mockDatastack);
+
+    const {
+      findByLabelText, findByTestId,
+    } = renderSetupFromSpec(spec, uiSpec);
+    const setupForm = await findByTestId('setup-form');
+
+    // This should work but doesn't due to lack of dataTransfer object in jsdom:
+    // https://github.com/jsdom/jsdom/issues/1568
+    // const dropEvent = new Event('drop',
+    //   { dataTransfer: { files: ['foo.txt'] }
+    // })
+    // fireEvent.drop(setupForm, dropEvent)
+
+    // Below is a patch similar to the one noted here:
+    // https://github.com/testing-library/react-testing-library/issues/339
+    const fileDropEvent = createEvent.drop(setupForm);
+    // `dataTransfer.files` normally returns a `FileList` object. Since we are
+    // defining our own dataTransfer.files we are also creating an object
+    // with properties that mimic FileList object
+    const fileValue = {};
+    Object.defineProperties(fileValue, {
+      path: { value: 'foo.json' },
+      length: { value: 1 },
+    });
+    Object.defineProperty(fileDropEvent, 'dataTransfer', {
+      value: { files: [fileValue] },
+    });
+    fireEvent(setupForm, fileDropEvent);
+
+    expect(await findByLabelText(`${spec.args.arg1.name}`))
+      .toHaveValue(mockDatastack.args.arg1);
+    expect(await findByLabelText(`${spec.args.arg2.name}`))
+      .toHaveValue(mockDatastack.args.arg2);
+  });
+
+  test('Drag enter/drop of a datastack sets .dragging class', async () => {
+    const spec = {
+      pyname: `natcap.invest.${MODULE}`,
+      args: {
+        arg1: {
+          name: 'Workspace',
+          type: 'directory',
+        },
+        arg2: {
+          name: 'AOI',
+          type: 'vector',
+        },
+      },
+    };
+    const uiSpec = { order: [Object.keys(spec.args)] };
+    fetchValidation.mockResolvedValue(
+      [[Object.keys(spec.args), VALIDATION_MESSAGE]]
+    );
+
+    const mockDatastack = {
+      module_name: spec.pyname,
+      args: {
+        arg1: 'circle',
+        arg2: 'square',
+      },
+    };
+    fetchDatastackFromFile.mockResolvedValue(mockDatastack);
+
+    const {
+      findByLabelText, findByTestId,
+    } = renderSetupFromSpec(spec, uiSpec);
+    const setupForm = await findByTestId('setup-form');
+
+    const fileDragEvent = createEvent.dragEnter(setupForm);
+    // `dataTransfer.files` normally returns a `FileList` object. Since we are
+    // defining our own dataTransfer.files we are also creating an object
+    // with properties that mimic FileList object
+    const fileValue = {};
+    Object.defineProperties(fileValue, {
+      path: { value: 'foo.json' },
+      length: { value: 1 },
+    });
+    Object.defineProperty(fileDragEvent, 'dataTransfer', {
+      value: { files: [fileValue] },
+    });
+    fireEvent(setupForm, fileDragEvent);
+
+    expect(setupForm).toHaveClass('dragging');
+
+    const fileDropEvent = createEvent.drop(setupForm);
+    Object.defineProperty(fileDropEvent, 'dataTransfer', {
+      value: { files: [fileValue] },
+    });
+    fireEvent(setupForm, fileDropEvent);
+
+    expect(await findByLabelText(`${spec.args.arg1.name}`))
+      .toHaveValue(mockDatastack.args.arg1);
+    expect(await findByLabelText(`${spec.args.arg2.name}`))
+      .toHaveValue(mockDatastack.args.arg2);
+    expect(setupForm).not.toHaveClass('dragging');
+  });
+
+  test('Drag enter/leave of a datastack sets .dragging class', async () => {
+    const spec = {
+      pyname: `natcap.invest.${MODULE}`,
+      args: {
+        arg1: {
+          name: 'Workspace',
+          type: 'directory',
+        },
+        arg2: {
+          name: 'AOI',
+          type: 'vector',
+        },
+      },
+    };
+    const uiSpec = { order: [Object.keys(spec.args)] };
+    fetchValidation.mockResolvedValue(
+      [[Object.keys(spec.args), VALIDATION_MESSAGE]]
+    );
+
+    const { findByTestId } = renderSetupFromSpec(spec, uiSpec);
+    const setupForm = await findByTestId('setup-form');
+
+    const fileDragEnterEvent = createEvent.dragEnter(setupForm);
+    // `dataTransfer.files` normally returns a `FileList` object. Since we are
+    // defining our own dataTransfer.files we are also creating an object
+    // with properties that mimic FileList object
+    const fileValue = {};
+    Object.defineProperties(fileValue, {
+      path: { value: 'foo.json' },
+      length: { value: 1 },
+    });
+    Object.defineProperty(fileDragEnterEvent, 'dataTransfer', {
+      value: { files: [fileValue] },
+    });
+    fireEvent(setupForm, fileDragEnterEvent);
+
+    expect(setupForm).toHaveClass('dragging');
+
+    const fileDragLeaveEvent = createEvent.dragLeave(setupForm);
+    fireEvent(setupForm, fileDragLeaveEvent);
+
+    expect(setupForm).not.toHaveClass('dragging');
+  });
+
+  test('Drag enter/drop of a file sets .input-dragging class on input', async () => {
+    const spec = {
+      pyname: `natcap.invest.${MODULE}`,
+      args: {
+        arg1: {
+          name: 'Workspace',
+          type: 'directory',
+        },
+        arg2: {
+          name: 'AOI',
+          type: 'vector',
+        },
+      },
+    };
+    const uiSpec = { order: [Object.keys(spec.args)] };
+    fetchValidation.mockResolvedValue(
+      [[Object.keys(spec.args), VALIDATION_MESSAGE]]
+    );
+
+    const {
+      findByLabelText, findByTestId,
+    } = renderSetupFromSpec(spec, uiSpec);
+    const setupForm = await findByTestId('setup-form');
+    const setupInput = await findByLabelText(`${spec.args.arg1.name}`);
+
+    const fileDragEvent = createEvent.dragEnter(setupInput);
+    // `dataTransfer.files` normally returns a `FileList` object. Since we are
+    // defining our own dataTransfer.files we are also creating an object
+    // with properties that mimic FileList object
+    const fileValue = {};
+    Object.defineProperties(fileValue, {
+      path: { value: 'foo.txt' },
+      length: { value: 1 },
+    });
+    Object.defineProperty(fileDragEvent, 'dataTransfer', {
+      value: { files: [fileValue] },
+    });
+    fireEvent(setupInput, fileDragEvent);
+
+    expect(setupForm).not.toHaveClass('dragging');
+    expect(setupInput).toHaveClass('input-dragging');
+
+    const fileDropEvent = createEvent.drop(setupInput);
+    Object.defineProperty(fileDropEvent, 'dataTransfer', {
+      value: { files: [fileValue] },
+    });
+    fireEvent(setupInput, fileDropEvent);
+
+    expect(setupInput).not.toHaveClass('input-dragging');
+    expect(setupForm).not.toHaveClass('dragging');
+    expect(setupInput).toHaveValue('foo.txt');
+  });
+
+  test('Drag enter/leave of a file sets .input-dragging class on input', async () => {
+    const spec = {
+      pyname: `natcap.invest.${MODULE}`,
+      args: {
+        arg1: {
+          name: 'Workspace',
+          type: 'directory',
+        },
+        arg2: {
+          name: 'AOI',
+          type: 'vector',
+        },
+      },
+    };
+    const uiSpec = { order: [Object.keys(spec.args)] };
+    fetchValidation.mockResolvedValue(
+      [[Object.keys(spec.args), VALIDATION_MESSAGE]]
+    );
+
+    const { findByLabelText } = renderSetupFromSpec(spec, uiSpec);
+    const setupInput = await findByLabelText(`${spec.args.arg1.name}`);
+
+    const fileDragEnterEvent = createEvent.dragEnter(setupInput);
+    // `dataTransfer.files` normally returns a `FileList` object. Since we are
+    // defining our own dataTransfer.files we are also creating an object
+    // with properties that mimic FileList object
+    const fileValue = {};
+    Object.defineProperties(fileValue, {
+      path: { value: 'foo.txt' },
+      length: { value: 1 },
+    });
+    Object.defineProperty(fileDragEnterEvent, 'dataTransfer', {
+      value: { files: [fileValue] },
+    });
+    fireEvent(setupInput, fileDragEnterEvent);
+
+    expect(setupInput).toHaveClass('input-dragging');
+
+    const fileDragLeaveEvent = createEvent.dragLeave(setupInput);
+    Object.defineProperty(fileDragLeaveEvent, 'dataTransfer', {
+      value: { files: [fileValue] },
+    });
+    fireEvent(setupInput, fileDragLeaveEvent);
+
+    expect(setupInput).not.toHaveClass('input-dragging');
+  });
+
+  test('Drag and drop on a disabled input element.', async () => {
+    const spec = {
+      pyname: `natcap.invest.${MODULE}`,
+      args: {
+        arg1: {
+          name: 'Workspace',
+          type: 'directory',
+        },
+        arg2: {
+          name: 'AOI',
+          type: 'vector',
+        },
+      },
+    };
+    const uiSpec = {
+      order: [Object.keys(spec.args)],
+      enabledFunctions: {
+        arg2: (() => false), // make this arg always disabled
+      },
+    };
+
+    fetchValidation.mockResolvedValue(
+      [[Object.keys(spec.args), VALIDATION_MESSAGE]]
+    );
+
+    const { findByLabelText } = renderSetupFromSpec(spec, uiSpec);
+    const setupInput = await findByLabelText(`${spec.args.arg2.name}`);
+
+    const fileDragEnterEvent = createEvent.dragEnter(setupInput);
+    // `dataTransfer.files` normally returns a `FileList` object. Since we are
+    // defining our own dataTransfer.files we are also creating an object
+    // with properties that mimic FileList object
+    const fileValue = {};
+    Object.defineProperties(fileValue, {
+      path: { value: 'foo.shp' },
+      length: { value: 1 },
+    });
+    Object.defineProperty(fileDragEnterEvent, 'dataTransfer', {
+      value: { files: [fileValue] },
+    });
+    fireEvent(setupInput, fileDragEnterEvent);
+
+    expect(setupInput).not.toHaveClass('input-dragging');
+
+    const fileDropEvent = createEvent.drop(setupInput);
+    Object.defineProperty(fileDropEvent, 'dataTransfer', {
+      value: { files: [fileValue] },
+    });
+    fireEvent(setupInput, fileDropEvent);
+
+    expect(setupInput).not.toHaveClass('input-dragging');
+    expect(setupInput).toHaveValue('');
+  });
+});