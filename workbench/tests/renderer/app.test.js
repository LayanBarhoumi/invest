import fs from 'fs';
import path from 'path';
import events from 'events';
import { spawn, exec } from 'child_process';
import Stream from 'stream';
import fetch from 'node-fetch';
import React from 'react';
import { ipcRenderer } from 'electron';
import {
  render, waitFor, within
} from '@testing-library/react';
import { act } from 'react-dom/test-utils';
import userEvent from '@testing-library/user-event';
import '@testing-library/jest-dom';

import App from '../../src/renderer/app';
import {
  getInvestModelNames,
  getSpec,
  fetchValidation,
  fetchDatastackFromFile,
  getSupportedLanguages
} from '../../src/renderer/server_requests';
import InvestJob from '../../src/renderer/InvestJob';
// import {
//   getSettingsValue, saveSettingsStore
// } from '../../src/renderer/components/SettingsModal/SettingsStorage';
import { setupSettingsHandlers } from '../../src/main/settingsStore';
import { ipcMainChannels } from '../../src/main/ipcMainChannels';
import {
<<<<<<< HEAD
  setupInvestRunHandlers,
  setupInvestLogReaderHandler,
} from '../../src/main/setupInvestHandlers';
import writeInvestParameters from '../../src/main/writeInvestParameters';
import { removeIpcMainListeners } from '../../src/main/main';

=======
  getSettingsValue,
  saveSettingsStore,
  clearSettingsStore,
} from '../../src/renderer/components/SettingsModal/SettingsStorage';
import { ipcMainChannels } from '../../src/main/ipcMainChannels';
>>>>>>> ebd83857
import { mockUISpec } from './utils';
// It's quite a pain to dynamically mock a const from a module,
// here we do it by importing as another object, then
// we can overwrite the object we want to mock later
// https://stackoverflow.com/questions/42977961/how-to-mock-an-exported-const-in-jest
import * as uiConfig from '../../src/renderer/ui_config';

jest.mock('../../src/renderer/server_requests');

const MOCK_MODEL_TITLE = 'Carbon';
const MOCK_MODEL_RUN_NAME = 'carbon';
const MOCK_INVEST_LIST = {
  [MOCK_MODEL_TITLE]: {
    model_name: MOCK_MODEL_RUN_NAME,
  },
};
const MOCK_VALIDATION_VALUE = [[['workspace_dir'], 'invalid because']];

const SAMPLE_SPEC = {
  model_name: MOCK_MODEL_TITLE,
  pyname: 'natcap.invest.carbon',
  userguide: 'carbonstorage.html',
  args: {
    workspace_dir: {
      name: 'Workspace',
      about: 'help text',
      type: 'directory',
    },
    carbon_pools_path: {
      name: 'Carbon Pools',
      about: 'help text',
      type: 'csv',
    },
  },
};

// Because we mock UI_SPEC without using jest's API
// we also need to reset it without jest's API.
const { UI_SPEC } = uiConfig;
afterEach(() => {
  uiConfig.UI_SPEC = UI_SPEC;
});

describe('Various ways to open and close InVEST models', () => {
  beforeEach(async () => {
    getInvestModelNames.mockResolvedValue(MOCK_INVEST_LIST);
    getSpec.mockResolvedValue(SAMPLE_SPEC);
    fetchValidation.mockResolvedValue(MOCK_VALIDATION_VALUE);
    uiConfig.UI_SPEC = mockUISpec(SAMPLE_SPEC, MOCK_MODEL_RUN_NAME);
  });

  afterEach(async () => {
    await InvestJob.clearStore(); // because a test calls InvestJob.saveJob()
  });

  test('Clicking an invest model button renders SetupTab', async () => {
    const { findByText, findByRole } = render(
      <App />
    );

    const carbon = await findByRole(
      'button', { name: MOCK_MODEL_TITLE }
    );
    await userEvent.click(carbon);
    const executeButton = await findByRole('button', { name: /Run/ });
    expect(executeButton).toBeDisabled();
    const setupTab = await findByText('Setup');
    expect(setupTab.classList.contains('active')).toBeTruthy();
    expect(getSpec).toHaveBeenCalledTimes(1);
    const navTab = await findByRole('tab', { name: MOCK_MODEL_TITLE });
    await userEvent.hover(navTab);
    await findByRole('tooltip', { name: MOCK_MODEL_TITLE });
  });

  test('Clicking a recent job renders SetupTab', async () => {
    const workspacePath = 'my_workspace';
    const argsValues = {
      workspace_dir: workspacePath,
    };
    const mockJob = new InvestJob({
      modelRunName: 'carbon',
      modelHumanName: 'Carbon Sequestration',
      argsValues: argsValues,
      status: 'success',
    });
    await InvestJob.saveJob(mockJob);

    const { findByText, findByLabelText, findByRole } = render(
      <App />
    );

    const recentJobCard = await findByText(
      argsValues.workspace_dir
    );
    await userEvent.click(recentJobCard);
    const executeButton = await findByRole('button', { name: /Run/ });
    expect(executeButton).toBeDisabled();
    const setupTab = await findByText('Setup');
    expect(setupTab.classList.contains('active')).toBeTruthy();

    // Expect some arg values that were loaded from the saved job:
    const input = await findByLabelText(SAMPLE_SPEC.args.workspace_dir.name);
    expect(input).toHaveValue(
      argsValues.workspace_dir
    );
  });

  test('Open File: Dialog callback renders SetupTab', async () => {
    const mockDialogData = {
      canceled: false,
      filePaths: ['foo.json'],
    };
    const mockDatastack = {
      args: {
        carbon_pools_path: 'Carbon/carbon_pools_willamette.csv',
      },
      module_name: 'natcap.invest.carbon',
      model_run_name: 'carbon',
      model_human_name: 'Carbon',
    };
    ipcRenderer.invoke.mockResolvedValue(mockDialogData);
    fetchDatastackFromFile.mockResolvedValue(mockDatastack);

    const { findByText, findByLabelText, findByRole } = render(
      <App />
    );

    const openButton = await findByRole('button', { name: 'Open' });
    expect(openButton).not.toBeDisabled();
    await userEvent.click(openButton);
    const executeButton = await findByRole('button', { name: /Run/ });
    expect(executeButton).toBeDisabled();
    const setupTab = await findByText('Setup');
    const input = await findByLabelText(
      SAMPLE_SPEC.args.carbon_pools_path.name
    );
    expect(setupTab.classList.contains('active')).toBeTruthy();
    expect(input).toHaveValue(mockDatastack.args.carbon_pools_path);
  });

  test('Open File: Dialog callback is canceled', async () => {
    // Resembles callback data if the dialog was canceled
    const mockDialogData = {
      canceled: true,
      filePaths: [],
    };
    ipcRenderer.invoke.mockResolvedValue(mockDialogData);

    const { findByRole } = render(
      <App />
    );

    const openButton = await findByRole('button', { name: 'Open' });
    await userEvent.click(openButton);
    const homeTab = await findByRole('tabpanel', { name: 'home tab' });
    // expect we're on the same tab we started on instead of switching to Setup
    expect(homeTab.classList.contains('active')).toBeTruthy();
    // These are the calls that would have triggered if a file was selected
    expect(fetchDatastackFromFile).toHaveBeenCalledTimes(0);
    expect(getSpec).toHaveBeenCalledTimes(0);
  });

  test('Open three tabs and close them', async () => {
    const {
      findByRole,
      findAllByRole,
      queryAllByRole,
    } = render(<App />);

    const carbon = await findByRole(
      'button', { name: MOCK_MODEL_TITLE }
    );
    const homeTab = await findByRole('tabpanel', { name: 'home tab' });

    // Open a model tab and expect that it's active
    await userEvent.click(carbon);
    let modelTabs = await findAllByRole('tab', { name: MOCK_MODEL_TITLE });
    expect(modelTabs).toHaveLength(1); // one carbon tab open
    const tab1 = modelTabs[0];
    const tab1EventKey = tab1.getAttribute('data-rb-event-key');
    expect(tab1.classList.contains('active')).toBeTruthy();
    expect(homeTab.classList.contains('active')).toBeFalsy();

    // Open a second model tab and expect that it's active
    await userEvent.click(homeTab);
    await userEvent.click(carbon);
    modelTabs = await findAllByRole('tab', { name: MOCK_MODEL_TITLE });
    expect(modelTabs).toHaveLength(2); // 2 carbon tabs open
    const tab2 = modelTabs[1];
    const tab2EventKey = tab2.getAttribute('data-rb-event-key');
    expect(tab2.classList.contains('active')).toBeTruthy();
    expect(tab1.classList.contains('active')).toBeFalsy();
    expect(homeTab.classList.contains('active')).toBeFalsy();
    // make sure that we switched away from the first tab
    expect(tab2EventKey).not.toEqual(tab1EventKey);

    // Open a third model tab and expect that it's active
    await userEvent.click(homeTab);
    await userEvent.click(carbon);
    modelTabs = await findAllByRole('tab', { name: MOCK_MODEL_TITLE });
    expect(modelTabs).toHaveLength(3); // 3 carbon tabs open
    const tab3 = modelTabs[2];
    const tab3EventKey = tab3.getAttribute('data-rb-event-key');
    expect(tab3.classList.contains('active')).toBeTruthy();
    expect(tab2.classList.contains('active')).toBeFalsy();
    expect(tab1.classList.contains('active')).toBeFalsy();
    expect(homeTab.classList.contains('active')).toBeFalsy();
    // make sure that we switched away from the first model tabs
    expect(tab3EventKey).not.toEqual(tab2EventKey);
    expect(tab3EventKey).not.toEqual(tab1EventKey);

    // Click the close button on the middle tab
    const tab2CloseButton = await within(tab2.closest('.nav-item'))
      .getByRole('button', { name: new RegExp(`close ${MOCK_MODEL_TITLE}`) });
    await userEvent.click(tab2CloseButton);
    // Now there should only be 2 model tabs open
    modelTabs = await findAllByRole('tab', { name: MOCK_MODEL_TITLE });
    expect(modelTabs).toHaveLength(2);
    // Should have switched to tab3, the next tab to the right
    expect(tab3.classList.contains('active')).toBeTruthy();
    expect(tab1.classList.contains('active')).toBeFalsy();

    // Click the close button on the right tab
    const tab3CloseButton = await within(tab3.closest('.nav-item'))
      .getByRole('button', { name: new RegExp(`close ${MOCK_MODEL_TITLE}`) });
    await userEvent.click(tab3CloseButton);
    // Now there should only be 1 model tab open
    modelTabs = await findAllByRole('tab', { name: MOCK_MODEL_TITLE });
    expect(modelTabs).toHaveLength(1);
    // No model tabs to the right, so it should switch to the next tab to the left.
    expect(tab1.classList.contains('active')).toBeTruthy();
    expect(homeTab.classList.contains('active')).toBeFalsy();

    // Click the close button on the last tab
    const tab1CloseButton = await within(tab1.closest('.nav-item'))
      .getByRole('button', { name: new RegExp(`close ${MOCK_MODEL_TITLE}`) });
    await userEvent.click(tab1CloseButton);
    // Now there should be no model tabs open.
    modelTabs = await queryAllByRole('tab', { name: MOCK_MODEL_TITLE });
    expect(modelTabs).toHaveLength(0);
    // No more model tabs, so it should switch back to the home tab.
    expect(homeTab.classList.contains('active')).toBeTruthy();
  });
});

describe('Display recently executed InVEST jobs on Home tab', () => {
  beforeEach(() => {
    getInvestModelNames.mockResolvedValue({});
  });

  afterEach(async () => {
    await InvestJob.clearStore();
  });

  test('Recent Jobs: each has a button', async () => {
    const job1 = new InvestJob({
      modelRunName: 'carbon',
      modelHumanName: 'Carbon Sequestration',
      argsValues: {
        workspace_dir: 'work1',
      },
      status: 'success',
    });
    await InvestJob.saveJob(job1);
    const job2 = new InvestJob({
      modelRunName: 'sdr',
      modelHumanName: 'Sediment Ratio Delivery',
      argsValues: {
        workspace_dir: 'work2',
        results_suffix: 'suffix',
      },
      status: 'error',
    });
    const recentJobs = await InvestJob.saveJob(job2);
    const initialJobs = [job1, job2];

    const { getByText } = render(<App />);

    await waitFor(() => {
      initialJobs.forEach((job, idx) => {
        const recent = recentJobs[idx];
        const card = getByText(job.modelHumanName)
          .closest('button');
        expect(within(card).getByText(job.argsValues.workspace_dir))
          .toBeInTheDocument();
        if (job.status === 'success') {
          expect(getByText('Model Complete'))
            .toBeInTheDocument();
        }
        if (job.status === 'error') {
          expect(getByText(job.status))
            .toBeInTheDocument();
        }
        if (job.argsValues.results_suffix) {
          expect(getByText(job.argsValues.results_suffix))
            .toBeInTheDocument();
        }
        // The timestamp is not part of the initial object, but should
        // in the saved object
        expect(within(card).getByText(recent.humanTime))
          .toBeInTheDocument();
      });
    });
  });

  test('Recent Jobs: a job with incomplete data is skipped', async () => {
    const job1 = new InvestJob({
      modelRunName: 'carbon',
      modelHumanName: 'invest A',
      argsValues: {
        workspace_dir: 'dir',
      },
      status: 'success',
    });
    const job2 = new InvestJob({
      // argsValues is missing
      modelRunName: 'sdr',
      modelHumanName: 'invest B',
      status: 'success',
    });
    await InvestJob.saveJob(job1);
    await InvestJob.saveJob(job2);

    const { findByText, queryByText } = render(<App />);

    expect(await findByText(job1.modelHumanName)).toBeInTheDocument();
    expect(queryByText(job2.modelHumanName)).toBeNull();
  });

  test('Recent Jobs: placeholder if there are no recent jobs', async () => {
    const { findByText } = render(
      <App />
    );

    const node = await findByText(/Set up a model from a sample datastack file/);
    expect(node).toBeInTheDocument();
  });

  test('Recent Jobs: cleared by button', async () => {
    const job1 = new InvestJob({
      modelRunName: 'carbon',
      modelHumanName: 'Carbon Sequestration',
      argsValues: {
        workspace_dir: 'work1',
      },
      status: 'success',
    });
    const recentJobs = await InvestJob.saveJob(job1);

    const { getByText, findByText, getByRole } = render(<App />);

    await waitFor(() => {
      recentJobs.forEach((job) => {
        expect(getByText(job.argsValues.workspace_dir))
          .toBeTruthy();
      });
    });
    await userEvent.click(getByRole('button', { name: 'settings' }));
    await userEvent.click(getByText('Clear Recent Jobs'));
    const node = await findByText(/Set up a model from a sample datastack file/);
    expect(node).toBeInTheDocument();
  });
});

describe('InVEST global settings: dialog interactions', () => {
  const nWorkersLabelText = 'Taskgraph n_workers parameter';
  const loggingLabelText = 'Logging threshold';
  const tgLoggingLabelText = 'Taskgraph logging threshold';
  const languageLabelText = 'Language';

<<<<<<< HEAD
  const { location } = global.window;
  beforeAll(() => {
  //   // Because changing the language triggers a location.reload
  //   delete global.window.location;
  //   Object.defineProperty(global.window, 'location', {
  //     configurable: true,
  //     value: { reload: jest.fn() },
  //   });
    setupSettingsHandlers();
  });

  // afterAll(() => {
  //   removeIpcMainListeners();
  //   // window.location.reload is not implemented in jsdom
  //   delete global.window.location;
  //   Object.defineProperty(global.window, 'location', {
  //     configurable: true,
  //     value: { reload: jest.fn() },
  //   });
  // });

  afterAll(() => {
    removeIpcMainListeners();
    Object.defineProperty(global.window, 'location', {
      configurable: true,
      value: location,
    });
  });

=======
>>>>>>> ebd83857
  beforeEach(async () => {
    getInvestModelNames.mockResolvedValue({});
    getSupportedLanguages.mockResolvedValue({ en: 'english', es: 'spanish' });
    ipcRenderer.invoke.mockImplementation(() => Promise.resolve());
  });

  // afterEach(async () => {
  //   await clearSettingsStore();
  // });

  test('Invest settings save on change', async () => {
    const nWorkersLabel = 'Threaded task management (0)';
    const nWorkersValue = '0';
    const loggingLevel = 'DEBUG';
    const tgLoggingLevel = 'DEBUG';
    const languageValue = 'es';
    const spyInvoke = jest.spyOn(ipcRenderer, 'invoke');

    const {
      getByText, getByRole, getByLabelText, findByRole, findByText,
    } = render(
      <App />
    );

    await userEvent.click(await findByRole('button', { name: 'settings' }));
    const nWorkersInput = getByLabelText(nWorkersLabelText, { exact: false });
    const loggingInput = getByLabelText(loggingLabelText);
    const tgLoggingInput = getByLabelText(tgLoggingLabelText);

    await userEvent.selectOptions(nWorkersInput, [getByText(nWorkersLabel)]);
    await waitFor(() => { expect(nWorkersInput).toHaveValue(nWorkersValue); });
    await userEvent.selectOptions(loggingInput, [loggingLevel]);
    await waitFor(() => { expect(loggingInput).toHaveValue(loggingLevel); });
    await userEvent.selectOptions(tgLoggingInput, [tgLoggingLevel]);
    await waitFor(() => { expect(tgLoggingInput).toHaveValue(tgLoggingLevel); });
    await userEvent.click(getByRole('button', { name: 'close settings' }));

    // Check values were saved in app
    await userEvent.click(await findByRole('button', { name: 'settings' }));
    const languageInput = getByLabelText(languageLabelText, { exact: false });
    await waitFor(() => {
      expect(nWorkersInput).toHaveValue(nWorkersValue);
      expect(loggingInput).toHaveValue(loggingLevel);
      expect(tgLoggingInput).toHaveValue(tgLoggingLevel);
      expect(languageInput).toHaveValue('en');
    });
<<<<<<< HEAD

    // expect(settingsStore.get('nWorkers')).toBe(nWorkersValue);
    // expect(settingsStore.get('loggingLevel')).toBe(loggingLevel);
    // expect(settingsStore.get('taskgraphLoggingLevel')).toBe(tgLoggingLevel);
    // expect(settingsStore.get('language')).toBe(languageValue);
=======
    expect(await getSettingsValue('nWorkers')).toBe(nWorkersValue);
    expect(await getSettingsValue('loggingLevel')).toBe(loggingLevel);
    expect(await getSettingsValue('taskgraphLoggingLevel')).toBe(tgLoggingLevel);

    await userEvent.selectOptions(languageInput, [languageValue]);
    await userEvent.click(await findByText('Change to spanish'));
    expect(spyInvoke).toHaveBeenCalledWith(ipcMainChannels.CHANGE_LANGUAGE, languageValue);
  });

  test('Load invest settings from storage and test Reset', async () => {
    const defaultSettings = {
      nWorkers: '-1',
      loggingLevel: 'INFO',
      taskgraphLoggingLevel: 'ERROR',
      language: 'en',
    };
    const expectedSettings = {
      nWorkers: '0',
      loggingLevel: 'ERROR',
      taskgraphLoggingLevel: 'INFO',
      language: 'en',
    };

    await saveSettingsStore(expectedSettings);

    const {
      getByText, getByLabelText, findByRole,
    } = render(<App />);

    await userEvent.click(await findByRole('button', { name: 'settings' }));
    const nWorkersInput = getByLabelText(nWorkersLabelText, { exact: false });
    const loggingInput = getByLabelText(loggingLabelText);
    const tgLoggingInput = getByLabelText(tgLoggingLabelText);
    const languageInput = getByLabelText(languageLabelText, { exact: false });

    // Test that the invest settings were loaded in from store.
    await waitFor(() => {
      expect(nWorkersInput).toHaveValue(expectedSettings.nWorkers);
      expect(loggingInput).toHaveValue(expectedSettings.loggingLevel);
      expect(tgLoggingInput).toHaveValue(expectedSettings.tgLoggingLevel);
      expect(languageInput).toHaveValue(expectedSettings.language);
    });

    // Test Reset sets values to default
    await userEvent.click(getByText('Reset to Defaults'));
    await waitFor(() => {
      expect(nWorkersInput).toHaveValue(defaultSettings.nWorkers);
      expect(loggingInput).toHaveValue(defaultSettings.loggingLevel);
      expect(tgLoggingInput).toHaveValue(defaultSettings.tgLoggingLevel);
      // should NOT change the language setting - it's handled differently
      expect(languageInput).toHaveValue(expectedSettings.language);
    });
>>>>>>> ebd83857
  });

  // test('Load invest settings from storage and test Reset', async () => {
  //   const defaultSettings = {
  //     nWorkers: '-1',
  //     loggingLevel: 'INFO',
  //     taskgraphLoggingLevel: 'ERROR',
  //     language: 'en',
  //   };
  //   const expectedSettings = {
  //     nWorkers: '0',
  //     loggingLevel: 'ERROR',
  //     taskgraphLoggingLevel: 'INFO',
  //     language: 'en',
  //   };

  //   await saveSettingsStore(expectedSettings);

  //   const {
  //     getByText, getByLabelText, findByRole,
  //   } = render(<App />);

  //   await userEvent.click(await findByRole('button', { name: 'settings' }));
  //   const nWorkersInput = getByLabelText(nWorkersLabelText, { exact: false });
  //   const loggingInput = getByLabelText(loggingLabelText);
  //   const tgLoggingInput = getByLabelText(tgLoggingLabelText);
  //   const languageInput = getByLabelText(languageLabelText, { exact: false });

  //   // Test that the invest settings were loaded in from store.
  //   await waitFor(() => {
  //     expect(nWorkersInput).toHaveValue(expectedSettings.nWorkers);
  //     expect(loggingInput).toHaveValue(expectedSettings.loggingLevel);
  //     expect(tgLoggingInput).toHaveValue(expectedSettings.tgLoggingLevel);
  //     expect(languageInput).toHaveValue(expectedSettings.language);
  //   });

  //   // Test Reset sets values to default
  //   await userEvent.click(getByText('Reset to Defaults'));
  //   await waitFor(() => {
  //     expect(nWorkersInput).toHaveValue(defaultSettings.nWorkers);
  //     expect(loggingInput).toHaveValue(defaultSettings.loggingLevel);
  //     expect(tgLoggingInput).toHaveValue(defaultSettings.tgLoggingLevel);
  //     expect(languageInput).toHaveValue(defaultSettings.language);
  //   });
  // });

  test('Access sampledata download Modal from settings', async () => {
    const {
      findByText, findByRole, queryByText,
    } = render(
      <App />
    );

    const settingsBtn = await findByRole('button', { name: 'settings' });
    await userEvent.click(settingsBtn);
    await userEvent.click(
      await findByRole('button', { name: 'Download Sample Data' })
    );

    expect(await findByText('Download InVEST sample data'))
      .toBeInTheDocument();
    expect(queryByText('Settings')).toBeNull();
  });
<<<<<<< HEAD
});

describe('Translation', () => {
  const { location } = global.window;
  beforeAll(async () => {
    getInvestModelNames.mockResolvedValue({});
    getSupportedLanguages.mockResolvedValue({ en: 'english', ll: 'foo' });

    delete global.window.location;
    Object.defineProperty(global.window, 'location', {
      configurable: true,
      value: { reload: jest.fn() },
    });
  });

  afterAll(() => {
    Object.defineProperty(global.window, 'location', {
      configurable: true,
      value: location,
    });
  });

  test('Text rerenders in new language when language setting changes', async () => {
    const { findByLabelText } = render(<App />);

    await userEvent.click(await findByLabelText('settings'));
    const languageInput = await findByLabelText('Language', { exact: false });
    expect(languageInput).toHaveValue('en');

    await userEvent.selectOptions(languageInput, 'll');
    // await waitFor(() => {
    //   expect(global.window.location.reload).toHaveBeenCalled();
    // });
    // // because we can't reload the window in the test environment,
    // // components won't actually rerender in the new language
    // expect(languageInput).toHaveValue('ll');
  });
=======
>>>>>>> ebd83857
});<|MERGE_RESOLUTION|>--- conflicted
+++ resolved
@@ -1,15 +1,8 @@
-import fs from 'fs';
-import path from 'path';
-import events from 'events';
-import { spawn, exec } from 'child_process';
-import Stream from 'stream';
-import fetch from 'node-fetch';
 import React from 'react';
 import { ipcRenderer } from 'electron';
 import {
   render, waitFor, within
 } from '@testing-library/react';
-import { act } from 'react-dom/test-utils';
 import userEvent from '@testing-library/user-event';
 import '@testing-library/jest-dom';
 
@@ -22,26 +15,12 @@
   getSupportedLanguages
 } from '../../src/renderer/server_requests';
 import InvestJob from '../../src/renderer/InvestJob';
-// import {
-//   getSettingsValue, saveSettingsStore
-// } from '../../src/renderer/components/SettingsModal/SettingsStorage';
 import { setupSettingsHandlers } from '../../src/main/settingsStore';
 import { ipcMainChannels } from '../../src/main/ipcMainChannels';
+import { removeIpcMainListeners } from '../../src/main/main';
 import {
-<<<<<<< HEAD
-  setupInvestRunHandlers,
-  setupInvestLogReaderHandler,
-} from '../../src/main/setupInvestHandlers';
-import writeInvestParameters from '../../src/main/writeInvestParameters';
-import { removeIpcMainListeners } from '../../src/main/main';
-
-=======
   getSettingsValue,
-  saveSettingsStore,
-  clearSettingsStore,
 } from '../../src/renderer/components/SettingsModal/SettingsStorage';
-import { ipcMainChannels } from '../../src/main/ipcMainChannels';
->>>>>>> ebd83857
 import { mockUISpec } from './utils';
 // It's quite a pain to dynamically mock a const from a module,
 // here we do it by importing as another object, then
@@ -412,47 +391,19 @@
   const tgLoggingLabelText = 'Taskgraph logging threshold';
   const languageLabelText = 'Language';
 
-<<<<<<< HEAD
-  const { location } = global.window;
   beforeAll(() => {
-  //   // Because changing the language triggers a location.reload
-  //   delete global.window.location;
-  //   Object.defineProperty(global.window, 'location', {
-  //     configurable: true,
-  //     value: { reload: jest.fn() },
-  //   });
     setupSettingsHandlers();
   });
-
-  // afterAll(() => {
-  //   removeIpcMainListeners();
-  //   // window.location.reload is not implemented in jsdom
-  //   delete global.window.location;
-  //   Object.defineProperty(global.window, 'location', {
-  //     configurable: true,
-  //     value: { reload: jest.fn() },
-  //   });
-  // });
 
   afterAll(() => {
     removeIpcMainListeners();
-    Object.defineProperty(global.window, 'location', {
-      configurable: true,
-      value: location,
-    });
-  });
-
-=======
->>>>>>> ebd83857
+  });
+
   beforeEach(async () => {
     getInvestModelNames.mockResolvedValue({});
     getSupportedLanguages.mockResolvedValue({ en: 'english', es: 'spanish' });
     ipcRenderer.invoke.mockImplementation(() => Promise.resolve());
   });
-
-  // afterEach(async () => {
-  //   await clearSettingsStore();
-  // });
 
   test('Invest settings save on change', async () => {
     const nWorkersLabel = 'Threaded task management (0)';
@@ -490,13 +441,7 @@
       expect(tgLoggingInput).toHaveValue(tgLoggingLevel);
       expect(languageInput).toHaveValue('en');
     });
-<<<<<<< HEAD
-
-    // expect(settingsStore.get('nWorkers')).toBe(nWorkersValue);
-    // expect(settingsStore.get('loggingLevel')).toBe(loggingLevel);
-    // expect(settingsStore.get('taskgraphLoggingLevel')).toBe(tgLoggingLevel);
-    // expect(settingsStore.get('language')).toBe(languageValue);
-=======
+
     expect(await getSettingsValue('nWorkers')).toBe(nWorkersValue);
     expect(await getSettingsValue('loggingLevel')).toBe(loggingLevel);
     expect(await getSettingsValue('taskgraphLoggingLevel')).toBe(tgLoggingLevel);
@@ -504,52 +449,6 @@
     await userEvent.selectOptions(languageInput, [languageValue]);
     await userEvent.click(await findByText('Change to spanish'));
     expect(spyInvoke).toHaveBeenCalledWith(ipcMainChannels.CHANGE_LANGUAGE, languageValue);
-  });
-
-  test('Load invest settings from storage and test Reset', async () => {
-    const defaultSettings = {
-      nWorkers: '-1',
-      loggingLevel: 'INFO',
-      taskgraphLoggingLevel: 'ERROR',
-      language: 'en',
-    };
-    const expectedSettings = {
-      nWorkers: '0',
-      loggingLevel: 'ERROR',
-      taskgraphLoggingLevel: 'INFO',
-      language: 'en',
-    };
-
-    await saveSettingsStore(expectedSettings);
-
-    const {
-      getByText, getByLabelText, findByRole,
-    } = render(<App />);
-
-    await userEvent.click(await findByRole('button', { name: 'settings' }));
-    const nWorkersInput = getByLabelText(nWorkersLabelText, { exact: false });
-    const loggingInput = getByLabelText(loggingLabelText);
-    const tgLoggingInput = getByLabelText(tgLoggingLabelText);
-    const languageInput = getByLabelText(languageLabelText, { exact: false });
-
-    // Test that the invest settings were loaded in from store.
-    await waitFor(() => {
-      expect(nWorkersInput).toHaveValue(expectedSettings.nWorkers);
-      expect(loggingInput).toHaveValue(expectedSettings.loggingLevel);
-      expect(tgLoggingInput).toHaveValue(expectedSettings.tgLoggingLevel);
-      expect(languageInput).toHaveValue(expectedSettings.language);
-    });
-
-    // Test Reset sets values to default
-    await userEvent.click(getByText('Reset to Defaults'));
-    await waitFor(() => {
-      expect(nWorkersInput).toHaveValue(defaultSettings.nWorkers);
-      expect(loggingInput).toHaveValue(defaultSettings.loggingLevel);
-      expect(tgLoggingInput).toHaveValue(defaultSettings.tgLoggingLevel);
-      // should NOT change the language setting - it's handled differently
-      expect(languageInput).toHaveValue(expectedSettings.language);
-    });
->>>>>>> ebd83857
   });
 
   // test('Load invest settings from storage and test Reset', async () => {
@@ -586,13 +485,14 @@
   //     expect(languageInput).toHaveValue(expectedSettings.language);
   //   });
 
-  //   // Test Reset sets values to default
+    // Test Reset sets values to default
   //   await userEvent.click(getByText('Reset to Defaults'));
   //   await waitFor(() => {
   //     expect(nWorkersInput).toHaveValue(defaultSettings.nWorkers);
   //     expect(loggingInput).toHaveValue(defaultSettings.loggingLevel);
   //     expect(tgLoggingInput).toHaveValue(defaultSettings.tgLoggingLevel);
-  //     expect(languageInput).toHaveValue(defaultSettings.language);
+  //     // should NOT change the language setting - it's handled differently
+  //     expect(languageInput).toHaveValue(expectedSettings.language);
   //   });
   // });
 
@@ -613,44 +513,4 @@
       .toBeInTheDocument();
     expect(queryByText('Settings')).toBeNull();
   });
-<<<<<<< HEAD
-});
-
-describe('Translation', () => {
-  const { location } = global.window;
-  beforeAll(async () => {
-    getInvestModelNames.mockResolvedValue({});
-    getSupportedLanguages.mockResolvedValue({ en: 'english', ll: 'foo' });
-
-    delete global.window.location;
-    Object.defineProperty(global.window, 'location', {
-      configurable: true,
-      value: { reload: jest.fn() },
-    });
-  });
-
-  afterAll(() => {
-    Object.defineProperty(global.window, 'location', {
-      configurable: true,
-      value: location,
-    });
-  });
-
-  test('Text rerenders in new language when language setting changes', async () => {
-    const { findByLabelText } = render(<App />);
-
-    await userEvent.click(await findByLabelText('settings'));
-    const languageInput = await findByLabelText('Language', { exact: false });
-    expect(languageInput).toHaveValue('en');
-
-    await userEvent.selectOptions(languageInput, 'll');
-    // await waitFor(() => {
-    //   expect(global.window.location.reload).toHaveBeenCalled();
-    // });
-    // // because we can't reload the window in the test environment,
-    // // components won't actually rerender in the new language
-    // expect(languageInput).toHaveValue('ll');
-  });
-=======
->>>>>>> ebd83857
 });