import { ipcRenderer } from 'electron';
import React from 'react';
import PropTypes from 'prop-types';

import Alert from 'react-bootstrap/Alert';
import Container from 'react-bootstrap/Container';
import Spinner from 'react-bootstrap/Spinner';
import Row from 'react-bootstrap/Row';
import Button from 'react-bootstrap/Button';
import OverlayTrigger from 'react-bootstrap/OverlayTrigger';
import Tooltip from 'react-bootstrap/Tooltip';
import { MdFolderOpen } from 'react-icons/md';

import Expire from '../Expire';
import Portal from '../Portal';
import ArgsForm from './ArgsForm';
import {
  RunButton, SaveParametersButtons
} from './SetupButtons';
import {
  archiveDatastack,
  fetchDatastackFromFile,
  fetchValidation,
  saveToPython,
  writeParametersToFile
} from '../../server_requests';
import { argsDictFromObject } from '../../utils';
import { ipcMainChannels } from '../../../main/ipcMainChannels';

/** Initialize values of InVEST args based on the model's UI Spec.
 *
 * Values initialize with either a complete args dict, or with empty/default values.
 *
 * @param {object} argsSpec - an InVEST model's ARGS_SPEC.args
 * @param {object} uiSpec - the model's UI Spec.
 * @param {object} argsDict - key: value pairs of InVEST model arguments, or {}.
 *
 * @returns {object} to destructure into two args,
 *   each with the same keys as argsSpec:
 *     {object} argsValues - stores properties that update in response to
 *       user interaction
 *     {object} argsDropdownOptions - stores lists of dropdown options for
 *       args of type 'option_string'.
 */
function initializeArgValues(argsSpec, uiSpec, argsDict) {
  const initIsEmpty = Object.keys(argsDict).length === 0;
  const argsValues = {};
  const argsDropdownOptions = {};
  uiSpec.order.flat().forEach((argkey) => {
    // When initializing with undefined values, assign defaults so that,
    // a) values are handled well by the html inputs and
    // b) the object exported to JSON on "Save" or "Execute" includes defaults.
    let value;
    if (argsSpec[argkey].type === 'boolean') {
      value = argsDict[argkey] || false;
    } else if (argsSpec[argkey].type === 'option_string') {
      const optionsArray = Array.isArray(argsSpec[argkey].options)
        ? argsSpec[argkey].options
        : Object.keys(argsSpec[argkey].options);
      value = argsDict[argkey]
        || optionsArray[0]; // default to first
      argsDropdownOptions[argkey] = optionsArray;
    } else {
      value = argsDict[argkey] || '';
    }
    argsValues[argkey] = {
      value: value,
      touched: !initIsEmpty, // touch them only if initializing with values
    };
  });
  return ({
    argsValues: argsValues,
    argsDropdownOptions: argsDropdownOptions,
  });
}

/** Renders an arguments form, execute button, and save buttons. */
export default class SetupTab extends React.Component {
  constructor(props) {
    super(props);
    this._isMounted = false;
    this.validationTimer = null;

    this.state = {
      argsValues: null,
      argsValidation: null,
      argsValid: false,
      argsEnabled: null,
      argsDropdownOptions: null,
      saveAlerts: {},
    };

    this.saveDatastack = this.saveDatastack.bind(this);
    this.savePythonScript = this.savePythonScript.bind(this);
    this.saveJsonFile = this.saveJsonFile.bind(this);
    this.setSaveAlert = this.setSaveAlert.bind(this);
    this.wrapInvestExecute = this.wrapInvestExecute.bind(this);
    this.investValidate = this.investValidate.bind(this);
    this.debouncedValidate = this.debouncedValidate.bind(this);
    this.updateArgTouched = this.updateArgTouched.bind(this);
    this.updateArgValues = this.updateArgValues.bind(this);
    this.batchUpdateArgs = this.batchUpdateArgs.bind(this);
    this.insertNWorkers = this.insertNWorkers.bind(this);
    this.callUISpecFunctions = this.callUISpecFunctions.bind(this);
    this.browseForDatastack = this.browseForDatastack.bind(this);
    this.loadParametersFromFile = this.loadParametersFromFile.bind(this);
  }

  componentDidMount() {
    /*
    * Including the `key` property on SetupTab tells React to
    * re-mount (rather than update & re-render) this component when
    * the key changes. This function does some useful initialization
    * that only needs to compute when this.props.argsSpec changes,
    * not on every re-render.
    */
    this._isMounted = true;
    const { argsInitValues, argsSpec, uiSpec } = this.props;

    const {
      argsValues,
      argsDropdownOptions,
    } = initializeArgValues(argsSpec, uiSpec, argsInitValues || {});

    // map each arg to an empty object, to fill in later
    // here we use the argsSpec because it includes all args, even ones like
    // n_workers, which do get validated.
    const argsValidation = Object.keys(argsSpec).reduce((acc, argkey) => {
      acc[argkey] = {};
      return acc;
    }, {});
    // here we only use the keys in uiSpec.order because args that
    // aren't displayed in the form don't need an enabled/disabled state.
    // all args default to being enabled
    const argsEnabled = uiSpec.order.flat().reduce((acc, argkey) => {
      acc[argkey] = true;
      return acc;
    }, {});

    this.setState({
      argsValues: argsValues,
      argsValidation: argsValidation,
      argsEnabled: argsEnabled,
      argsDropdownOptions: argsDropdownOptions,
    }, () => {
      this.investValidate();
      this.callUISpecFunctions();
    });
  }

  componentWillUnmount() {
    this._isMounted = false;
    clearTimeout(this.validationTimer);
  }

  /**
   * Call functions from the UI spec to determine the enabled/disabled
   * state and dropdown options for each input, if applicable.
   *
   * @returns {undefined}
   */
  async callUISpecFunctions() {
    const { enabledFunctions, dropdownFunctions } = this.props.uiSpec;

    if (enabledFunctions) {
      // this model has some fields that are conditionally enabled
      const { argsEnabled } = this.state;
      Object.keys(enabledFunctions).forEach((key) => {
        argsEnabled[key] = enabledFunctions[key](this.state);
      });
      if (this._isMounted) {
        this.setState({ argsEnabled: argsEnabled });
      }
    }

    if (dropdownFunctions) {
      // this model has a dropdown that's dynamically populated
      const { argsDropdownOptions } = this.state;
      await Promise.all(Object.keys(dropdownFunctions).map(async (key) => {
        argsDropdownOptions[key] = await dropdownFunctions[key](this.state);
      }));
      if (this._isMounted) {
        this.setState({ argsDropdownOptions: argsDropdownOptions });
      }
    }
  }

  /**
   * n_workers is a special invest arg stored in global settings
   *
   * @param  {object} argsValues - of the shape returned by `initializeArgValues`.
   * @returns {object} copy of original argsValues with an n_workers property.
   */
  insertNWorkers(argsValues) {
    return {
      ...argsValues,
      n_workers: { value: this.props.nWorkers },
    };
  }

  /** Save the current invest arguments to a python script via datastack.py API.
   *
   * @param {string} filepath - desired path to the python script
   * @returns {undefined}
   */
  async savePythonScript(filepath) {
    const {
      modelName,
    } = this.props;
    const args = argsDictFromObject(
      this.insertNWorkers(this.state.argsValues)
    );
    const payload = {
      filepath: filepath,
      modelname: modelName,
      args: JSON.stringify(args),
    };
    const response = await saveToPython(payload);
    this.setSaveAlert(response);
  }

  async saveJsonFile(datastackPath) {
    const {
      pyModuleName,
    } = this.props;
    const args = argsDictFromObject(
      this.insertNWorkers(this.state.argsValues)
    );
    const payload = {
      filepath: datastackPath,
      moduleName: pyModuleName,
      relativePaths: false,
      args: JSON.stringify(args),
    };
    const response = await writeParametersToFile(payload);
    this.setSaveAlert(response);
  }

  async saveDatastack(datastackPath) {
    const {
      pyModuleName,
    } = this.props;
    const args = argsDictFromObject(this.state.argsValues);
    const payload = {
      filepath: datastackPath,
      moduleName: pyModuleName,
      args: JSON.stringify(args),
    };
    const key = window.crypto.getRandomValues(new Uint16Array(1))[0].toString();
    this.setSaveAlert('archiving...', key);
    const response = await archiveDatastack(payload);
    this.setSaveAlert(response, key);
  }

  /** State updater for alert messages from various save buttons.
   *
   * @param {string} message - the message to display
   * @param {string} key - a key to uniquely identify each save action,
   *        passed as prop to `Expire` so that it can be aware of whether to,
   *        1. display: because a new save occurred, or
   *        2. not display: on a re-render after `Expire` expired, or
   *        3. update: because 'archiving...' alert changes to final message
   *
   * @returns {undefined}
   */
  setSaveAlert(
    message,
    key = window.crypto.getRandomValues(new Uint16Array(1))[0].toString()
  ) {
    this.setState({
      saveAlerts: { ...this.state.saveAlerts, ...{ [key]: message } }
    });
  }

  async loadParametersFromFile(filepath) {
    const datastack = await fetchDatastackFromFile(filepath);

    if (datastack.module_name === this.props.pyModuleName) {
      this.batchUpdateArgs(datastack.args);
    } else {
      alert( // eslint-disable-line no-alert
        _(`Datastack/Logfile for ${datastack.model_human_name} does not match this model.`)
      );
    }
  }

  async browseForDatastack() {
    const data = await ipcRenderer.invoke(ipcMainChannels.SHOW_OPEN_DIALOG);
    if (data.filePaths.length) {
      this.loadParametersFromFile(data.filePaths[0]);
    }
  }

  wrapInvestExecute() {
    this.props.investExecute(
      argsDictFromObject(this.insertNWorkers(this.state.argsValues))
    );
  }

  /** Update state to indicate that an input was touched.
   *
   * Validation messages only display on inputs that have been touched.
   * Validation state is always displayed, but suppressing the message
   * until an input is touched reduces noise & clutter on a default form.
   *
   * @param {string} key - the invest argument key
   * @returns {undefined}
   */
  updateArgTouched(key) {
    const { argsValues } = this.state;
    if (!argsValues[key].touched) {
      argsValues[key].touched = true;
      this.setState({
        argsValues: argsValues,
      });
    }
  }

  /** Update state with arg values as they change. And validate the args.
   *
   * Updating means:
   * 1) setting the value
   * 2) toggling the enabled/disabled/hidden state of any dependent args
   *
   * @param {string} key - the invest argument key
   * @param {string} value - the invest argument value
   * @returns {undefined}
   */
  updateArgValues(key, value) {
    const { argsValues } = this.state;
    argsValues[key].value = value;
    this.setState({
      argsValues: argsValues,
    }, () => {
      this.debouncedValidate();
      this.callUISpecFunctions();
    });
  }

  /** Update state with values and validate a batch of InVEST arguments.
   *
   * @param {object} argsDict - key: value pairs of InVEST arguments.
   */
  batchUpdateArgs(argsDict) {
    const { argsSpec, uiSpec } = this.props;
    const {
      argsValues,
      argsDropdownOptions,
    } = initializeArgValues(argsSpec, uiSpec, argsDict);

    this.setState({
      argsValues: argsValues,
      argsDropdownOptions: argsDropdownOptions,
    }, () => {
      this.investValidate();
      this.callUISpecFunctions();
    });
  }

  /** Get a debounced version of investValidate.
   *
   * The original validate function will not be called until after the
   * debounced version stops being invoked for N milliseconds.
   *
   * @returns {undefined}
   */
  debouncedValidate() {
    if (this.validationTimer) {
      clearTimeout(this.validationTimer);
    }
    // we want validation to be very responsive,
    // but also to wait for a pause in data entry.
    this.validationTimer = setTimeout(this.investValidate, 200);
  }

  /** Validate an arguments dictionary using the InVEST model's validate function.
   *
   * @returns {undefined}
   */
  async investValidate() {
    const { argsSpec, pyModuleName } = this.props;
    const { argsValues, argsValidation, argsValid } = this.state;
    const keyset = new Set(Object.keys(argsSpec));
    const payload = {
      model_module: pyModuleName,
      args: JSON.stringify(argsDictFromObject(argsValues)),
    };
    const results = await fetchValidation(payload);

    // A) At least one arg was invalid:
    if (results.length) {
      results.forEach((result) => {
        // Each result is an array of two elements
        const argkeys = result[0]; // array of arg keys
        const message = result[1]; // string that describes those args
        argkeys.forEach((key) => {
          argsValidation[key].validationMessage = message;
          argsValidation[key].valid = false;
          keyset.delete(key);
        });
      });
      // validated all, so ones left in keyset are either valid
      // or their "required" condition was unmet and so they were
      // not validated and will appear disabled in the UI. Disabled
      // inputs will not display a validation state, so it's okay
      // to simply set all these as valid here.
      keyset.forEach((k) => {
        argsValidation[k].valid = true;
        argsValidation[k].validationMessage = '';
      });
      if (this._isMounted) {
        this.setState({
          argsValidation: argsValidation,
          argsValid: false,
        });
      }

    // B) All args were validated and none were invalid:
    } else {
      keyset.forEach((k) => {
        argsValidation[k].valid = true;
        argsValidation[k].validationMessage = '';
      });
      // It's possible all args were already valid, in which case
      // no validation state has changed and this setState call can
      // be avoided entirely.
      if (!argsValid && this._isMounted) {
        this.setState({
          argsValidation: argsValidation,
          argsValid: true,
        });
      }
    }
  }

  render() {
    const {
      argsValues,
      argsValid,
      argsValidation,
      argsEnabled,
      argsDropdownOptions,
      saveAlerts,
    } = this.state;
    if (argsValues) {
      const {
        argsSpec,
        userguide,
        sidebarSetupElementId,
        sidebarFooterElementId,
        executeClicked,
        uiSpec,
      } = this.props;

      const SaveAlerts = [];
      Object.keys(saveAlerts).forEach((key) => {
        const message = saveAlerts[key];
        if (message) {
          // Alert won't expire during archiving; will expire 2s after completion
          const alertExpires = (message === 'archiving...') ? 1e7 : 2000;
          SaveAlerts.push(
            <Expire
              key={key}
              className="d-inline"
              delay={alertExpires}
            >
              <Alert variant="success">
                {message}
              </Alert>
            </Expire>
          );
        }
      });

      const buttonText = (
        executeClicked
          ? (
            <span>
              {_('Running')}
              <Spinner
                animation="border"
                size="sm"
                role="status"
                aria-hidden="true"
              />
            </span>
          )
          : <span>{_('Run')}</span>
      );
      return (
        <Container fluid>
          <Row>
            <ArgsForm
              argsSpec={argsSpec}
              argsValues={argsValues}
              argsValidation={argsValidation}
              argsEnabled={argsEnabled}
              argsDropdownOptions={argsDropdownOptions}
              argsOrder={uiSpec.order}
              userguide={userguide}
              updateArgValues={this.updateArgValues}
              updateArgTouched={this.updateArgTouched}
              loadParametersFromFile={this.loadParametersFromFile}
            />
          </Row>
          <Portal elId={sidebarSetupElementId}>
            <OverlayTrigger
              placement="right"
              delay={{ show: 250, hide: 400 }}
              overlay={(
                <Tooltip>
<<<<<<< HEAD
                  {_('Browse to a datastack (.json) or InVEST logfile (.txt)')}
=======
                  {_("Browse to a datastack (.json, .tgz) or InVEST logfile (.txt)")}
>>>>>>> b9b26eed
                </Tooltip>
              )}
            >
              <Button
                onClick={this.browseForDatastack}
                variant="link"
              >
                <MdFolderOpen className="mr-1" />
                {_('Load parameters from file')}
              </Button>
            </OverlayTrigger>
            <SaveParametersButtons
              savePythonScript={this.savePythonScript}
              saveJsonFile={this.saveJsonFile}
              saveDatastack={this.saveDatastack}
            />
            <React.Fragment>
              {SaveAlerts}
            </React.Fragment>
          </Portal>
          <Portal elId={sidebarFooterElementId}>
            <RunButton
              disabled={!argsValid || executeClicked}
              wrapInvestExecute={this.wrapInvestExecute}
              buttonText={buttonText}
            />
          </Portal>
        </Container>
      );
    }
    // The SetupTab remains disabled in this route, so no need
    // to render anything here.
    return (<div>{_('No args to see here')}</div>);
  }
}

SetupTab.propTypes = {
  pyModuleName: PropTypes.string.isRequired,
  userguide: PropTypes.string.isRequired,
  modelName: PropTypes.string.isRequired,
  argsSpec: PropTypes.objectOf(
    PropTypes.shape({
      name: PropTypes.string,
      type: PropTypes.string,
    })
  ).isRequired,
  uiSpec: PropTypes.shape({
    order: PropTypes.arrayOf(PropTypes.arrayOf(PropTypes.string)).isRequired,
    enabledFunctions: PropTypes.objectOf(PropTypes.func),
    dropdownFunctions: PropTypes.objectOf(PropTypes.func),
  }).isRequired,
  argsInitValues: PropTypes.objectOf(PropTypes.string),
  investExecute: PropTypes.func.isRequired,
  nWorkers: PropTypes.string.isRequired,
  sidebarSetupElementId: PropTypes.string.isRequired,
  sidebarFooterElementId: PropTypes.string.isRequired,
  executeClicked: PropTypes.bool.isRequired,
};
<|MERGE_RESOLUTION|>--- conflicted
+++ resolved
@@ -1,574 +1,570 @@
-import { ipcRenderer } from 'electron';
-import React from 'react';
-import PropTypes from 'prop-types';
-
-import Alert from 'react-bootstrap/Alert';
-import Container from 'react-bootstrap/Container';
-import Spinner from 'react-bootstrap/Spinner';
-import Row from 'react-bootstrap/Row';
-import Button from 'react-bootstrap/Button';
-import OverlayTrigger from 'react-bootstrap/OverlayTrigger';
-import Tooltip from 'react-bootstrap/Tooltip';
-import { MdFolderOpen } from 'react-icons/md';
-
-import Expire from '../Expire';
-import Portal from '../Portal';
-import ArgsForm from './ArgsForm';
-import {
-  RunButton, SaveParametersButtons
-} from './SetupButtons';
-import {
-  archiveDatastack,
-  fetchDatastackFromFile,
-  fetchValidation,
-  saveToPython,
-  writeParametersToFile
-} from '../../server_requests';
-import { argsDictFromObject } from '../../utils';
-import { ipcMainChannels } from '../../../main/ipcMainChannels';
-
-/** Initialize values of InVEST args based on the model's UI Spec.
- *
- * Values initialize with either a complete args dict, or with empty/default values.
- *
- * @param {object} argsSpec - an InVEST model's ARGS_SPEC.args
- * @param {object} uiSpec - the model's UI Spec.
- * @param {object} argsDict - key: value pairs of InVEST model arguments, or {}.
- *
- * @returns {object} to destructure into two args,
- *   each with the same keys as argsSpec:
- *     {object} argsValues - stores properties that update in response to
- *       user interaction
- *     {object} argsDropdownOptions - stores lists of dropdown options for
- *       args of type 'option_string'.
- */
-function initializeArgValues(argsSpec, uiSpec, argsDict) {
-  const initIsEmpty = Object.keys(argsDict).length === 0;
-  const argsValues = {};
-  const argsDropdownOptions = {};
-  uiSpec.order.flat().forEach((argkey) => {
-    // When initializing with undefined values, assign defaults so that,
-    // a) values are handled well by the html inputs and
-    // b) the object exported to JSON on "Save" or "Execute" includes defaults.
-    let value;
-    if (argsSpec[argkey].type === 'boolean') {
-      value = argsDict[argkey] || false;
-    } else if (argsSpec[argkey].type === 'option_string') {
-      const optionsArray = Array.isArray(argsSpec[argkey].options)
-        ? argsSpec[argkey].options
-        : Object.keys(argsSpec[argkey].options);
-      value = argsDict[argkey]
-        || optionsArray[0]; // default to first
-      argsDropdownOptions[argkey] = optionsArray;
-    } else {
-      value = argsDict[argkey] || '';
-    }
-    argsValues[argkey] = {
-      value: value,
-      touched: !initIsEmpty, // touch them only if initializing with values
-    };
-  });
-  return ({
-    argsValues: argsValues,
-    argsDropdownOptions: argsDropdownOptions,
-  });
-}
-
-/** Renders an arguments form, execute button, and save buttons. */
-export default class SetupTab extends React.Component {
-  constructor(props) {
-    super(props);
-    this._isMounted = false;
-    this.validationTimer = null;
-
-    this.state = {
-      argsValues: null,
-      argsValidation: null,
-      argsValid: false,
-      argsEnabled: null,
-      argsDropdownOptions: null,
-      saveAlerts: {},
-    };
-
-    this.saveDatastack = this.saveDatastack.bind(this);
-    this.savePythonScript = this.savePythonScript.bind(this);
-    this.saveJsonFile = this.saveJsonFile.bind(this);
-    this.setSaveAlert = this.setSaveAlert.bind(this);
-    this.wrapInvestExecute = this.wrapInvestExecute.bind(this);
-    this.investValidate = this.investValidate.bind(this);
-    this.debouncedValidate = this.debouncedValidate.bind(this);
-    this.updateArgTouched = this.updateArgTouched.bind(this);
-    this.updateArgValues = this.updateArgValues.bind(this);
-    this.batchUpdateArgs = this.batchUpdateArgs.bind(this);
-    this.insertNWorkers = this.insertNWorkers.bind(this);
-    this.callUISpecFunctions = this.callUISpecFunctions.bind(this);
-    this.browseForDatastack = this.browseForDatastack.bind(this);
-    this.loadParametersFromFile = this.loadParametersFromFile.bind(this);
-  }
-
-  componentDidMount() {
-    /*
-    * Including the `key` property on SetupTab tells React to
-    * re-mount (rather than update & re-render) this component when
-    * the key changes. This function does some useful initialization
-    * that only needs to compute when this.props.argsSpec changes,
-    * not on every re-render.
-    */
-    this._isMounted = true;
-    const { argsInitValues, argsSpec, uiSpec } = this.props;
-
-    const {
-      argsValues,
-      argsDropdownOptions,
-    } = initializeArgValues(argsSpec, uiSpec, argsInitValues || {});
-
-    // map each arg to an empty object, to fill in later
-    // here we use the argsSpec because it includes all args, even ones like
-    // n_workers, which do get validated.
-    const argsValidation = Object.keys(argsSpec).reduce((acc, argkey) => {
-      acc[argkey] = {};
-      return acc;
-    }, {});
-    // here we only use the keys in uiSpec.order because args that
-    // aren't displayed in the form don't need an enabled/disabled state.
-    // all args default to being enabled
-    const argsEnabled = uiSpec.order.flat().reduce((acc, argkey) => {
-      acc[argkey] = true;
-      return acc;
-    }, {});
-
-    this.setState({
-      argsValues: argsValues,
-      argsValidation: argsValidation,
-      argsEnabled: argsEnabled,
-      argsDropdownOptions: argsDropdownOptions,
-    }, () => {
-      this.investValidate();
-      this.callUISpecFunctions();
-    });
-  }
-
-  componentWillUnmount() {
-    this._isMounted = false;
-    clearTimeout(this.validationTimer);
-  }
-
-  /**
-   * Call functions from the UI spec to determine the enabled/disabled
-   * state and dropdown options for each input, if applicable.
-   *
-   * @returns {undefined}
-   */
-  async callUISpecFunctions() {
-    const { enabledFunctions, dropdownFunctions } = this.props.uiSpec;
-
-    if (enabledFunctions) {
-      // this model has some fields that are conditionally enabled
-      const { argsEnabled } = this.state;
-      Object.keys(enabledFunctions).forEach((key) => {
-        argsEnabled[key] = enabledFunctions[key](this.state);
-      });
-      if (this._isMounted) {
-        this.setState({ argsEnabled: argsEnabled });
-      }
-    }
-
-    if (dropdownFunctions) {
-      // this model has a dropdown that's dynamically populated
-      const { argsDropdownOptions } = this.state;
-      await Promise.all(Object.keys(dropdownFunctions).map(async (key) => {
-        argsDropdownOptions[key] = await dropdownFunctions[key](this.state);
-      }));
-      if (this._isMounted) {
-        this.setState({ argsDropdownOptions: argsDropdownOptions });
-      }
-    }
-  }
-
-  /**
-   * n_workers is a special invest arg stored in global settings
-   *
-   * @param  {object} argsValues - of the shape returned by `initializeArgValues`.
-   * @returns {object} copy of original argsValues with an n_workers property.
-   */
-  insertNWorkers(argsValues) {
-    return {
-      ...argsValues,
-      n_workers: { value: this.props.nWorkers },
-    };
-  }
-
-  /** Save the current invest arguments to a python script via datastack.py API.
-   *
-   * @param {string} filepath - desired path to the python script
-   * @returns {undefined}
-   */
-  async savePythonScript(filepath) {
-    const {
-      modelName,
-    } = this.props;
-    const args = argsDictFromObject(
-      this.insertNWorkers(this.state.argsValues)
-    );
-    const payload = {
-      filepath: filepath,
-      modelname: modelName,
-      args: JSON.stringify(args),
-    };
-    const response = await saveToPython(payload);
-    this.setSaveAlert(response);
-  }
-
-  async saveJsonFile(datastackPath) {
-    const {
-      pyModuleName,
-    } = this.props;
-    const args = argsDictFromObject(
-      this.insertNWorkers(this.state.argsValues)
-    );
-    const payload = {
-      filepath: datastackPath,
-      moduleName: pyModuleName,
-      relativePaths: false,
-      args: JSON.stringify(args),
-    };
-    const response = await writeParametersToFile(payload);
-    this.setSaveAlert(response);
-  }
-
-  async saveDatastack(datastackPath) {
-    const {
-      pyModuleName,
-    } = this.props;
-    const args = argsDictFromObject(this.state.argsValues);
-    const payload = {
-      filepath: datastackPath,
-      moduleName: pyModuleName,
-      args: JSON.stringify(args),
-    };
-    const key = window.crypto.getRandomValues(new Uint16Array(1))[0].toString();
-    this.setSaveAlert('archiving...', key);
-    const response = await archiveDatastack(payload);
-    this.setSaveAlert(response, key);
-  }
-
-  /** State updater for alert messages from various save buttons.
-   *
-   * @param {string} message - the message to display
-   * @param {string} key - a key to uniquely identify each save action,
-   *        passed as prop to `Expire` so that it can be aware of whether to,
-   *        1. display: because a new save occurred, or
-   *        2. not display: on a re-render after `Expire` expired, or
-   *        3. update: because 'archiving...' alert changes to final message
-   *
-   * @returns {undefined}
-   */
-  setSaveAlert(
-    message,
-    key = window.crypto.getRandomValues(new Uint16Array(1))[0].toString()
-  ) {
-    this.setState({
-      saveAlerts: { ...this.state.saveAlerts, ...{ [key]: message } }
-    });
-  }
-
-  async loadParametersFromFile(filepath) {
-    const datastack = await fetchDatastackFromFile(filepath);
-
-    if (datastack.module_name === this.props.pyModuleName) {
-      this.batchUpdateArgs(datastack.args);
-    } else {
-      alert( // eslint-disable-line no-alert
-        _(`Datastack/Logfile for ${datastack.model_human_name} does not match this model.`)
-      );
-    }
-  }
-
-  async browseForDatastack() {
-    const data = await ipcRenderer.invoke(ipcMainChannels.SHOW_OPEN_DIALOG);
-    if (data.filePaths.length) {
-      this.loadParametersFromFile(data.filePaths[0]);
-    }
-  }
-
-  wrapInvestExecute() {
-    this.props.investExecute(
-      argsDictFromObject(this.insertNWorkers(this.state.argsValues))
-    );
-  }
-
-  /** Update state to indicate that an input was touched.
-   *
-   * Validation messages only display on inputs that have been touched.
-   * Validation state is always displayed, but suppressing the message
-   * until an input is touched reduces noise & clutter on a default form.
-   *
-   * @param {string} key - the invest argument key
-   * @returns {undefined}
-   */
-  updateArgTouched(key) {
-    const { argsValues } = this.state;
-    if (!argsValues[key].touched) {
-      argsValues[key].touched = true;
-      this.setState({
-        argsValues: argsValues,
-      });
-    }
-  }
-
-  /** Update state with arg values as they change. And validate the args.
-   *
-   * Updating means:
-   * 1) setting the value
-   * 2) toggling the enabled/disabled/hidden state of any dependent args
-   *
-   * @param {string} key - the invest argument key
-   * @param {string} value - the invest argument value
-   * @returns {undefined}
-   */
-  updateArgValues(key, value) {
-    const { argsValues } = this.state;
-    argsValues[key].value = value;
-    this.setState({
-      argsValues: argsValues,
-    }, () => {
-      this.debouncedValidate();
-      this.callUISpecFunctions();
-    });
-  }
-
-  /** Update state with values and validate a batch of InVEST arguments.
-   *
-   * @param {object} argsDict - key: value pairs of InVEST arguments.
-   */
-  batchUpdateArgs(argsDict) {
-    const { argsSpec, uiSpec } = this.props;
-    const {
-      argsValues,
-      argsDropdownOptions,
-    } = initializeArgValues(argsSpec, uiSpec, argsDict);
-
-    this.setState({
-      argsValues: argsValues,
-      argsDropdownOptions: argsDropdownOptions,
-    }, () => {
-      this.investValidate();
-      this.callUISpecFunctions();
-    });
-  }
-
-  /** Get a debounced version of investValidate.
-   *
-   * The original validate function will not be called until after the
-   * debounced version stops being invoked for N milliseconds.
-   *
-   * @returns {undefined}
-   */
-  debouncedValidate() {
-    if (this.validationTimer) {
-      clearTimeout(this.validationTimer);
-    }
-    // we want validation to be very responsive,
-    // but also to wait for a pause in data entry.
-    this.validationTimer = setTimeout(this.investValidate, 200);
-  }
-
-  /** Validate an arguments dictionary using the InVEST model's validate function.
-   *
-   * @returns {undefined}
-   */
-  async investValidate() {
-    const { argsSpec, pyModuleName } = this.props;
-    const { argsValues, argsValidation, argsValid } = this.state;
-    const keyset = new Set(Object.keys(argsSpec));
-    const payload = {
-      model_module: pyModuleName,
-      args: JSON.stringify(argsDictFromObject(argsValues)),
-    };
-    const results = await fetchValidation(payload);
-
-    // A) At least one arg was invalid:
-    if (results.length) {
-      results.forEach((result) => {
-        // Each result is an array of two elements
-        const argkeys = result[0]; // array of arg keys
-        const message = result[1]; // string that describes those args
-        argkeys.forEach((key) => {
-          argsValidation[key].validationMessage = message;
-          argsValidation[key].valid = false;
-          keyset.delete(key);
-        });
-      });
-      // validated all, so ones left in keyset are either valid
-      // or their "required" condition was unmet and so they were
-      // not validated and will appear disabled in the UI. Disabled
-      // inputs will not display a validation state, so it's okay
-      // to simply set all these as valid here.
-      keyset.forEach((k) => {
-        argsValidation[k].valid = true;
-        argsValidation[k].validationMessage = '';
-      });
-      if (this._isMounted) {
-        this.setState({
-          argsValidation: argsValidation,
-          argsValid: false,
-        });
-      }
-
-    // B) All args were validated and none were invalid:
-    } else {
-      keyset.forEach((k) => {
-        argsValidation[k].valid = true;
-        argsValidation[k].validationMessage = '';
-      });
-      // It's possible all args were already valid, in which case
-      // no validation state has changed and this setState call can
-      // be avoided entirely.
-      if (!argsValid && this._isMounted) {
-        this.setState({
-          argsValidation: argsValidation,
-          argsValid: true,
-        });
-      }
-    }
-  }
-
-  render() {
-    const {
-      argsValues,
-      argsValid,
-      argsValidation,
-      argsEnabled,
-      argsDropdownOptions,
-      saveAlerts,
-    } = this.state;
-    if (argsValues) {
-      const {
-        argsSpec,
-        userguide,
-        sidebarSetupElementId,
-        sidebarFooterElementId,
-        executeClicked,
-        uiSpec,
-      } = this.props;
-
-      const SaveAlerts = [];
-      Object.keys(saveAlerts).forEach((key) => {
-        const message = saveAlerts[key];
-        if (message) {
-          // Alert won't expire during archiving; will expire 2s after completion
-          const alertExpires = (message === 'archiving...') ? 1e7 : 2000;
-          SaveAlerts.push(
-            <Expire
-              key={key}
-              className="d-inline"
-              delay={alertExpires}
-            >
-              <Alert variant="success">
-                {message}
-              </Alert>
-            </Expire>
-          );
-        }
-      });
-
-      const buttonText = (
-        executeClicked
-          ? (
-            <span>
-              {_('Running')}
-              <Spinner
-                animation="border"
-                size="sm"
-                role="status"
-                aria-hidden="true"
-              />
-            </span>
-          )
-          : <span>{_('Run')}</span>
-      );
-      return (
-        <Container fluid>
-          <Row>
-            <ArgsForm
-              argsSpec={argsSpec}
-              argsValues={argsValues}
-              argsValidation={argsValidation}
-              argsEnabled={argsEnabled}
-              argsDropdownOptions={argsDropdownOptions}
-              argsOrder={uiSpec.order}
-              userguide={userguide}
-              updateArgValues={this.updateArgValues}
-              updateArgTouched={this.updateArgTouched}
-              loadParametersFromFile={this.loadParametersFromFile}
-            />
-          </Row>
-          <Portal elId={sidebarSetupElementId}>
-            <OverlayTrigger
-              placement="right"
-              delay={{ show: 250, hide: 400 }}
-              overlay={(
-                <Tooltip>
-<<<<<<< HEAD
-                  {_('Browse to a datastack (.json) or InVEST logfile (.txt)')}
-=======
-                  {_("Browse to a datastack (.json, .tgz) or InVEST logfile (.txt)")}
->>>>>>> b9b26eed
-                </Tooltip>
-              )}
-            >
-              <Button
-                onClick={this.browseForDatastack}
-                variant="link"
-              >
-                <MdFolderOpen className="mr-1" />
-                {_('Load parameters from file')}
-              </Button>
-            </OverlayTrigger>
-            <SaveParametersButtons
-              savePythonScript={this.savePythonScript}
-              saveJsonFile={this.saveJsonFile}
-              saveDatastack={this.saveDatastack}
-            />
-            <React.Fragment>
-              {SaveAlerts}
-            </React.Fragment>
-          </Portal>
-          <Portal elId={sidebarFooterElementId}>
-            <RunButton
-              disabled={!argsValid || executeClicked}
-              wrapInvestExecute={this.wrapInvestExecute}
-              buttonText={buttonText}
-            />
-          </Portal>
-        </Container>
-      );
-    }
-    // The SetupTab remains disabled in this route, so no need
-    // to render anything here.
-    return (<div>{_('No args to see here')}</div>);
-  }
-}
-
-SetupTab.propTypes = {
-  pyModuleName: PropTypes.string.isRequired,
-  userguide: PropTypes.string.isRequired,
-  modelName: PropTypes.string.isRequired,
-  argsSpec: PropTypes.objectOf(
-    PropTypes.shape({
-      name: PropTypes.string,
-      type: PropTypes.string,
-    })
-  ).isRequired,
-  uiSpec: PropTypes.shape({
-    order: PropTypes.arrayOf(PropTypes.arrayOf(PropTypes.string)).isRequired,
-    enabledFunctions: PropTypes.objectOf(PropTypes.func),
-    dropdownFunctions: PropTypes.objectOf(PropTypes.func),
-  }).isRequired,
-  argsInitValues: PropTypes.objectOf(PropTypes.string),
-  investExecute: PropTypes.func.isRequired,
-  nWorkers: PropTypes.string.isRequired,
-  sidebarSetupElementId: PropTypes.string.isRequired,
-  sidebarFooterElementId: PropTypes.string.isRequired,
-  executeClicked: PropTypes.bool.isRequired,
-};
+import { ipcRenderer } from 'electron';
+import React from 'react';
+import PropTypes from 'prop-types';
+
+import Alert from 'react-bootstrap/Alert';
+import Container from 'react-bootstrap/Container';
+import Spinner from 'react-bootstrap/Spinner';
+import Row from 'react-bootstrap/Row';
+import Button from 'react-bootstrap/Button';
+import OverlayTrigger from 'react-bootstrap/OverlayTrigger';
+import Tooltip from 'react-bootstrap/Tooltip';
+import { MdFolderOpen } from 'react-icons/md';
+
+import Expire from '../Expire';
+import Portal from '../Portal';
+import ArgsForm from './ArgsForm';
+import {
+  RunButton, SaveParametersButtons
+} from './SetupButtons';
+import {
+  archiveDatastack,
+  fetchDatastackFromFile,
+  fetchValidation,
+  saveToPython,
+  writeParametersToFile
+} from '../../server_requests';
+import { argsDictFromObject } from '../../utils';
+import { ipcMainChannels } from '../../../main/ipcMainChannels';
+
+/** Initialize values of InVEST args based on the model's UI Spec.
+ *
+ * Values initialize with either a complete args dict, or with empty/default values.
+ *
+ * @param {object} argsSpec - an InVEST model's ARGS_SPEC.args
+ * @param {object} uiSpec - the model's UI Spec.
+ * @param {object} argsDict - key: value pairs of InVEST model arguments, or {}.
+ *
+ * @returns {object} to destructure into two args,
+ *   each with the same keys as argsSpec:
+ *     {object} argsValues - stores properties that update in response to
+ *       user interaction
+ *     {object} argsDropdownOptions - stores lists of dropdown options for
+ *       args of type 'option_string'.
+ */
+function initializeArgValues(argsSpec, uiSpec, argsDict) {
+  const initIsEmpty = Object.keys(argsDict).length === 0;
+  const argsValues = {};
+  const argsDropdownOptions = {};
+  uiSpec.order.flat().forEach((argkey) => {
+    // When initializing with undefined values, assign defaults so that,
+    // a) values are handled well by the html inputs and
+    // b) the object exported to JSON on "Save" or "Execute" includes defaults.
+    let value;
+    if (argsSpec[argkey].type === 'boolean') {
+      value = argsDict[argkey] || false;
+    } else if (argsSpec[argkey].type === 'option_string') {
+      const optionsArray = Array.isArray(argsSpec[argkey].options)
+        ? argsSpec[argkey].options
+        : Object.keys(argsSpec[argkey].options);
+      value = argsDict[argkey]
+        || optionsArray[0]; // default to first
+      argsDropdownOptions[argkey] = optionsArray;
+    } else {
+      value = argsDict[argkey] || '';
+    }
+    argsValues[argkey] = {
+      value: value,
+      touched: !initIsEmpty, // touch them only if initializing with values
+    };
+  });
+  return ({
+    argsValues: argsValues,
+    argsDropdownOptions: argsDropdownOptions,
+  });
+}
+
+/** Renders an arguments form, execute button, and save buttons. */
+export default class SetupTab extends React.Component {
+  constructor(props) {
+    super(props);
+    this._isMounted = false;
+    this.validationTimer = null;
+
+    this.state = {
+      argsValues: null,
+      argsValidation: null,
+      argsValid: false,
+      argsEnabled: null,
+      argsDropdownOptions: null,
+      saveAlerts: {},
+    };
+
+    this.saveDatastack = this.saveDatastack.bind(this);
+    this.savePythonScript = this.savePythonScript.bind(this);
+    this.saveJsonFile = this.saveJsonFile.bind(this);
+    this.setSaveAlert = this.setSaveAlert.bind(this);
+    this.wrapInvestExecute = this.wrapInvestExecute.bind(this);
+    this.investValidate = this.investValidate.bind(this);
+    this.debouncedValidate = this.debouncedValidate.bind(this);
+    this.updateArgTouched = this.updateArgTouched.bind(this);
+    this.updateArgValues = this.updateArgValues.bind(this);
+    this.batchUpdateArgs = this.batchUpdateArgs.bind(this);
+    this.insertNWorkers = this.insertNWorkers.bind(this);
+    this.callUISpecFunctions = this.callUISpecFunctions.bind(this);
+    this.browseForDatastack = this.browseForDatastack.bind(this);
+    this.loadParametersFromFile = this.loadParametersFromFile.bind(this);
+  }
+
+  componentDidMount() {
+    /*
+    * Including the `key` property on SetupTab tells React to
+    * re-mount (rather than update & re-render) this component when
+    * the key changes. This function does some useful initialization
+    * that only needs to compute when this.props.argsSpec changes,
+    * not on every re-render.
+    */
+    this._isMounted = true;
+    const { argsInitValues, argsSpec, uiSpec } = this.props;
+
+    const {
+      argsValues,
+      argsDropdownOptions,
+    } = initializeArgValues(argsSpec, uiSpec, argsInitValues || {});
+
+    // map each arg to an empty object, to fill in later
+    // here we use the argsSpec because it includes all args, even ones like
+    // n_workers, which do get validated.
+    const argsValidation = Object.keys(argsSpec).reduce((acc, argkey) => {
+      acc[argkey] = {};
+      return acc;
+    }, {});
+    // here we only use the keys in uiSpec.order because args that
+    // aren't displayed in the form don't need an enabled/disabled state.
+    // all args default to being enabled
+    const argsEnabled = uiSpec.order.flat().reduce((acc, argkey) => {
+      acc[argkey] = true;
+      return acc;
+    }, {});
+
+    this.setState({
+      argsValues: argsValues,
+      argsValidation: argsValidation,
+      argsEnabled: argsEnabled,
+      argsDropdownOptions: argsDropdownOptions,
+    }, () => {
+      this.investValidate();
+      this.callUISpecFunctions();
+    });
+  }
+
+  componentWillUnmount() {
+    this._isMounted = false;
+    clearTimeout(this.validationTimer);
+  }
+
+  /**
+   * Call functions from the UI spec to determine the enabled/disabled
+   * state and dropdown options for each input, if applicable.
+   *
+   * @returns {undefined}
+   */
+  async callUISpecFunctions() {
+    const { enabledFunctions, dropdownFunctions } = this.props.uiSpec;
+
+    if (enabledFunctions) {
+      // this model has some fields that are conditionally enabled
+      const { argsEnabled } = this.state;
+      Object.keys(enabledFunctions).forEach((key) => {
+        argsEnabled[key] = enabledFunctions[key](this.state);
+      });
+      if (this._isMounted) {
+        this.setState({ argsEnabled: argsEnabled });
+      }
+    }
+
+    if (dropdownFunctions) {
+      // this model has a dropdown that's dynamically populated
+      const { argsDropdownOptions } = this.state;
+      await Promise.all(Object.keys(dropdownFunctions).map(async (key) => {
+        argsDropdownOptions[key] = await dropdownFunctions[key](this.state);
+      }));
+      if (this._isMounted) {
+        this.setState({ argsDropdownOptions: argsDropdownOptions });
+      }
+    }
+  }
+
+  /**
+   * n_workers is a special invest arg stored in global settings
+   *
+   * @param  {object} argsValues - of the shape returned by `initializeArgValues`.
+   * @returns {object} copy of original argsValues with an n_workers property.
+   */
+  insertNWorkers(argsValues) {
+    return {
+      ...argsValues,
+      n_workers: { value: this.props.nWorkers },
+    };
+  }
+
+  /** Save the current invest arguments to a python script via datastack.py API.
+   *
+   * @param {string} filepath - desired path to the python script
+   * @returns {undefined}
+   */
+  async savePythonScript(filepath) {
+    const {
+      modelName,
+    } = this.props;
+    const args = argsDictFromObject(
+      this.insertNWorkers(this.state.argsValues)
+    );
+    const payload = {
+      filepath: filepath,
+      modelname: modelName,
+      args: JSON.stringify(args),
+    };
+    const response = await saveToPython(payload);
+    this.setSaveAlert(response);
+  }
+
+  async saveJsonFile(datastackPath) {
+    const {
+      pyModuleName,
+    } = this.props;
+    const args = argsDictFromObject(
+      this.insertNWorkers(this.state.argsValues)
+    );
+    const payload = {
+      filepath: datastackPath,
+      moduleName: pyModuleName,
+      relativePaths: false,
+      args: JSON.stringify(args),
+    };
+    const response = await writeParametersToFile(payload);
+    this.setSaveAlert(response);
+  }
+
+  async saveDatastack(datastackPath) {
+    const {
+      pyModuleName,
+    } = this.props;
+    const args = argsDictFromObject(this.state.argsValues);
+    const payload = {
+      filepath: datastackPath,
+      moduleName: pyModuleName,
+      args: JSON.stringify(args),
+    };
+    const key = window.crypto.getRandomValues(new Uint16Array(1))[0].toString();
+    this.setSaveAlert('archiving...', key);
+    const response = await archiveDatastack(payload);
+    this.setSaveAlert(response, key);
+  }
+
+  /** State updater for alert messages from various save buttons.
+   *
+   * @param {string} message - the message to display
+   * @param {string} key - a key to uniquely identify each save action,
+   *        passed as prop to `Expire` so that it can be aware of whether to,
+   *        1. display: because a new save occurred, or
+   *        2. not display: on a re-render after `Expire` expired, or
+   *        3. update: because 'archiving...' alert changes to final message
+   *
+   * @returns {undefined}
+   */
+  setSaveAlert(
+    message,
+    key = window.crypto.getRandomValues(new Uint16Array(1))[0].toString()
+  ) {
+    this.setState({
+      saveAlerts: { ...this.state.saveAlerts, ...{ [key]: message } }
+    });
+  }
+
+  async loadParametersFromFile(filepath) {
+    const datastack = await fetchDatastackFromFile(filepath);
+
+    if (datastack.module_name === this.props.pyModuleName) {
+      this.batchUpdateArgs(datastack.args);
+    } else {
+      alert( // eslint-disable-line no-alert
+        _(`Datastack/Logfile for ${datastack.model_human_name} does not match this model.`)
+      );
+    }
+  }
+
+  async browseForDatastack() {
+    const data = await ipcRenderer.invoke(ipcMainChannels.SHOW_OPEN_DIALOG);
+    if (data.filePaths.length) {
+      this.loadParametersFromFile(data.filePaths[0]);
+    }
+  }
+
+  wrapInvestExecute() {
+    this.props.investExecute(
+      argsDictFromObject(this.insertNWorkers(this.state.argsValues))
+    );
+  }
+
+  /** Update state to indicate that an input was touched.
+   *
+   * Validation messages only display on inputs that have been touched.
+   * Validation state is always displayed, but suppressing the message
+   * until an input is touched reduces noise & clutter on a default form.
+   *
+   * @param {string} key - the invest argument key
+   * @returns {undefined}
+   */
+  updateArgTouched(key) {
+    const { argsValues } = this.state;
+    if (!argsValues[key].touched) {
+      argsValues[key].touched = true;
+      this.setState({
+        argsValues: argsValues,
+      });
+    }
+  }
+
+  /** Update state with arg values as they change. And validate the args.
+   *
+   * Updating means:
+   * 1) setting the value
+   * 2) toggling the enabled/disabled/hidden state of any dependent args
+   *
+   * @param {string} key - the invest argument key
+   * @param {string} value - the invest argument value
+   * @returns {undefined}
+   */
+  updateArgValues(key, value) {
+    const { argsValues } = this.state;
+    argsValues[key].value = value;
+    this.setState({
+      argsValues: argsValues,
+    }, () => {
+      this.debouncedValidate();
+      this.callUISpecFunctions();
+    });
+  }
+
+  /** Update state with values and validate a batch of InVEST arguments.
+   *
+   * @param {object} argsDict - key: value pairs of InVEST arguments.
+   */
+  batchUpdateArgs(argsDict) {
+    const { argsSpec, uiSpec } = this.props;
+    const {
+      argsValues,
+      argsDropdownOptions,
+    } = initializeArgValues(argsSpec, uiSpec, argsDict);
+
+    this.setState({
+      argsValues: argsValues,
+      argsDropdownOptions: argsDropdownOptions,
+    }, () => {
+      this.investValidate();
+      this.callUISpecFunctions();
+    });
+  }
+
+  /** Get a debounced version of investValidate.
+   *
+   * The original validate function will not be called until after the
+   * debounced version stops being invoked for N milliseconds.
+   *
+   * @returns {undefined}
+   */
+  debouncedValidate() {
+    if (this.validationTimer) {
+      clearTimeout(this.validationTimer);
+    }
+    // we want validation to be very responsive,
+    // but also to wait for a pause in data entry.
+    this.validationTimer = setTimeout(this.investValidate, 200);
+  }
+
+  /** Validate an arguments dictionary using the InVEST model's validate function.
+   *
+   * @returns {undefined}
+   */
+  async investValidate() {
+    const { argsSpec, pyModuleName } = this.props;
+    const { argsValues, argsValidation, argsValid } = this.state;
+    const keyset = new Set(Object.keys(argsSpec));
+    const payload = {
+      model_module: pyModuleName,
+      args: JSON.stringify(argsDictFromObject(argsValues)),
+    };
+    const results = await fetchValidation(payload);
+
+    // A) At least one arg was invalid:
+    if (results.length) {
+      results.forEach((result) => {
+        // Each result is an array of two elements
+        const argkeys = result[0]; // array of arg keys
+        const message = result[1]; // string that describes those args
+        argkeys.forEach((key) => {
+          argsValidation[key].validationMessage = message;
+          argsValidation[key].valid = false;
+          keyset.delete(key);
+        });
+      });
+      // validated all, so ones left in keyset are either valid
+      // or their "required" condition was unmet and so they were
+      // not validated and will appear disabled in the UI. Disabled
+      // inputs will not display a validation state, so it's okay
+      // to simply set all these as valid here.
+      keyset.forEach((k) => {
+        argsValidation[k].valid = true;
+        argsValidation[k].validationMessage = '';
+      });
+      if (this._isMounted) {
+        this.setState({
+          argsValidation: argsValidation,
+          argsValid: false,
+        });
+      }
+
+    // B) All args were validated and none were invalid:
+    } else {
+      keyset.forEach((k) => {
+        argsValidation[k].valid = true;
+        argsValidation[k].validationMessage = '';
+      });
+      // It's possible all args were already valid, in which case
+      // no validation state has changed and this setState call can
+      // be avoided entirely.
+      if (!argsValid && this._isMounted) {
+        this.setState({
+          argsValidation: argsValidation,
+          argsValid: true,
+        });
+      }
+    }
+  }
+
+  render() {
+    const {
+      argsValues,
+      argsValid,
+      argsValidation,
+      argsEnabled,
+      argsDropdownOptions,
+      saveAlerts,
+    } = this.state;
+    if (argsValues) {
+      const {
+        argsSpec,
+        userguide,
+        sidebarSetupElementId,
+        sidebarFooterElementId,
+        executeClicked,
+        uiSpec,
+      } = this.props;
+
+      const SaveAlerts = [];
+      Object.keys(saveAlerts).forEach((key) => {
+        const message = saveAlerts[key];
+        if (message) {
+          // Alert won't expire during archiving; will expire 2s after completion
+          const alertExpires = (message === 'archiving...') ? 1e7 : 2000;
+          SaveAlerts.push(
+            <Expire
+              key={key}
+              className="d-inline"
+              delay={alertExpires}
+            >
+              <Alert variant="success">
+                {message}
+              </Alert>
+            </Expire>
+          );
+        }
+      });
+
+      const buttonText = (
+        executeClicked
+          ? (
+            <span>
+              {_('Running')}
+              <Spinner
+                animation="border"
+                size="sm"
+                role="status"
+                aria-hidden="true"
+              />
+            </span>
+          )
+          : <span>{_('Run')}</span>
+      );
+      return (
+        <Container fluid>
+          <Row>
+            <ArgsForm
+              argsSpec={argsSpec}
+              argsValues={argsValues}
+              argsValidation={argsValidation}
+              argsEnabled={argsEnabled}
+              argsDropdownOptions={argsDropdownOptions}
+              argsOrder={uiSpec.order}
+              userguide={userguide}
+              updateArgValues={this.updateArgValues}
+              updateArgTouched={this.updateArgTouched}
+              loadParametersFromFile={this.loadParametersFromFile}
+            />
+          </Row>
+          <Portal elId={sidebarSetupElementId}>
+            <OverlayTrigger
+              placement="right"
+              delay={{ show: 250, hide: 400 }}
+              overlay={(
+                <Tooltip>
+                  {_('Browse to a datastack (.json, .tgz) or InVEST logfile (.txt)')}
+                </Tooltip>
+              )}
+            >
+              <Button
+                onClick={this.browseForDatastack}
+                variant="link"
+              >
+                <MdFolderOpen className="mr-1" />
+                {_('Load parameters from file')}
+              </Button>
+            </OverlayTrigger>
+            <SaveParametersButtons
+              savePythonScript={this.savePythonScript}
+              saveJsonFile={this.saveJsonFile}
+              saveDatastack={this.saveDatastack}
+            />
+            <React.Fragment>
+              {SaveAlerts}
+            </React.Fragment>
+          </Portal>
+          <Portal elId={sidebarFooterElementId}>
+            <RunButton
+              disabled={!argsValid || executeClicked}
+              wrapInvestExecute={this.wrapInvestExecute}
+              buttonText={buttonText}
+            />
+          </Portal>
+        </Container>
+      );
+    }
+    // The SetupTab remains disabled in this route, so no need
+    // to render anything here.
+    return (<div>{_('No args to see here')}</div>);
+  }
+}
+
+SetupTab.propTypes = {
+  pyModuleName: PropTypes.string.isRequired,
+  userguide: PropTypes.string.isRequired,
+  modelName: PropTypes.string.isRequired,
+  argsSpec: PropTypes.objectOf(
+    PropTypes.shape({
+      name: PropTypes.string,
+      type: PropTypes.string,
+    })
+  ).isRequired,
+  uiSpec: PropTypes.shape({
+    order: PropTypes.arrayOf(PropTypes.arrayOf(PropTypes.string)).isRequired,
+    enabledFunctions: PropTypes.objectOf(PropTypes.func),
+    dropdownFunctions: PropTypes.objectOf(PropTypes.func),
+  }).isRequired,
+  argsInitValues: PropTypes.objectOf(PropTypes.string),
+  investExecute: PropTypes.func.isRequired,
+  nWorkers: PropTypes.string.isRequired,
+  sidebarSetupElementId: PropTypes.string.isRequired,
+  sidebarFooterElementId: PropTypes.string.isRequired,
+  executeClicked: PropTypes.bool.isRequired,
+};