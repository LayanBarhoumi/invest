--- conflicted
+++ resolved
@@ -2,11 +2,7 @@
 DATA_DIR := data
 GIT_SAMPLE_DATA_REPO        := https://bitbucket.org/natcap/invest-sample-data.git
 GIT_SAMPLE_DATA_REPO_PATH   := $(DATA_DIR)/invest-sample-data
-<<<<<<< HEAD
-GIT_SAMPLE_DATA_REPO_REV    := ac4d908fa8934ce8ee089f71a253f77849fa6049
-=======
-GIT_SAMPLE_DATA_REPO_REV    := 1fc5856a46ce9bf8ca5d64e81e585768f5fec956
->>>>>>> 3fe73ecf
+GIT_SAMPLE_DATA_REPO_REV    := dbcc9e2670d67528abde5e7ce6c824852b7f4c8b
 
 GIT_TEST_DATA_REPO          := https://bitbucket.org/natcap/invest-test-data.git
 GIT_TEST_DATA_REPO_PATH     := $(DATA_DIR)/invest-test-data
