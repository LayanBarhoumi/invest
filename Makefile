--- conflicted
+++ resolved
@@ -2,27 +2,15 @@
 DATA_DIR := data
 GIT_SAMPLE_DATA_REPO        := https://bitbucket.org/natcap/invest-sample-data.git
 GIT_SAMPLE_DATA_REPO_PATH   := $(DATA_DIR)/invest-sample-data
-<<<<<<< HEAD
-GIT_SAMPLE_DATA_REPO_REV    := 257bff55542f932e63e57e48be3f556dc8dd2ed0
+GIT_SAMPLE_DATA_REPO_REV    := 3c2cbd9136ee1304a8c911c561e7152a374bc0a2
 
 GIT_TEST_DATA_REPO          := https://bitbucket.org/natcap/invest-test-data.git
 GIT_TEST_DATA_REPO_PATH     := $(DATA_DIR)/invest-test-data
-GIT_TEST_DATA_REPO_REV      := 2800ad2c1d05ccd8b8d5e10feff6e9250ee8889a
-
-GIT_UG_REPO                  := https://github.com/natcap/invest.users-guide
-GIT_UG_REPO_PATH             := doc/users-guide
-GIT_UG_REPO_REV              := c53f85cec40c830ddd5b18a61e97c48607dd0ef9
-=======
-GIT_SAMPLE_DATA_REPO_REV    := 5284d217aff54f698950ff17336fcfd2cf7725db
-
-GIT_TEST_DATA_REPO          := https://bitbucket.org/natcap/invest-test-data.git
-GIT_TEST_DATA_REPO_PATH     := $(DATA_DIR)/invest-test-data
-GIT_TEST_DATA_REPO_REV      := 586a64b2b33a124d9197bd99c06c88b926807f70
+GIT_TEST_DATA_REPO_REV      := 8361823d5927f712a1aec2ee61620f92ff4f49b3
 
 GIT_UG_REPO                 := https://github.com/natcap/invest.users-guide
 GIT_UG_REPO_PATH            := doc/users-guide
-GIT_UG_REPO_REV             := 4ae626c988a72523217aea679118903d8eb46287
->>>>>>> 3dbfcd5a
+GIT_UG_REPO_REV             := c53f85cec40c830ddd5b18a61e97c48607dd0ef9
 
 ENV = "./env"
 ifeq ($(OS),Windows_NT)
