# Repositories managed by the makefile task tree
DATA_DIR := data
GIT_SAMPLE_DATA_REPO        := https://bitbucket.org/natcap/invest-sample-data.git
GIT_SAMPLE_DATA_REPO_PATH   := $(DATA_DIR)/invest-sample-data
GIT_SAMPLE_DATA_REPO_REV    := 0f8b41557753dad3670ba8220f41650b51435a93

GIT_TEST_DATA_REPO          := https://bitbucket.org/natcap/invest-test-data.git
GIT_TEST_DATA_REPO_PATH     := $(DATA_DIR)/invest-test-data
GIT_TEST_DATA_REPO_REV      := 324abde73e1d770ad75921466ecafd1ec6297752

GIT_UG_REPO                 := https://github.com/natcap/invest.users-guide
GIT_UG_REPO_PATH            := doc/users-guide
<<<<<<< HEAD
GIT_UG_REPO_REV             := 5ee3616d4549baf3b1e44e0fcef485145389e29a
=======
GIT_UG_REPO_REV             := f203ec069f9f03560c9a85b268e67ebb6b994953
>>>>>>> 8a93cf97

ENV = "./env"
ifeq ($(OS),Windows_NT)
	# Double $$ indicates windows environment variable
	NULL := $$null
	PROGRAM_CHECK_SCRIPT := .\scripts\check_required_programs.bat
	ENV_SCRIPTS = $(ENV)\Scripts
	ENV_ACTIVATE = $(ENV_SCRIPTS)\activate
	CP := cp
	COPYDIR := $(CP) -r
	MKDIR := mkdir -p
	RM := rm
	RMDIR := $(RM) -r
	# Windows doesn't install a python3 binary, just python.
	PYTHON = python
	# Just use what's on the PATH for make.  Avoids issues with escaping spaces in path.
	MAKE := make
	# Powershell has been inconsistent for allowing make commands to be
	# ignored on failure. Many times if a command writes to std error
	# powershell interprets that as a failure and exits. Bash shells are
	# widely available on Windows now, especially through git-bash
	SHELL := /usr/bin/bash
	CONDA := conda.bat
	BASHLIKE_SHELL_COMMAND := '$(SHELL)' -c
	.DEFAULT_GOAL := binaries
	RM_DATA_DIR := $(RMDIR) $(DATA_DIR)
	/ := '\'
	OSNAME = 'windows'
else
	NULL := /dev/null
	PROGRAM_CHECK_SCRIPT := ./scripts/check_required_programs.sh
	SHELL := /bin/bash
	CONDA := conda
	BASHLIKE_SHELL_COMMAND := $(SHELL) -c
	CP := cp
	COPYDIR := $(CP) -r
	MKDIR := mkdir -p
	RM := rm
	RMDIR := $(RM) -r
	/ := /
	# linux, mac distinguish between python2 and python3
	PYTHON = python3
	RM_DATA_DIR := yes | $(RMDIR) $(DATA_DIR)
	.DEFAULT_GOAL := binaries
endif

REQUIRED_PROGRAMS := make zip pandoc $(PYTHON) git git-lfs conda yarn

ZIP := zip
PIP = $(PYTHON) -m pip
VERSION := $(shell $(PYTHON) -m setuptools_scm)
PYTHON_ARCH := $(shell $(PYTHON) -c "import sys; print('x86' if sys.maxsize <= 2**32 else 'x64')")

GSUTIL := gsutil
SIGNTOOL := SignTool
RST2HTML5 := rst2html5

# local directory names
DIST_DIR := dist
DIST_DATA_DIR := $(DIST_DIR)/data
BUILD_DIR := build
WORKBENCH := workbench
WORKBENCH_DIST_DIR := $(WORKBENCH)/dist
CHANGELOG_SRC := HISTORY.rst
CHANGELOG_DEST := $(WORKBENCH)/changelog.html

# The fork name and user here are derived from the git path on github.
# The fork name will need to be set manually (e.g. make FORKNAME=natcap/invest)
# if someone wants to build from source outside of git (like if they grabbed
# a zipfile of the source code).
FORKNAME := $(word 2, $(subst :,,$(subst github.com, ,$(shell git remote get-url origin))))
FORKUSER := $(word 1, $(subst /, ,$(FORKNAME)))

# We use these release buckets here in Makefile and also in our release scripts.
# See scripts/release-3-publish.sh.
RELEASES_BUCKET := gs://releases.naturalcapitalproject.org
DEV_BUILD_BUCKET := gs://natcap-dev-build-artifacts

ifeq ($(FORKUSER),natcap)
	BUCKET := $(RELEASES_BUCKET)
	DIST_URL_BASE := $(BUCKET)/invest/$(VERSION)
	INSTALLER_NAME_FORKUSER :=
else
	BUCKET := $(DEV_BUILD_BUCKET)
	DIST_URL_BASE := $(BUCKET)/invest/$(FORKUSER)/$(VERSION)
	INSTALLER_NAME_FORKUSER := $(FORKUSER)
endif
DOWNLOAD_DIR_URL := $(subst gs://,https://storage.googleapis.com/,$(DIST_URL_BASE))
DATA_BASE_URL := $(DOWNLOAD_DIR_URL)/data

TESTRUNNER := pytest -vs --import-mode=importlib --durations=0

DATAVALIDATOR := $(PYTHON) scripts/invest-autovalidate.py $(GIT_SAMPLE_DATA_REPO_PATH)
TEST_DATAVALIDATOR := $(PYTHON) -m pytest -vs scripts/invest-autovalidate.py

UG_FILE_VALIDATOR := $(PYTHON) scripts/userguide-filevalidator.py $(GIT_UG_REPO_PATH)

# Target names.
INVEST_BINARIES_DIR := $(DIST_DIR)/invest

APIDOCS_BUILD_DIR := $(BUILD_DIR)/sphinx/apidocs
APIDOCS_TARGET_DIR := $(DIST_DIR)/apidocs
APIDOCS_ZIP_FILE := $(DIST_DIR)/InVEST_$(VERSION)_apidocs.zip

USERGUIDE_BUILD_DIR := $(BUILD_DIR)/sphinx/userguide
USERGUIDE_TARGET_DIR := $(DIST_DIR)/userguide
USERGUIDE_ZIP_FILE := $(DIST_DIR)/InVEST_$(VERSION)_userguide.zip

INVEST_AUTOTESTER := $(PYTHON) scripts/invest-autotest.py --cwd $(GIT_SAMPLE_DATA_REPO_PATH) --binary $(INVEST_BINARIES_DIR)/invest


.PHONY: fetch install binaries apidocs userguide sampledata sampledata_single test clean help check python_packages jenkins purge mac_zipfile deploy codesign_mac codesign_windows $(GIT_SAMPLE_DATA_REPO_PATH) $(GIT_TEST_DATA_REPO_PATH) $(GIT_UG_REPO_REV)

# Very useful for debugging variables!
# $ make print-FORKNAME, for example, would print the value of the variable $(FORKNAME)
print-%:
	@echo "$* = $($*)"

# Very useful for printing variables within scripts!
# Like `make print-<variable>, only without also printing the variable name.
# the 'j' prefix stands for just.  We're just printing the variable name.
jprint-%:
	@echo "$($*)"

help:
	@echo "Please use make <target> where <target> is one of"
	@echo "  check             to verify all needed programs and packages are installed"
	@echo "  env               to create a virtualenv with packages from requirements.txt, requirements-dev.txt"
	@echo "  fetch             to clone all managed repositories"
	@echo "  install           to build and install a wheel of natcap.invest into the active python installation"
	@echo "  binaries          to build pyinstaller binaries"
	@echo "  apidocs           to build HTML API documentation"
	@echo "  userguide         to build HTML version of the users guide"
	@echo "  changelog         to build HTML version of the changelog"
	@echo "  python_packages   to build natcap.invest wheel and source distributions"
	@echo "  codesign_mac      to sign the mac disk image using the codesign utility"
	@echo "  codesign_windows  to sign the windows installer using the SignTool utility"
	@echo "  sampledata        to build sample data zipfiles"
	@echo "  sampledata_single to build a single self-contained data zipfile.  Used for advanced NSIS install."
	@echo "  test              to run pytest on the tests directory"
	@echo "  clean             to remove temporary directories and files (but not dist/)"
	@echo "  purge             to remove temporary directories, cloned repositories and the built environment."
	@echo "  help              to print this help and exit"

$(BUILD_DIR) $(DATA_DIR) $(DIST_DIR) $(DIST_DATA_DIR):
	$(MKDIR) $@

test: $(GIT_TEST_DATA_REPO_PATH)
	$(TESTRUNNER) tests

validate_sampledata: $(GIT_SAMPLE_DATA_REPO_PATH)
	$(TEST_DATAVALIDATOR)
	$(DATAVALIDATOR)

validate_userguide_filenames: $(GIT_UG_REPO_PATH)
	$(UG_FILE_VALIDATOR)

invest_autotest: $(GIT_SAMPLE_DATA_REPO_PATH) $(INVEST_BINARIES_DIR)
	$(INVEST_AUTOTESTER)

clean:
	-$(RMDIR) $(BUILD_DIR)
	-$(RMDIR) natcap.invest.egg-info
	-$(RMDIR) cover
	-$(RMDIR) doc/api-docs/api
	-$(RM) coverage.xml

purge: clean
	-$(RM_DATA_DIR)
	-$(RMDIR) $(GIT_UG_REPO_PATH)
	-$(RMDIR) $(ENV)

check:
	@echo "Checking required applications"
	@$(PROGRAM_CHECK_SCRIPT) $(REQUIRED_PROGRAMS)
	@echo "----------------------------"
	@echo "Checking python packages"
	@$(PIP) freeze --all -r requirements.txt -r requirements-dev.txt > $(NULL)


# Subrepository management.
$(GIT_UG_REPO_PATH):
	-git clone $(GIT_UG_REPO) $(GIT_UG_REPO_PATH)
	git -C $(GIT_UG_REPO_PATH) fetch
	git -C $(GIT_UG_REPO_PATH) checkout $(GIT_UG_REPO_REV)

$(GIT_SAMPLE_DATA_REPO_PATH): | $(DATA_DIR)
	-git clone $(GIT_SAMPLE_DATA_REPO) $(GIT_SAMPLE_DATA_REPO_PATH)
	git -C $(GIT_SAMPLE_DATA_REPO_PATH) fetch
	git -C $(GIT_SAMPLE_DATA_REPO_PATH) lfs install
	git -C $(GIT_SAMPLE_DATA_REPO_PATH) checkout $(GIT_SAMPLE_DATA_REPO_REV)
	git -C $(GIT_SAMPLE_DATA_REPO_PATH) lfs fetch
	git -C $(GIT_SAMPLE_DATA_REPO_PATH) lfs checkout

$(GIT_TEST_DATA_REPO_PATH): | $(DATA_DIR)
	-git clone $(GIT_TEST_DATA_REPO) $(GIT_TEST_DATA_REPO_PATH)
	git -C $(GIT_TEST_DATA_REPO_PATH) fetch
	git -C $(GIT_TEST_DATA_REPO_PATH) lfs install
	git -C $(GIT_TEST_DATA_REPO_PATH) checkout $(GIT_TEST_DATA_REPO_REV)
	git -C $(GIT_TEST_DATA_REPO_PATH) lfs fetch
	git -C $(GIT_TEST_DATA_REPO_PATH) lfs checkout

fetch: $(GIT_UG_REPO_PATH) $(GIT_SAMPLE_DATA_REPO_PATH) $(GIT_TEST_DATA_REPO_PATH)


# Python conda environment management
env:
	@echo "NOTE: requires 'requests' be installed in base Python"
	$(PYTHON) ./scripts/convert-requirements-to-conda-yml.py requirements.txt requirements-dev.txt requirements-docs.txt > requirements-all.yml
	$(CONDA) create -p $(ENV) -y -c conda-forge python=3.8 nomkl
	$(CONDA) env update -p $(ENV) --file requirements-all.yml
	@echo "----------------------------"
	@echo "To activate the new conda environment and install natcap.invest:"
	@echo ">> conda activate $(ENV)"
	@echo ">> make install"


# compatible with pip>=7.0.0
# REQUIRED: Need to remove natcap.invest.egg-info directory so recent versions
# of pip don't think CWD is a valid package.
install: $(DIST_DIR)/natcap.invest%.whl
	-$(RMDIR) natcap.invest.egg-info
	$(PIP) install --no-deps --isolated --upgrade --no-index --only-binary natcap.invest --find-links=dist "natcap.invest==$(VERSION)"


# Build python packages and put them in dist/
python_packages: $(DIST_DIR)/natcap.invest%.whl $(DIST_DIR)/natcap.invest%.tar.gz
$(DIST_DIR)/natcap.invest%.whl: | $(DIST_DIR)
	$(PYTHON) -m build --wheel

$(DIST_DIR)/natcap.invest%.tar.gz: | $(DIST_DIR)
	$(PYTHON) -m build --sdist


# Build binaries and put them in dist/invest
# The `invest list` is to test the binaries.  If something doesn't
# import, we want to know right away.  No need to provide the `.exe` extension
# on Windows as the .exe extension is assumed.
binaries: $(INVEST_BINARIES_DIR)
$(INVEST_BINARIES_DIR): | $(DIST_DIR) $(BUILD_DIR)
	-$(RMDIR) $(BUILD_DIR)/pyi-build
	-$(RMDIR) $(INVEST_BINARIES_DIR)
	$(PYTHON) -m PyInstaller --workpath $(BUILD_DIR)/pyi-build --clean --distpath $(DIST_DIR) exe/invest.spec
	$(CONDA) list > $(INVEST_BINARIES_DIR)/package_versions.txt
	$(PYTHON) -m pip list >> $(INVEST_BINARIES_DIR)/package_versions.txt
	$(INVEST_BINARIES_DIR)/invest list

# Documentation.
# API docs are built in build/sphinx and copied to dist/apidocs
apidocs: $(APIDOCS_TARGET_DIR) $(APIDOCS_ZIP_FILE)

$(APIDOCS_BUILD_DIR): install  # need contents of build/lib to build apidocs
	# -a: always build all files
	$(PYTHON) -m sphinx -a -b html -d $(APIDOCS_BUILD_DIR)/doctrees doc/api-docs $(APIDOCS_BUILD_DIR)/html

$(APIDOCS_TARGET_DIR): $(APIDOCS_BUILD_DIR) | $(DIST_DIR)
	# only copy over the built html files, not the doctrees
	$(COPYDIR) $(APIDOCS_BUILD_DIR)/html $(APIDOCS_TARGET_DIR)

$(APIDOCS_ZIP_FILE): $(APIDOCS_TARGET_DIR)
	$(BASHLIKE_SHELL_COMMAND) "cd $(DIST_DIR) && $(ZIP) -r $(notdir $(APIDOCS_ZIP_FILE)) $(notdir $(APIDOCS_TARGET_DIR))"

# need to get the working directory path because ln doesn't work with relative paths
WORKING_DIR := $(shell pwd)
ifeq ($(OS),Windows_NT)
	# this setting is necessary for ln to work on git bash for windows
	export MSYS = winsymlinks:nativestrict
endif
# Userguide HTML docs are copied to dist/userguide
userguide: $(USERGUIDE_TARGET_DIR) $(USERGUIDE_ZIP_FILE)
$(USERGUIDE_TARGET_DIR): $(GIT_UG_REPO_PATH) $(GIT_SAMPLE_DATA_REPO_PATH) | $(DIST_DIR)
	-ln -s $(WORKING_DIR)/$(GIT_SAMPLE_DATA_REPO_PATH) $(WORKING_DIR)/$(GIT_UG_REPO_PATH)
	$(MAKE) -C $(GIT_UG_REPO_PATH) SPHINXBUILD="$(PYTHON) -m sphinx" BUILDDIR=../../$(USERGUIDE_BUILD_DIR) html
	$(COPYDIR) $(USERGUIDE_BUILD_DIR)/html $(USERGUIDE_TARGET_DIR)

$(USERGUIDE_ZIP_FILE): $(USERGUIDE_TARGET_DIR)
	cd $(DIST_DIR) && $(ZIP) -r $(notdir $(USERGUIDE_ZIP_FILE)) $(notdir $(USERGUIDE_TARGET_DIR))

# Tracking the expected zipfiles here avoids a race condition where we can't
# know which data zipfiles to create until the data repo is cloned.
# All data zipfiles are written to dist/data/*.zip
ZIPDIRS = Annual_Water_Yield \
		  Base_Data \
		  Carbon \
		  CoastalBlueCarbon \
		  CoastalVulnerability \
		  CropProduction \
		  DelineateIt \
		  forest_carbon_edge_effect \
		  GridSeascape \
		  HabitatQuality \
		  HabitatRiskAssess \
		  NDR \
		  pollination \
		  recreation \
		  RouteDEM \
		  scenario_proximity \
		  ScenicQuality \
		  SDR \
		  Seasonal_Water_Yield \
		  UrbanCoolingModel \
		  UrbanFloodMitigation \
		  UrbanNatureAccess \
		  UrbanStormwater \
		  WaveEnergy \
		  WindEnergy

ZIPTARGETS = $(foreach dirname,$(ZIPDIRS),$(addprefix $(DIST_DATA_DIR)/,$(dirname).zip))

sampledata: $(ZIPTARGETS)
	$(PYTHON) scripts/build_sampledata_filesize_registry.py $(CURDIR)/$(DIST_DATA_DIR)
$(DIST_DATA_DIR)/%.zip: $(DIST_DATA_DIR) $(GIT_SAMPLE_DATA_REPO_PATH)
	cd $(GIT_SAMPLE_DATA_REPO_PATH); $(BASHLIKE_SHELL_COMMAND) "$(ZIP) -r $(addprefix ../../,$@) $(subst $(DIST_DATA_DIR)/,$(DATADIR),$(subst .zip,,$@))"

SAMPLEDATA_SINGLE_ARCHIVE := dist/InVEST_$(VERSION)_sample_data.zip
sampledata_single: $(SAMPLEDATA_SINGLE_ARCHIVE)

$(SAMPLEDATA_SINGLE_ARCHIVE): $(GIT_SAMPLE_DATA_REPO_PATH) dist
	$(BASHLIKE_SHELL_COMMAND) "cd $(GIT_SAMPLE_DATA_REPO_PATH) && $(ZIP) -r ../../$(SAMPLEDATA_SINGLE_ARCHIVE) ./* -x .svn -x .git"

build/vcredist_x86.exe: | build
	powershell.exe -Command "Start-BitsTransfer -Source https://download.microsoft.com/download/5/D/8/5D8C65CB-C849-4025-8E95-C3966CAFD8AE/vcredist_x86.exe -Destination build\vcredist_x86.exe"

KEYCHAIN_NAME := codesign_keychain
# only need password to be able to create the keychain, not for security
KEYCHAIN_PASS := password
codesign_mac:
	# download the p12 certificate file from google cloud
	$(GSUTIL) cp gs://stanford_cert/$(CERT_FILE) $(BUILD_DIR)/$(CERT_FILE)
	# create a new keychain (so that we can know what the password is)
	security create-keychain -p $(KEYCHAIN_PASS) $(KEYCHAIN_NAME)
	# add the keychain to the search list so it can be found
	security list-keychains -s $(KEYCHAIN_NAME)
	# unlock the keychain so we can import to it (stays unlocked 5 minutes by default)
	security unlock-keychain -p $(KEYCHAIN_PASS) $(KEYCHAIN_NAME)
	# add the certificate to the keychain
	# -T option says that the codesign executable can access the keychain
	# for some reason this alone is not enough, also need the following step
	security import $(BUILD_DIR)/$(CERT_FILE) -k $(KEYCHAIN_NAME) -P "$(CERT_PASS)" -T /usr/bin/codesign
	# this is essential to avoid the UI password prompt
	security set-key-partition-list -S apple-tool:,apple: -s -k $(KEYCHAIN_PASS) $(KEYCHAIN_NAME)
	# sign the dmg using certificate that's looked up by unique identifier 'Stanford'
	codesign --timestamp --verbose --sign Stanford $(WORKBENCH_BIN_TO_SIGN)

codesign_windows:
	$(GSUTIL) cp gs://stanford_cert/$(CERT_FILE) $(BUILD_DIR)/$(CERT_FILE)
	"$(SIGNTOOL)" sign -fd SHA256 -f $(BUILD_DIR)/$(CERT_FILE) -p $(CERT_PASS) $(WORKBENCH_BIN_TO_SIGN)
	"$(SIGNTOOL)" timestamp -tr http://timestamp.sectigo.com -td SHA256 $(WORKBENCH_BIN_TO_SIGN)
	$(RM) $(BUILD_DIR)/$(CERT_FILE)
	@echo "Installer was signed with signtool"

deploy:
	-$(GSUTIL) -m rsync $(DIST_DIR) $(DIST_URL_BASE)
	-$(GSUTIL) -m rsync -r $(DIST_DIR)/data $(DIST_URL_BASE)/data
	-$(GSUTIL) -m rsync -r $(DIST_DIR)/userguide $(DIST_URL_BASE)/userguide
	-$(GSUTIL) -m rsync -r $(WORKBENCH_DIST_DIR) $(DIST_URL_BASE)/workbench
	@echo "Application binaries (if they were created) can be downloaded from:"
	@echo "  * $(DOWNLOAD_DIR_URL)"

changelog:
	$(RST2HTML5) $(CHANGELOG_SRC) $(CHANGELOG_DEST)

# Notes on Makefile development
#
# * Use the -drR to show the decision tree (and none of the implicit rules)
#   if a task is (or is not) executing when expected.
# * Use -n to print the actions to be executed instead of actually executing them.<|MERGE_RESOLUTION|>--- conflicted
+++ resolved
@@ -10,11 +10,7 @@
 
 GIT_UG_REPO                 := https://github.com/natcap/invest.users-guide
 GIT_UG_REPO_PATH            := doc/users-guide
-<<<<<<< HEAD
 GIT_UG_REPO_REV             := 5ee3616d4549baf3b1e44e0fcef485145389e29a
-=======
-GIT_UG_REPO_REV             := f203ec069f9f03560c9a85b268e67ebb6b994953
->>>>>>> 8a93cf97
 
 ENV = "./env"
 ifeq ($(OS),Windows_NT)
