--- conflicted
+++ resolved
@@ -2,11 +2,7 @@
 DATA_DIR := data
 GIT_SAMPLE_DATA_REPO        := https://bitbucket.org/natcap/invest-sample-data.git
 GIT_SAMPLE_DATA_REPO_PATH   := $(DATA_DIR)/invest-sample-data
-<<<<<<< HEAD
-GIT_SAMPLE_DATA_REPO_REV    := 08e499a8f21c6acf13bcc652e34d5410f9664bc7
-=======
-GIT_SAMPLE_DATA_REPO_REV    := d8c508b64bfcab8364f93535dd3fd737d45593a6
->>>>>>> a3903f10
+GIT_SAMPLE_DATA_REPO_REV    := f8c3ef11d06cee9d6f5a07f48057c05939e83028
 
 GIT_TEST_DATA_REPO          := https://bitbucket.org/natcap/invest-test-data.git
 GIT_TEST_DATA_REPO_PATH     := $(DATA_DIR)/invest-test-data
