--- conflicted
+++ resolved
@@ -217,11 +217,7 @@
 # Python conda environment management
 env:
 		$(PYTHON) ./scripts/convert-requirements-to-conda-yml.py requirements.txt requirements-dev.txt requirements-gui.txt > requirements-all.yml
-<<<<<<< HEAD
-		$(CONDA) create -p $(ENV) -y -c conda-forge python=3.8
-=======
 		$(CONDA) create -p $(ENV) -y -c conda-forge python=3.8 nomkl
->>>>>>> a23dd2b4
 		$(CONDA) env update -p $(ENV) --file requirements-all.yml
 		@echo "----------------------------"
 		@echo "To finish the conda env install:"
