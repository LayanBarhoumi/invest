--- conflicted
+++ resolved
@@ -24,11 +24,8 @@
   setupInvestRunHandlers,
   setupInvestLogReaderHandler
 } from './setupInvestHandlers';
-<<<<<<< HEAD
 import { setupSetLanguage } from './setLanguage';
-=======
 import setupGetNCPUs from './setupGetNCPUs';
->>>>>>> 6f8a29ca
 import { ipcMainChannels } from './ipcMainChannels';
 import menuTemplate from './menubar';
 import ELECTRON_DEV_MODE from './isDevMode';
