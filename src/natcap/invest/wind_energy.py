--- conflicted
+++ resolved
@@ -1329,11 +1329,7 @@
         # Calculate cable cost. The break at 'circuit_break' indicates the
         # difference in using AC and DC current systems
         circuit_mask = (cable_dist_arr <= circuit_break)
-<<<<<<< HEAD
-        cable_cost_arr = numpy.full(target_arr_shape, 0.0, dtype=numpy.float32)
-=======
-        cable_cost_arr = np.full(target_arr_shape, 0, dtype=np.float32)
->>>>>>> 27b302eb
+        cable_cost_arr = numpy.full(target_arr_shape, 0, dtype=numpy.float32)
 
         # Calculate AC cable cost
         cable_cost_arr[circuit_mask] = cable_dist_arr[
@@ -1359,31 +1355,17 @@
 
         # Initialize the summation of the revenue less the ongoing costs,
         # adjusted for discount rate
-<<<<<<< HEAD
         npv_arr = numpy.full(
-            target_arr_shape, 0.0, dtype=numpy.float32)
+            target_arr_shape, 0, dtype=numpy.float32)
 
         # Initialize the numerator summation part of the levelized cost
         levelized_num_arr = numpy.full(
-            target_arr_shape, 0.0, dtype=numpy.float32)
+            target_arr_shape, 0, dtype=numpy.float32)
 
         # Initialize and calculate the denominator summation value for
         # levelized cost of energy at year 0
         levelized_denom_arr = numpy.full(
-            target_arr_shape, 0.0, dtype=numpy.float32)
-=======
-        npv_arr = np.full(
-            target_arr_shape, 0, dtype=np.float32)
-
-        # Initialize the numerator summation part of the levelized cost
-        levelized_num_arr = np.full(
-            target_arr_shape, 0, dtype=np.float32)
-
-        # Initialize and calculate the denominator summation value for
-        # levelized cost of energy at year 0
-        levelized_denom_arr = np.full(
-            target_arr_shape, 0, dtype=np.float32)
->>>>>>> 27b302eb
+            target_arr_shape, 0, dtype=numpy.float32)
         levelized_denom_arr = energy_val_arr / disc_const**0
 
         # Calculate the total NPV and the levelized cost over the lifespan of
