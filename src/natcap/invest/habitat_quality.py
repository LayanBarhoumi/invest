--- conflicted
+++ resolved
@@ -155,11 +155,7 @@
             "type": "csv",
             "columns": {
                 "lulc": {
-<<<<<<< HEAD
-                    "type": "code",
-=======
                     "type": "integer",
->>>>>>> 358f9ffe
                     "about": ("LULC codes corresponding to those in the LULC "
                               "rasters.")
                 },
