--- conflicted
+++ resolved
@@ -71,11 +71,7 @@
         "watersheds_path": {
             "projected": True,
             "type": "vector",
-<<<<<<< HEAD
-            "fields": {"ws_id": {"type": "code"}},
-=======
             "fields": {"ws_id": {"type": "integer"}},
->>>>>>> 358f9ffe
             "geometries": spec_utils.POLYGONS,
             "about": (
                 "A GDAL-supported vector file containing one polygon per "
@@ -87,11 +83,7 @@
         "sub_watersheds_path": {
             "projected": True,
             "type": "vector",
-<<<<<<< HEAD
-            "fields": {"subws_id": {"type": "code"}},
-=======
             "fields": {"subws_id": {"type": "integer"}},
->>>>>>> 358f9ffe
             "geometries": spec_utils.POLYGONS,
             "required": False,
             "about": (
@@ -105,11 +97,7 @@
         "biophysical_table_path": {
             "type": "csv",
             "columns": {
-<<<<<<< HEAD
-                "lucode": {"type": "code"},
-=======
                 "lucode": {"type": "integer"},
->>>>>>> 358f9ffe
                 "root_depth": {"type": "number", "units": u.millimeter},
                 "kc": {"type": "number", "units": u.none}
             },
@@ -134,11 +122,7 @@
             "columns": {
                 "lucode": {
                     "about": "LULC code corresponding to the LULC raster",
-<<<<<<< HEAD
-                    "type": "code"
-=======
                     "type": "integer"
->>>>>>> 358f9ffe
                 },
                 "demand": {
                     "about": ("Estimated average consumptive water use for "
@@ -161,11 +145,7 @@
             "type": "csv",
             "columns": {
                 "ws_id": {
-<<<<<<< HEAD
-                    "type": "code",
-=======
                     "type": "integer",
->>>>>>> 358f9ffe
                     "about": (
                         "Watershed ID corresponding to a watershed in the "
                         "watersheds vector file")
