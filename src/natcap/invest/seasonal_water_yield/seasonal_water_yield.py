--- conflicted
+++ resolved
@@ -745,23 +745,11 @@
             'table_name': 'Climate Zone'}
         for month_id in range(N_MONTHS):
             if args['user_defined_climate_zones']:
-<<<<<<< HEAD
                 cz_rain_events_df = utils.read_csv_to_dataframe(
                     args['climate_zone_table_path'],
                     MODEL_SPEC['args']['climate_zone_table_path'])
                 climate_zone_rain_events_month = (
                     cz_rain_events_df[MONTH_ID_TO_LABEL[month_id]].to_dict())
-                n_events_nodata = -1
-=======
-                cz_rain_events_lookup = (
-                    utils.read_csv_to_dataframe(
-                        args['climate_zone_table_path'], 'cz_id'
-                    ).to_dict(orient='index'))
-                month_label = MONTH_ID_TO_LABEL[month_id]
-                climate_zone_rain_events_month = dict([
-                    (cz_id, cz_rain_events_lookup[cz_id][month_label]) for
-                    cz_id in cz_rain_events_lookup])
->>>>>>> b9e15a9f
                 n_events_task = task_graph.add_task(
                     func=utils.reclassify_raster,
                     args=(
@@ -844,14 +832,7 @@
             'raster_name': 'LULC', 'column_name': 'lucode',
             'table_name': 'Biophysical'}
         for month_index in range(N_MONTHS):
-<<<<<<< HEAD
             kc_lookup = biophysical_df['kc_%d' % (month_index+1)].to_dict()
-            kc_nodata = -1  # a reasonable nodata value
-=======
-            kc_lookup = dict([
-                (lucode, biophysical_table[lucode]['kc_%d' % (month_index+1)])
-                for lucode in biophysical_table])
->>>>>>> b9e15a9f
             kc_task = task_graph.add_task(
                 func=utils.reclassify_raster,
                 args=(
