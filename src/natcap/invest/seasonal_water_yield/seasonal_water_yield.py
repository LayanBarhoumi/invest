"""InVEST Seasonal Water Yield Model."""
import os
import logging
import re
import fractions
import warnings

import scipy.special
import numpy
from osgeo import gdal
from osgeo import ogr
import pygeoprocessing
import pygeoprocessing.routing
import taskgraph

from .. import utils
from .. import validation

from . import seasonal_water_yield_core

gdal.SetCacheMax(2**26)

LOGGER = logging.getLogger(__name__)

TARGET_NODATA = -1
N_MONTHS = 12
MONTH_ID_TO_LABEL = [
    'jan', 'feb', 'mar', 'apr', 'may', 'jun', 'jul', 'aug', 'sep', 'oct',
    'nov', 'dec']

ARGS_SPEC = {
    "model_name": "Seasonal Water Yield",
    "module": __name__,
    "userguide_html": "seasonal_water_yield.html",
    "args_with_spatial_overlap": {
        "spatial_keys": ["dem_raster_path", "lulc_raster_path",
                         "soil_group_path", "aoi_path", "l_path",
                         "monthly_alpha_path"],
        "different_projections_ok": True,
    },
    "args": {
        "workspace_dir": validation.WORKSPACE_SPEC,
        "results_suffix": validation.SUFFIX_SPEC,
        "n_workers": validation.N_WORKERS_SPEC,
        "threshold_flow_accumulation": {
            "validation_options": {
                "expression": "value > 0"
            },
            "type": "number",
            "required": True,
            "about": (
                "The number of upstream cells that must flow into a cell "
                "before it's considered part of a stream such that retention "
                "stops and the remaining export is exported to the stream.  "
                "Used to define streams from the DEM."),
            "name": "Threshold Flow Accumulation"
        },
        "et0_dir": {
            "validation_options": {
                "exists": True,
            },
            "type": "directory",
            "required": "not user_defined_local_recharge",
            "about": (
                "The selected folder has a list of ET0 files with a "
                "specified format."),
            "name": "ET0 Directory"
        },
        "precip_dir": {
            "validation_options": {
                "exists": True,
            },
            "type": "directory",
            "required": "not user_defined_local_recharge",
            "about": (
                "The selected folder has a list of monthly precipitation "
                "files with a specified format."),
            "name": "Precipitation Directory"
        },
        "dem_raster_path": {
            "type": "raster",
            "required": True,
            "validation_options": {
                "projected": True,
            },
            "about": (
                "A GDAL-supported raster file with an elevation value for "
                "each cell.  Make sure the DEM is corrected by filling in "
                "sinks, and if necessary burning hydrographic features into "
                "the elevation model (recommended when unusual streams are "
                "observed.) See the 'Working with the DEM' section of the "
                "InVEST User's Guide for more information."),
            "name": "Digital Elevation Model"
        },
        "lulc_raster_path": {
            "type": "raster",
            "required": True,
            "validation_options": {
                "projected": True,
            },
            "about": (
                "A GDAL-supported raster file, with an integer LULC code "
                "for each cell."),
            "name": "Land-Use/Land-Cover"
        },
        "soil_group_path": {
            "type": "raster",
            "required": "not user_defined_local_recharge",
            "validation_options": {
                "projected": True,
            },
            "about": (
                "Map of SCS soil groups (A, B, C, or D) mapped to integer "
                "values (1, 2, 3, or 4) used in combination of the LULC map "
                "to compute the CN map."),
            "name": "Soil Group"
        },
        "aoi_path": {
            "type": "vector",
            "required": True,
            "validation_options": {
                "projected": True,
            },
            "about": (
                "Path to a vector that indicates the area over which the "
                "model should be run, as well as the area in which to "
                "aggregate over when calculating the output Qb."),
            "name": "AOI/Watershed"
        },
        "biophysical_table_path": {
            "validation_options": {
                "required_fields": ["lucode"] + [
                    "kc_%s" % i for i in range(1, 13)]
            },
            "type": "csv",
            "required": True,
            "about": (
                "A CSV table containing model information corresponding to "
                "each of the land use classes in the LULC raster input.  It "
                "must contain the fields 'lucode', and one 'Kc_<int>' column "
                "per season."),
            "name": "Biophysical Table"
        },
        "rain_events_table_path": {
            "validation_options": {
                "required_fields": ["month", "events"],
            },
            "type": "csv",
            "required": (
                "(not user_defined_local_recharge) & (not user_defined_climate_zones)"),
            "about": (
                "Not required if args['user_defined_local_recharge'] is True "
                "or args['user_defined_climate_zones'] is True.  Path to a "
                "CSV table that has headers 'month' (1-12) and 'events' "
                "(int >= 0) that indicates the number of rain events per "
                "month"),
            "name": "Rain Events Table"
        },
        "alpha_m": {
            "type": "freestyle_string",
            "required": "not monthly_alpha",
            "about": (
                "Required if args['monthly_alpha'] is false.  Is the "
                "proportion of upslope annual available local recharge that "
                "is available in month m."),
            "name": "alpha_m Parameter"
        },
        "beta_i": {
            "type": "number",
            "required": True,
            "about": (
                "Is the fraction of the upgradient subsidy that is "
                "available for downgradient evapotranspiration."),
            "name": "beta_i Parameter"
        },
        "gamma": {
            "type": "number",
            "required": True,
            "about": (
                "The fraction of pixel local recharge that is available to "
                "downgradient pixels."),
            "name": "gamma Parameter"
        },
        "user_defined_local_recharge": {
            "type": "boolean",
            "required": True,
            "about": (
                "If True, indicates user will provide pre-defined local "
                "recharge raster layer"),
            "name": "User Defined Recharge Layer (Advanced)"
        },
        "l_path": {
            "type": "raster",
            "required": "user_defined_local_recharge",
            "validation_options": {
                "projected": True,
            },
            "about": (
                "A path to a GDAL-compatible raster.  Pixels indicate the "
                "amount of local recharge in mm.  Required if "
                "args['user_defined_local_recharge'] is True."),
            "name": "Local Recharge ("
        },
        "user_defined_climate_zones": {
            "type": "boolean",
            "required": True,
            "about": (
                "If True, user provides a climate zone rain events table and "
                "a climate zone raster map in lieu of a global rain events "
                "table."),
            "name": "Climate Zones (Advanced)"
        },
        "climate_zone_table_path": {
            "validation_options": {
                "required_fields": ["cz_id"] + MONTH_ID_TO_LABEL,
            },
            "type": "csv",
            "required": "user_defined_climate_zones",
            "about": (
                "Required if args['user_defined_climate_zones'] is True. "
                "Contains monthly precipitation events per climate zone.  "
                "Fields must be 'cz_id', %s." % ', '.join(MONTH_ID_TO_LABEL)),
            "name": "Climate Zone Table"
        },
        "climate_zone_raster_path": {
            "type": "raster",
            "required": "user_defined_climate_zones",
            "validation_options": {
                "projected": True,
            },
            "about": (
                "Map of climate zones that are found in the Climate Zone "
                "Table input.  Pixel values correspond to values in the "
                "cz_id column."),
            "name": "Climate Zone"
        },
        "monthly_alpha": {
            "type": "boolean",
            "required": True,
            "about": "If True, use the monthly alpha table.",
            "name": "Use Monthly Alpha Table (Advanced)"
        },
        "monthly_alpha_path": {
            "type": "csv",
            "required": "monthly_alpha",
            "about": "Required if args['monthly_alpha'] is True.",
            "name": "Monthly Alpha Table"
        }
    }
}


_OUTPUT_BASE_FILES = {
    'aggregate_vector_path': 'aggregated_results_swy.shp',
    'annual_precip_path': 'P.tif',
    'cn_path': 'CN.tif',
    'l_avail_path': 'L_avail.tif',
    'l_path': 'L.tif',
    'l_sum_path': 'L_sum.tif',
    'l_sum_avail_path': 'L_sum_avail.tif',
    'qf_path': 'QF.tif',
    'b_sum_path': 'B_sum.tif',
    'b_path': 'B.tif',
    'vri_path': 'Vri.tif',
    }

_INTERMEDIATE_BASE_FILES = {
    'aet_path': 'aet.tif',
    'aetm_path_list': ['aetm_%d.tif' % (x+1) for x in range(N_MONTHS)],
    'flow_dir_mfd_path': 'flow_dir_mfd.tif',
    'qfm_path_list': ['qf_%d.tif' % (x+1) for x in range(N_MONTHS)],
    'stream_path': 'stream.tif',
}

_TMP_BASE_FILES = {
    'outflow_direction_path': 'outflow_direction.tif',
    'outflow_weights_path': 'outflow_weights.tif',
    'kc_path': 'kc.tif',
    'si_path': 'Si.tif',
    'lulc_aligned_path': 'lulc_aligned.tif',
    'dem_aligned_path': 'dem_aligned.tif',
    'dem_pit_filled_path': 'pit_filled_dem.tif',
    'loss_path': 'loss.tif',
    'zero_absorption_source_path': 'zero_absorption.tif',
    'soil_group_aligned_path': 'soil_group_aligned.tif',
    'flow_accum_path': 'flow_accum.tif',
    'precip_path_aligned_list': ['prcp_a%d.tif' % x for x in range(N_MONTHS)],
    'n_events_path_list': ['n_events%d.tif' % x for x in range(N_MONTHS)],
    'et0_path_aligned_list': ['et0_a%d.tif' % x for x in range(N_MONTHS)],
    'kc_path_list': ['kc_%d.tif' % x for x in range(N_MONTHS)],
    'l_aligned_path': 'l_aligned.tif',
    'cz_aligned_raster_path': 'cz_aligned.tif',
    'l_sum_pre_clamp': 'l_sum_pre_clamp.tif'
    }


def execute(args):
    """Seasonal Water Yield.

    Args:
        args['workspace_dir'] (string): output directory for intermediate,
            temporary, and final files
        args['results_suffix'] (string): (optional) string to append to any
            output files
        args['threshold_flow_accumulation'] (number): used when classifying
            stream pixels from the DEM by thresholding the number of upstream
            cells that must flow into a cell before it's considered
            part of a stream.
        args['et0_dir'] (string): required if
            args['user_defined_local_recharge'] is False.  Path to a directory
            that contains rasters of monthly reference evapotranspiration;
            units in mm.
        args['precip_dir'] (string): required if
            args['user_defined_local_recharge'] is False. A path to a directory
            that contains rasters of monthly precipitation; units in mm.
        args['dem_raster_path'] (string): a path to a digital elevation raster
        args['lulc_raster_path'] (string): a path to a land cover raster used
            to classify biophysical properties of pixels.
        args['soil_group_path'] (string): required if
            args['user_defined_local_recharge'] is  False. A path to a raster
            indicating SCS soil groups where integer values are mapped to soil
            types
        args['aoi_path'] (string): path to a vector that indicates the area
            over which the model should be run, as well as the area in which to
            aggregate over when calculating the output Qb.
        args['biophysical_table_path'] (string): path to a CSV table that maps
            landcover codes paired with soil group types to curve numbers as
            well as Kc values.  Headers must include 'lucode', 'CN_A', 'CN_B',
            'CN_C', 'CN_D', 'Kc_1', 'Kc_2', 'Kc_3', 'Kc_4', 'Kc_5', 'Kc_6',
            'Kc_7', 'Kc_8', 'Kc_9', 'Kc_10', 'Kc_11', 'Kc_12'.
        args['rain_events_table_path'] (string): Not required if
            args['user_defined_local_recharge'] is True or
            args['user_defined_climate_zones'] is True.  Path to a CSV table
            that has headers 'month' (1-12) and 'events' (int >= 0) that
            indicates the number of rain events per month
        args['alpha_m'] (float or string): required if args['monthly_alpha'] is
            false.  Is the proportion of upslope annual available local
            recharge that is available in month m.
        args['beta_i'] (float or string): is the fraction of the upgradient
            subsidy that is available for downgradient evapotranspiration.
        args['gamma'] (float or string): is the fraction of pixel local
            recharge that is available to downgradient pixels.
        args['user_defined_local_recharge'] (boolean): if True, indicates user
            will provide pre-defined local recharge raster layer
        args['l_path'] (string): required if
            args['user_defined_local_recharge'] is True.  If provided pixels
            indicate the amount of local recharge; units in mm.
        args['user_defined_climate_zones'] (boolean): if True, user provides
            a climate zone rain events table and a climate zone raster map in
            lieu of a global rain events table.
        args['climate_zone_table_path'] (string): required if
            args['user_defined_climate_zones'] is True. Contains monthly
            precipitation events per climate zone.  Fields must be
            "cz_id", "jan", "feb", "mar", "apr", "may", "jun", "jul",
            "aug", "sep", "oct", "nov", "dec".
        args['climate_zone_raster_path'] (string): required if
            args['user_defined_climate_zones'] is True, pixel values correspond
            to the "cz_id" values defined in args['climate_zone_table_path']
        args['monthly_alpha'] (boolean): if True, use the alpha
        args['monthly_alpha_path'] (string): required if args['monthly_alpha']
            is True. A CSV file.
        args['n_workers'] (int): (optional) indicates the number of processes
            to devote to potential parallel task execution. A value < 0 will
            use a single process, 0 will be non-blocking scheduling but
            single process, and >= 1 will make additional processes for
            parallel execution.

    Returns:
        None.
    """
    # This upgrades warnings to exceptions across this model.
    # I found this useful to catch all kinds of weird inputs to the model
    # during debugging and think it makes sense to have in production of this
    # model too.
    try:
        warnings.filterwarnings('error')
        _execute(args)
    finally:
        warnings.resetwarnings()


def _execute(args):
    """Execute the seasonal water yield model.

    Args:
        See the parameters for
        `natcap.invest.seasonal_water_yield.seasonal_wateryield.execute`.

    Returns:
        None
    """
    LOGGER.info('prepare and test inputs for common errors')

    # fail early on a missing required rain events table
    if (not args['user_defined_local_recharge'] and
            not args['user_defined_climate_zones']):
        rain_events_lookup = (
            utils.build_lookup_from_csv(
                args['rain_events_table_path'], 'month'))

    biophysical_table = utils.build_lookup_from_csv(
        args['biophysical_table_path'], 'lucode')

    bad_value_list = []
    for lucode, value in biophysical_table.items():
        for biophysical_id in ['cn_a', 'cn_b', 'cn_c', 'cn_d'] + [
                'kc_%d' % (month_index+1) for month_index in range(N_MONTHS)]:
            try:
                _ = float(value[biophysical_id])
            except ValueError:
                bad_value_list.append(
                    (biophysical_id, lucode, value[biophysical_id]))

    if bad_value_list:
        raise ValueError(
            'biophysical_table at %s seems to have the following incorrect '
            'values (expecting all floating point numbers): %s' % (
                args['biophysical_table_path'], ','.join(
                    ['%s(lucode %d): "%s"' % (
                        lucode, biophysical_id, bad_value)
                     for lucode, biophysical_id, bad_value in
                        bad_value_list])))

    if args['monthly_alpha']:
        # parse out the alpha lookup table of the form (month_id: alpha_val)
        alpha_month_map = dict(
            (key, val['alpha']) for key, val in
            utils.build_lookup_from_csv(
                args['monthly_alpha_path'], 'month').items())
    else:
        # make all 12 entries equal to args['alpha_m']
        alpha_m = float(fractions.Fraction(args['alpha_m']))
        alpha_month_map = dict(
            (month_index+1, alpha_m) for month_index in range(N_MONTHS))

    beta_i = float(fractions.Fraction(args['beta_i']))
    gamma = float(fractions.Fraction(args['gamma']))
    threshold_flow_accumulation = float(args['threshold_flow_accumulation'])
    pixel_size = pygeoprocessing.get_raster_info(
        args['dem_raster_path'])['pixel_size']
    file_suffix = utils.make_suffix_string(args, 'results_suffix')
    intermediate_output_dir = os.path.join(
        args['workspace_dir'], 'intermediate_outputs')
    cache_dir = os.path.join(args['workspace_dir'], 'cache_dir')
    output_dir = args['workspace_dir']
    utils.make_directories([intermediate_output_dir, cache_dir, output_dir])

    try:
        n_workers = int(args['n_workers'])
    except (KeyError, ValueError, TypeError):
        # KeyError when n_workers is not present in args
        # ValueError when n_workers is an empty string.
        # TypeError when n_workers is None.
        n_workers = -1  # Synchronous mode.
    task_graph = taskgraph.TaskGraph(
        cache_dir, n_workers, reporting_interval=5.0)

    LOGGER.info('Building file registry')
    file_registry = utils.build_file_registry(
        [(_OUTPUT_BASE_FILES, output_dir),
         (_INTERMEDIATE_BASE_FILES, intermediate_output_dir),
         (_TMP_BASE_FILES, cache_dir)], file_suffix)

    LOGGER.info('Checking that the AOI is not the output aggregate vector')
    if (os.path.normpath(args['aoi_path']) ==
            os.path.normpath(file_registry['aggregate_vector_path'])):
        raise ValueError(
            "The input AOI is the same as the output aggregate vector, "
            "please choose a different workspace or move the AOI file "
            "out of the current workspace %s" %
            file_registry['aggregate_vector_path'])

    LOGGER.info('Aligning and clipping dataset list')
    input_align_list = [args['lulc_raster_path'], args['dem_raster_path']]
    output_align_list = [
        file_registry['lulc_aligned_path'], file_registry['dem_aligned_path']]
    if not args['user_defined_local_recharge']:
        precip_path_list = []
        et0_path_list = []

        et0_dir_list = [
            os.path.join(args['et0_dir'], f) for f in os.listdir(
                args['et0_dir'])]
        precip_dir_list = [
            os.path.join(args['precip_dir'], f) for f in os.listdir(
                args['precip_dir'])]

        for month_index in range(1, N_MONTHS + 1):
            month_file_match = re.compile(r'.*[^\d]%d\.[^.]+$' % month_index)

            for data_type, dir_list, path_list in [
                    ('et0', et0_dir_list, et0_path_list),
                    ('Precip', precip_dir_list, precip_path_list)]:
                file_list = [
                    month_file_path for month_file_path in dir_list
                    if month_file_match.match(month_file_path)]
                if len(file_list) == 0:
                    raise ValueError(
                        "No %s found for month %d" % (data_type, month_index))
                if len(file_list) > 1:
                    raise ValueError(
                        "Ambiguous set of files found for month %d: %s" %
                        (month_index, file_list))
                path_list.append(file_list[0])

        input_align_list = (
            precip_path_list + [args['soil_group_path']] + et0_path_list +
            input_align_list)
        output_align_list = (
            file_registry['precip_path_aligned_list'] +
            [file_registry['soil_group_aligned_path']] +
            file_registry['et0_path_aligned_list'] + output_align_list)

    align_index = len(input_align_list) - 1  # this aligns with the DEM
    if args['user_defined_local_recharge']:
        input_align_list.append(args['l_path'])
        output_align_list.append(file_registry['l_aligned_path'])
    elif args['user_defined_climate_zones']:
        input_align_list.append(args['climate_zone_raster_path'])
        output_align_list.append(
            file_registry['cz_aligned_raster_path'])
    interpolate_list = ['near'] * len(input_align_list)

    align_task = task_graph.add_task(
        func=pygeoprocessing.align_and_resize_raster_stack,
        args=(
            input_align_list, output_align_list, interpolate_list,
            pixel_size, 'intersection'),
        kwargs={
            'base_vector_path_list': (args['aoi_path'],),
            'raster_align_index': align_index},
        target_path_list=output_align_list,
        task_name='align rasters')

    fill_pit_task = task_graph.add_task(
        func=pygeoprocessing.routing.fill_pits,
        args=(
            (file_registry['dem_aligned_path'], 1),
            file_registry['dem_pit_filled_path']),
        kwargs={'working_dir': cache_dir},
        target_path_list=[file_registry['dem_pit_filled_path']],
        dependent_task_list=[align_task],
        task_name='fill dem pits')

    flow_dir_task = task_graph.add_task(
        func=pygeoprocessing.routing.flow_dir_mfd,
        args=(
            (file_registry['dem_pit_filled_path'], 1),
            file_registry['flow_dir_mfd_path']),
        kwargs={'working_dir': cache_dir},
        target_path_list=[file_registry['flow_dir_mfd_path']],
        dependent_task_list=[fill_pit_task],
        task_name='flow dir mfd')

    flow_accum_task = task_graph.add_task(
        func=pygeoprocessing.routing.flow_accumulation_mfd,
        args=(
            (file_registry['flow_dir_mfd_path'], 1),
            file_registry['flow_accum_path']),
        target_path_list=[file_registry['flow_accum_path']],
        dependent_task_list=[flow_dir_task],
        task_name='flow accum task')

    stream_threshold_task = task_graph.add_task(
        func=pygeoprocessing.routing.extract_streams_mfd,
        args=(
            (file_registry['flow_accum_path'], 1),
            (file_registry['flow_dir_mfd_path'], 1),
            threshold_flow_accumulation,
            file_registry['stream_path']),
        target_path_list=[file_registry['stream_path']],
        dependent_task_list=[flow_accum_task],
        task_name='stream threshold')

    LOGGER.info('quick flow')
    if args['user_defined_local_recharge']:
        file_registry['l_path'] = file_registry['l_aligned_path']

        l_avail_task = task_graph.add_task(
            func=_calculate_l_avail,
            args=(
                file_registry['l_path'], gamma,
                file_registry['l_avail_path']),
            target_path_list=[file_registry['l_avail_path']],
            dependent_task_list=[align_task],
            task_name='l avail task')
    else:
        # user didn't predefine local recharge so calculate it
        LOGGER.info('loading number of monthly events')
        reclassify_n_events_task_list = []
        reclass_error_details = {
            'raster_name': 'Climate Zone', 'column_name': 'cz_id',
            'table_name': 'Climate Zone'}
        for month_id in range(N_MONTHS):
            if args['user_defined_climate_zones']:
                cz_rain_events_lookup = (
                    utils.build_lookup_from_csv(
                        args['climate_zone_table_path'], 'cz_id'))
                month_label = MONTH_ID_TO_LABEL[month_id]
                climate_zone_rain_events_month = dict([
                    (cz_id, cz_rain_events_lookup[cz_id][month_label]) for
                    cz_id in cz_rain_events_lookup])
                n_events_nodata = -1
                n_events_task = task_graph.add_task(
                    func=utils.reclassify_raster,
                    args=(
                        (file_registry['cz_aligned_raster_path'], 1),
                        climate_zone_rain_events_month,
                        file_registry['n_events_path_list'][month_id],
                        gdal.GDT_Float32, n_events_nodata,
                        reclass_error_details),
                    target_path_list=[
                        file_registry['n_events_path_list'][month_id]],
                    dependent_task_list=[align_task],
                    task_name='n_events for month %d' % month_id)
                reclassify_n_events_task_list.append(n_events_task)
            else:
                # rain_events_lookup defined near entry point of execute
                n_events = rain_events_lookup[month_id+1]['events']
                n_events_task = task_graph.add_task(
                    func=pygeoprocessing.new_raster_from_base,
                    args=(
                        file_registry['dem_aligned_path'],
                        file_registry['n_events_path_list'][month_id],
                        gdal.GDT_Float32, [TARGET_NODATA]),
                    kwargs={'fill_value_list': (n_events,)},
                    target_path_list=[
                        file_registry['n_events_path_list'][month_id]],
                    dependent_task_list=[align_task],
                    hash_algorithm='md5',
                    copy_duplicate_artifact=True,
                    task_name=(
                        'n_events as a constant raster month %d' % month_id))
                reclassify_n_events_task_list.append(n_events_task)

        curve_number_task = task_graph.add_task(
            func=_calculate_curve_number_raster,
            args=(
                file_registry['lulc_aligned_path'],
                file_registry['soil_group_aligned_path'],
                biophysical_table, file_registry['cn_path']),
            target_path_list=[file_registry['cn_path']],
            dependent_task_list=[align_task],
            task_name='calculate curve number')

        si_task = task_graph.add_task(
            func=_calculate_si_raster,
            args=(
                file_registry['cn_path'], file_registry['stream_path'],
                file_registry['si_path']),
            target_path_list=[file_registry['si_path']],
            dependent_task_list=[curve_number_task, stream_threshold_task],
            task_name='calculate Si raster')

        quick_flow_task_list = []
        for month_index in range(N_MONTHS):
            LOGGER.info('calculate quick flow for month %d', month_index+1)
            monthly_quick_flow_task = task_graph.add_task(
                func=_calculate_monthly_quick_flow,
                args=(
                    file_registry['precip_path_aligned_list'][month_index],
                    file_registry['lulc_aligned_path'],
                    file_registry['cn_path'],
                    file_registry['n_events_path_list'][month_index],
                    file_registry['stream_path'],
                    file_registry['si_path'],
                    file_registry['qfm_path_list'][month_index]),
                target_path_list=[
                    file_registry['qfm_path_list'][month_index]],
                dependent_task_list=[
                    align_task, reclassify_n_events_task_list[month_index],
                    si_task, stream_threshold_task],
                hash_algorithm='md5',
                copy_duplicate_artifact=True,
                task_name='calculate quick flow for month %d' % (
                    month_index+1))
            quick_flow_task_list.append(monthly_quick_flow_task)

        qf_task = task_graph.add_task(
            func=_calculate_annual_qfi,
            args=(file_registry['qfm_path_list'], file_registry['qf_path']),
            target_path_list=[file_registry['qf_path']],
            dependent_task_list=quick_flow_task_list,
            task_name='calculate QFi')

        LOGGER.info('calculate local recharge')
        kc_task_list = []
        reclass_error_details = {
            'raster_name': 'LULC', 'column_name': 'lucode',
            'table_name': 'Biophysical'}
        for month_index in range(N_MONTHS):
            kc_lookup = dict([
                (lucode, biophysical_table[lucode]['kc_%d' % (month_index+1)])
                for lucode in biophysical_table])
            kc_nodata = -1  # a reasonable nodata value
            kc_task = task_graph.add_task(
                func=utils.reclassify_raster,
                args=(
                    (file_registry['lulc_aligned_path'], 1), kc_lookup,
                    file_registry['kc_path_list'][month_index],
                    gdal.GDT_Float32, kc_nodata, reclass_error_details),
                target_path_list=[file_registry['kc_path_list'][month_index]],
                dependent_task_list=[align_task],
                hash_algorithm='md5',
                copy_duplicate_artifact=True,
                task_name='classify kc month %d' % month_index)
            kc_task_list.append(kc_task)

        # call through to a cython function that does the necessary routing
        # between AET and L.sum.avail in equation [7], [4], and [3]
        calculate_local_recharge_task = task_graph.add_task(
            func=seasonal_water_yield_core.calculate_local_recharge,
            args=(
                file_registry['precip_path_aligned_list'],
                file_registry['et0_path_aligned_list'],
                file_registry['qfm_path_list'],
                file_registry['flow_dir_mfd_path'],
                file_registry['kc_path_list'],
                alpha_month_map,
                beta_i, gamma, file_registry['stream_path'],
                file_registry['l_path'],
                file_registry['l_avail_path'],
                file_registry['l_sum_avail_path'],
                file_registry['aet_path']),
            target_path_list=[
                file_registry['l_path'],
                file_registry['l_avail_path'],
                file_registry['l_sum_avail_path'],
                file_registry['aet_path']],
            dependent_task_list=[
                align_task, flow_dir_task, stream_threshold_task,
                fill_pit_task, qf_task] + quick_flow_task_list,
            task_name='calculate local recharge')

    # calculate Qb as the sum of local_recharge_avail over the AOI, Eq [9]
    if args['user_defined_local_recharge']:
        vri_dependent_task_list = [l_avail_task]
    else:
        vri_dependent_task_list = [calculate_local_recharge_task]

    vri_task = task_graph.add_task(
        func=_calculate_vri,
        args=(file_registry['l_path'], file_registry['vri_path']),
        target_path_list=[file_registry['vri_path']],
        dependent_task_list=vri_dependent_task_list,
        task_name='calculate vri')

    aggregate_recharge_task = task_graph.add_task(
        func=_aggregate_recharge,
        args=(
            args['aoi_path'], file_registry['l_path'],
            file_registry['vri_path'],
            file_registry['aggregate_vector_path']),
        target_path_list=[file_registry['aggregate_vector_path']],
        dependent_task_list=[vri_task],
        task_name='aggregate recharge')

    LOGGER.info('calculate L_sum')  # Eq. [12]
    l_sum_task = task_graph.add_task(
        func=pygeoprocessing.routing.flow_accumulation_mfd,
        args=(
            (file_registry['flow_dir_mfd_path'], 1),
            file_registry['l_sum_path']),
        kwargs={'weight_raster_path_band': (file_registry['l_path'], 1)},
        target_path_list=[file_registry['l_sum_path']],
        dependent_task_list=vri_dependent_task_list + [
            fill_pit_task, flow_dir_task, stream_threshold_task],
        task_name='calculate l sum')

    if args['user_defined_local_recharge']:
        b_sum_dependent_task_list = [l_avail_task]
    else:
        b_sum_dependent_task_list = [calculate_local_recharge_task]

    b_sum_task = task_graph.add_task(
        func=seasonal_water_yield_core.route_baseflow_sum,
        args=(
            file_registry['flow_dir_mfd_path'],
            file_registry['l_path'],
            file_registry['l_avail_path'],
            file_registry['l_sum_path'],
            file_registry['stream_path'],
            file_registry['b_path'],
            file_registry['b_sum_path']),

        target_path_list=[
            file_registry['b_sum_path'], file_registry['b_path']],
        dependent_task_list=b_sum_dependent_task_list + [l_sum_task],
        task_name='calculate B_sum')

    task_graph.close()
    task_graph.join()

    LOGGER.info('  (\\w/)  SWY Complete!')
    LOGGER.info('  (..  \\ ')
    LOGGER.info(' _/  )  \\______')
    LOGGER.info('(oo /\'\\        )`,')
    LOGGER.info(' `--\' (v  __( / ||')
    LOGGER.info('       |||  ||| ||')
    LOGGER.info('      //_| //_|')


def _calculate_vri(l_path, target_vri_path):
    """Calculate VRI as li_array / qb_sum.

    Args:
        l_path (str): path to L raster.
        target_vri_path (str): path to output Vri raster.

    Returns:
        None.

    """
    qb_sum = 0.0
    qb_valid_count = 0
    l_nodata = pygeoprocessing.get_raster_info(l_path)['nodata'][0]

    for _, block in pygeoprocessing.iterblocks((l_path, 1)):
        valid_mask = (block != l_nodata) & (~numpy.isinf(block))
        qb_sum += numpy.sum(block[valid_mask])
        qb_valid_count += numpy.count_nonzero(valid_mask)
    li_nodata = pygeoprocessing.get_raster_info(l_path)['nodata'][0]

    def vri_op(li_array):
        """Calculate vri index [Eq 10]."""
        result = numpy.empty_like(li_array)
        result[:] = li_nodata
        if qb_sum > 0:
            valid_mask = li_array != li_nodata
            try:
                result[valid_mask] = li_array[valid_mask] / qb_sum
            except RuntimeWarning:
                LOGGER.exception(qb_sum)
                raise
        return result
    pygeoprocessing.raster_calculator(
        [(l_path, 1)], vri_op, target_vri_path, gdal.GDT_Float32,
        li_nodata)


def _calculate_annual_qfi(qfm_path_list, target_qf_path):
    """Calculate annual quickflow.

    Args:
        qfm_path_list (list): list of monthly quickflow raster paths.
        target_qf_path (str): path to target annual quickflow raster.

    Returns:
        None.

    """
    qf_nodata = -1

    def qfi_sum_op(*qf_values):
        """Sum the monthly qfis."""
        qf_sum = numpy.zeros(qf_values[0].shape)
        valid_mask = qf_values[0] != qf_nodata
        valid_qf_sum = qf_sum[valid_mask]
        for index in range(len(qf_values)):
            valid_qf_sum += qf_values[index][valid_mask]
        qf_sum[:] = qf_nodata
        qf_sum[valid_mask] = valid_qf_sum
        return qf_sum

    pygeoprocessing.raster_calculator(
        [(path, 1) for path in qfm_path_list],
        qfi_sum_op, target_qf_path, gdal.GDT_Float32, qf_nodata)


def _calculate_monthly_quick_flow(
        precip_path, lulc_raster_path, cn_path, n_events_raster_path,
        stream_path, si_path, qf_monthly_path):
    """Calculate quick flow for a month.

    Args:
        precip_path (string): path to file that correspond to monthly
            precipitation
        lulc_raster_path (string): path to landcover raster
        cn_path (string): path to curve number raster
        n_events_raster_path (string): a path to a raster where each pixel
            indicates the number of rain events.
        stream_path (string): path to stream mask raster where 1 indicates a
            stream pixel, 0 is a non-stream but otherwise valid area from the
            original DEM, and nodata indicates areas outside the valid DEM.
        si_path (string): path to raster that has potential maximum retention
        qf_monthly_path_list (list of string): list of paths to output monthly
            rasters.

    Returns:
        None
    """
    si_nodata = pygeoprocessing.get_raster_info(si_path)['nodata'][0]

    qf_nodata = -1
    p_nodata = pygeoprocessing.get_raster_info(precip_path)['nodata'][0]
    n_events_nodata = pygeoprocessing.get_raster_info(
        n_events_raster_path)['nodata'][0]
    stream_nodata = pygeoprocessing.get_raster_info(stream_path)['nodata'][0]

    def qf_op(p_im, s_i, n_events, stream_array):
        """Calculate quick flow as in Eq [1] in user's guide.

        Args:
            p_im (numpy.array): precipitation at pixel i on month m
            s_i (numpy.array): factor that is 1000/CN_i - 10
                (Equation 1b from user's guide)
            n_events (numpy.array): number of rain events on the pixel
            stream_mask (numpy.array): 1 if stream, otherwise not a stream
                pixel.

        Returns:
            quick flow (numpy.array)

        """
        # s_i is an intermediate output which will always have a defined
        # nodata value
<<<<<<< HEAD
        valid_mask = ((p_im != 0.0) & 
                      (stream_array != 1) & 
=======
        valid_mask = ((p_im != 0.0) &
                      (stream_array != 1) &
>>>>>>> 563765e5
                      (n_events > 0) &
                      ~numpy.isclose(s_i, si_nodata))
        if p_nodata is not None:
            valid_mask &= ~numpy.isclose(p_im, p_nodata)
        if n_events_nodata is not None:
            valid_mask &= ~numpy.isclose(n_events, n_events_nodata)
<<<<<<< HEAD
  
=======

>>>>>>> 563765e5
        valid_n_events = n_events[valid_mask]
        valid_si = s_i[valid_mask]

        # a_im is the mean rain depth on a rainy day at pixel i on month m
        # the 25.4 converts inches to mm since Si is in inches
        a_im = numpy.empty(valid_n_events.shape)
        a_im = p_im[valid_mask] / (valid_n_events * 25.4)
        qf_im = numpy.empty(p_im.shape)
        qf_im[:] = qf_nodata

        # Precompute the last two terms in quickflow so we can handle a
        # numerical instability when s_i is large and/or a_im is small
        # on large valid_si/a_im this number will be zero and the latter
        # exponent will also be zero because of a divide by zero. rather than
        # raise that numerical warning, just handle it manually
        E1 = scipy.special.expn(1, valid_si / a_im)
        E1[valid_si == 0] = 0
        nonzero_e1_mask = E1 != 0
        exp_result = numpy.zeros(valid_si.shape)
        exp_result[nonzero_e1_mask] = numpy.exp(
            (0.8 * valid_si[nonzero_e1_mask]) / a_im[nonzero_e1_mask] +
            numpy.log(E1[nonzero_e1_mask]))

        # qf_im is the quickflow at pixel i on month m Eq. [1]
        qf_im[valid_mask] = (25.4 * valid_n_events * (
            (a_im - valid_si) * numpy.exp(-0.2 * valid_si / a_im) +
            valid_si ** 2 / a_im * exp_result))

        # if precip is 0, then QF should be zero
        qf_im[(p_im == 0) | (n_events == 0)] = 0.0
        # if we're on a stream, set quickflow to the precipitation
        valid_stream_precip_mask = stream_array == 1
        if p_nodata is not None:
            valid_stream_precip_mask &= ~numpy.isclose(p_im, p_nodata)
        qf_im[valid_stream_precip_mask] = p_im[valid_stream_precip_mask]

        # this handles some user cases where they don't have data defined on
        # their landcover raster. It otherwise crashes later with some NaNs.
        # more intermediate outputs with nodata values guaranteed to be defined
        qf_im[numpy.isclose(qf_im, qf_nodata) &
              (stream_array != stream_nodata)] = 0.0
        return qf_im

    pygeoprocessing.raster_calculator(
        [(path, 1) for path in [
            precip_path, si_path, n_events_raster_path, stream_path]], qf_op,
        qf_monthly_path, gdal.GDT_Float32, qf_nodata)


def _calculate_curve_number_raster(
        lulc_raster_path, soil_group_path, biophysical_table, cn_path):
    """Calculate the CN raster from the landcover and soil group rasters.

    Args:
        lulc_raster_path (string): path to landcover raster
        soil_group_path (string): path to raster indicating soil group where
            pixel values are in [1,2,3,4]
        biophysical_table (dict): maps landcover IDs to dictionaries that
            contain at least the keys 'cn_a', 'cn_b', 'cn_c', 'cn_d', that
            map to the curve numbers for that landcover and soil type.
        cn_path (string): path to output curve number raster to be output
            which will be the dimensions of the intersection of
            `lulc_raster_path` and `soil_group_path` the cell size of
            `lulc_raster_path`.

    Returns:
        None
    """
    soil_nodata = pygeoprocessing.get_raster_info(
        soil_group_path)['nodata'][0]
    map_soil_type_to_header = {
        1: 'cn_a',
        2: 'cn_b',
        3: 'cn_c',
        4: 'cn_d',
    }
    # curve numbers are always positive so -1 a good nodata choice
    cn_nodata = -1
    lulc_to_soil = {}
    lulc_nodata = pygeoprocessing.get_raster_info(
        lulc_raster_path)['nodata'][0]
    for soil_id, soil_column in map_soil_type_to_header.items():
        lulc_to_soil[soil_id] = {
            'lulc_values': [],
            'cn_values': []
        }
        lucodes = list(biophysical_table)
        if lulc_nodata is not None:
            lucodes.append(lulc_nodata)

        for lucode in sorted(lucodes):
            if lucode != lulc_nodata:
                lulc_to_soil[soil_id]['cn_values'].append(
                    biophysical_table[lucode][soil_column])
                lulc_to_soil[soil_id]['lulc_values'].append(lucode)
            else:
                # handle the lulc nodata with cn nodata
                lulc_to_soil[soil_id]['lulc_values'].append(lulc_nodata)
                lulc_to_soil[soil_id]['cn_values'].append(cn_nodata)

        # Making the landcover array a float32 in case the user provides a
        # float landcover map like Kate did.
        lulc_to_soil[soil_id]['lulc_values'] = (
            numpy.array(lulc_to_soil[soil_id]['lulc_values'],
                        dtype=numpy.float32))
        lulc_to_soil[soil_id]['cn_values'] = (
            numpy.array(lulc_to_soil[soil_id]['cn_values'],
                        dtype=numpy.float32))

    # Use set of table lucodes in cn_op
    lucodes_set = set(list(biophysical_table))

    def cn_op(lulc_array, soil_group_array):
        """Map lulc code and soil to a curve number."""
        cn_result = numpy.empty(lulc_array.shape)
        cn_result[:] = cn_nodata

        # if lulc_array value not in lulc_to_soil[soil_group_id]['lulc_values']
        # then numpy.digitize will not bin properly and cause an IndexError
        # during the reshaping call
        lulc_unique = set(numpy.unique(lulc_array))
        if not lulc_unique.issubset(lucodes_set):
            # cast to list to conform with similar error messages in InVEST
            missing_lulc_values = sorted(lulc_unique.difference(lucodes_set))
            error_message = (
                "Values in the LULC raster were found that are not"
                " represented under the 'lucode' key column of the"
                " Biophysical table. The missing values found in the LULC"
                f" raster but not the table are: {missing_lulc_values}.")
            raise ValueError(error_message)

        for soil_group_id in numpy.unique(soil_group_array):
            if soil_group_id == soil_nodata:
                continue
            current_soil_mask = (soil_group_array == soil_group_id)
            index = numpy.digitize(
                lulc_array.ravel(),
                lulc_to_soil[soil_group_id]['lulc_values'], right=True)
            cn_values = (
                lulc_to_soil[soil_group_id]['cn_values'][index]).reshape(
                    lulc_array.shape)
            cn_result[current_soil_mask] = cn_values[current_soil_mask]
        return cn_result

    cn_nodata = -1
    pygeoprocessing.raster_calculator(
        [(lulc_raster_path, 1), (soil_group_path, 1)], cn_op, cn_path,
        gdal.GDT_Float32, cn_nodata)


def _calculate_si_raster(cn_path, stream_path, si_path):
    """Calculate the S factor of the quickflow equation [1].

    Args:
        cn_path (string): path to curve number raster
        stream_path (string): path to a stream raster (0, 1)
        si_path (string): path to output s_i raster

    Returns:
        None
    """
    si_nodata = -1
    cn_nodata = pygeoprocessing.get_raster_info(cn_path)['nodata'][0]

    def si_op(ci_factor, stream_mask):
        """Calculate si factor."""
        valid_mask = (ci_factor != cn_nodata) & (ci_factor > 0)
        si_array = numpy.empty(ci_factor.shape)
        si_array[:] = si_nodata
        # multiply by the stream mask != 1 so we get 0s on the stream and
        # unaffected results everywhere else
        si_array[valid_mask] = (
            (1000.0 / ci_factor[valid_mask] - 10) * (
                stream_mask[valid_mask] != 1))
        return si_array

    pygeoprocessing.raster_calculator(
        [(cn_path, 1), (stream_path, 1)], si_op, si_path, gdal.GDT_Float32,
        si_nodata)


def _aggregate_recharge(
        aoi_path, l_path, vri_path, aggregate_vector_path):
    """Aggregate recharge values for the provided watersheds/AOIs.

    Generates a new shapefile that's a copy of 'aoi_path' in sum values from L
    and Vri.

    Args:
        aoi_path (string): path to shapefile that will be used to
            aggregate rasters
        l_path (string): path to (L) local recharge raster
        vri_path (string): path to Vri raster
        aggregate_vector_path (string): path to shapefile that will be created
            by this function as the aggregating output.  will contain fields
            'l_sum' and 'vri_sum' per original feature in `aoi_path`.  If this
            file exists on disk prior to the call it is overwritten with
            the result of this call.

    Returns:
        None
    """
    if os.path.exists(aggregate_vector_path):
        LOGGER.warning(
            '%s exists, deleting and writing new output',
            aggregate_vector_path)
        os.remove(aggregate_vector_path)

    original_aoi_vector = gdal.OpenEx(aoi_path, gdal.OF_VECTOR)

    driver = gdal.GetDriverByName('ESRI Shapefile')
    driver.CreateCopy(aggregate_vector_path, original_aoi_vector)
    gdal.Dataset.__swig_destroy__(original_aoi_vector)
    original_aoi_vector = None
    aggregate_vector = gdal.OpenEx(aggregate_vector_path, 1)
    aggregate_layer = aggregate_vector.GetLayer()

    for raster_path, aggregate_field_id, op_type in [
            (l_path, 'qb', 'mean'), (vri_path, 'vri_sum', 'sum')]:

        # aggregate carbon stocks by the new ID field
        aggregate_stats = pygeoprocessing.zonal_statistics(
            (raster_path, 1), aggregate_vector_path)

        aggregate_field = ogr.FieldDefn(aggregate_field_id, ogr.OFTReal)
        aggregate_field.SetWidth(24)
        aggregate_field.SetPrecision(11)
        aggregate_layer.CreateField(aggregate_field)

        aggregate_layer.ResetReading()
        for poly_index, poly_feat in enumerate(aggregate_layer):
            if op_type == 'mean':
                pixel_count = aggregate_stats[poly_index]['count']
                if pixel_count != 0:
                    value = (aggregate_stats[poly_index]['sum'] / pixel_count)
                else:
                    LOGGER.warn(
                        "no coverage for polygon %s", ', '.join(
                            [str(poly_feat.GetField(_)) for _ in range(
                                poly_feat.GetFieldCount())]))
                    value = 0.0
            elif op_type == 'sum':
                value = aggregate_stats[poly_index]['sum']
            poly_feat.SetField(aggregate_field_id, float(value))
            aggregate_layer.SetFeature(poly_feat)

    aggregate_layer.SyncToDisk()
    aggregate_layer = None
    gdal.Dataset.__swig_destroy__(aggregate_vector)
    aggregate_vector = None


def _calculate_l_avail(l_path, gamma, target_l_avail_path):
    """l avail = l * gamma."""
    li_nodata = pygeoprocessing.get_raster_info(l_path)['nodata'][0]

    def l_avail_op(l_array):
        """Calculate equation [8] L_avail = min(gamma*L, L)."""
        result = numpy.empty(l_array.shape)
        result[:] = li_nodata
        valid_mask = (l_array != li_nodata)
        result[valid_mask] = numpy.min(numpy.stack(
            (gamma*l_array[valid_mask], l_array[valid_mask])), axis=0)
        return result

    pygeoprocessing.raster_calculator(
        [(l_path, 1)], l_avail_op, target_l_avail_path, gdal.GDT_Float32,
        li_nodata)


@validation.invest_validator
def validate(args, limit_to=None):
    """Validate args to ensure they conform to `execute`'s contract.

    Args:
        args (dict): dictionary of key(str)/value pairs where keys and
            values are specified in `execute` docstring.
        limit_to (str): (optional) if not None indicates that validation
            should only occur on the args[limit_to] value. The intent that
            individual key validation could be significantly less expensive
            than validating the entire `args` dictionary.

    Returns:
        list of ([invalid key_a, invalid_keyb, ...], 'warning/error message')
            tuples. Where an entry indicates that the invalid keys caused
            the error message in the second part of the tuple. This should
            be an empty list if validation succeeds.
    """
    return validation.validate(args, ARGS_SPEC['args'],
                               ARGS_SPEC['args_with_spatial_overlap'])<|MERGE_RESOLUTION|>--- conflicted
+++ resolved
@@ -914,24 +914,15 @@
         """
         # s_i is an intermediate output which will always have a defined
         # nodata value
-<<<<<<< HEAD
-        valid_mask = ((p_im != 0.0) & 
-                      (stream_array != 1) & 
-=======
         valid_mask = ((p_im != 0.0) &
                       (stream_array != 1) &
->>>>>>> 563765e5
                       (n_events > 0) &
                       ~numpy.isclose(s_i, si_nodata))
         if p_nodata is not None:
             valid_mask &= ~numpy.isclose(p_im, p_nodata)
         if n_events_nodata is not None:
             valid_mask &= ~numpy.isclose(n_events, n_events_nodata)
-<<<<<<< HEAD
-  
-=======
-
->>>>>>> 563765e5
+
         valid_n_events = n_events[valid_mask]
         valid_si = s_i[valid_mask]
 
