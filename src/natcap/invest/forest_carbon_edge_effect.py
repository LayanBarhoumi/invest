"""InVEST Carbon Edge Effect Model.

An implementation of the model described in 'Degradation in carbon stocks
near tropical forest edges', by Chaplin-Kramer et. al (2015).
"""
import os
import logging
import time
import uuid

import pickle
import numpy
from osgeo import gdal
from osgeo import ogr
import pygeoprocessing
import scipy.spatial
import taskgraph

from . import utils
from . import spec_utils
from .spec_utils import u
from . import validation
from . import MODEL_METADATA

LOGGER = logging.getLogger(__name__)

# grid cells are 100km. Becky says 500km is a good upper bound to search
DISTANCE_UPPER_BOUND = 500e3

# helpful to have a global nodata defined for the whole model
NODATA_VALUE = -1

ARGS_SPEC = {
<<<<<<< HEAD
    "model_name": _("Forest Carbon Edge Effect Model"),
    "module": __name__,
    "userguide_html": "carbon_edge.html",
=======
    "model_name": MODEL_METADATA["forest_carbon_edge_effect"].model_title,
    "pyname": MODEL_METADATA["forest_carbon_edge_effect"].pyname,
    "userguide_html": MODEL_METADATA["forest_carbon_edge_effect"].userguide,
>>>>>>> 11795c5c
    "args_with_spatial_overlap": {
        "spatial_keys": ["aoi_vector_path", "lulc_raster_path"],
    },
    "args": {
        "workspace_dir": spec_utils.WORKSPACE,
        "results_suffix": spec_utils.SUFFIX,
        "n_workers": spec_utils.N_WORKERS,
        "n_nearest_model_points": {
            "expression": "value > 0",
            "type": "number",
            "units": u.none,
            "required": "compute_forest_edge_effects",
            "about": _(
                "Used when calculating the biomass in a pixel.  This number "
                "determines the number of closest regression models that are "
                "used when calculating the total biomass.  Each local model "
                "is linearly weighted by distance such that the biomass in "
                "the pixel is a function of each of these points with the "
                "closest point having the highest effect."),
            "name": _("Number of nearest model points to average")
        },
        "aoi_vector_path": {
            **spec_utils.AOI,
            "projected": True,
            "required": False
        },
        "biophysical_table_path": {
            "type": "csv",
            "columns": {
                "lucode": {"type": "integer"},
                "is_tropical_forest": {"type": "boolean"},
                "c_above": {
                    "type": "number",
                    "units": u.metric_ton/u.hectare,
                    "about": _(
                        "Carbon density value for the aboveground carbon "
                        "pool.")
                },
                "c_below": {
                    "type": "number",
                    "units": u.metric_ton/u.hectare,
                    "required": "pools_to_calculate == 'all'",
                    "about": _(
                        "Carbon density value for the belowground carbon pool")
                },
                "c_soil": {
                    "type": "number",
                    "units": u.metric_ton/u.hectare,
                    "required": "pools_to_calculate == 'all'",
                    "about": _("Carbon density value for the soil carbon pool")
                },
                "c_dead": {
                    "type": "number",
                    "units": u.metric_ton/u.hectare,
                    "required": "pools_to_calculate == 'all'",
                    "about": _(
                        "Carbon density value for the dead matter carbon pool")
                },
            },
            "about": _(
                "A CSV table containing model information corresponding to "
                "each of the land use classes in the LULC raster input.  If "
                "the user selects 'all carbon pools' the table must also "
                "contain entries for 'c_below', 'c_soil', and 'c_dead'.  See "
                "the InVEST Forest Carbon User's Guide for more information "
                "about these fields."),
            "name": _("Biophysical Table")
        },
        "lulc_raster_path": {
            **spec_utils.LULC,
            "projected": True
        },
        "pools_to_calculate": {
            "type": "option_string",
            "options": {
                "all": ("Use all pools (c_above, c_below, c_dead, and c_soil) "
                        "in the carbon pool calculation"),
                "above_ground": (
                    "Only use the c_above pool in the carbon pool calculation")
            },
            "about": _("Which carbon pools to use (all or c_above only)"),
            "name": _("Carbon Pools to Calculate")
        },
        "compute_forest_edge_effects": {
            "type": "boolean",
            "about": _(
                "If selected, will use the Chaplin-Kramer, et. al method to "
                "account for above ground carbon stocks in tropical forest "
                "types indicated by a '1' in the 'is_tropical_forest' field "
                "in the biophysical table."),
            "name": _("Compute forest edge effects")
        },
        "tropical_forest_edge_carbon_model_vector_path": {
            "type": "vector",
            "fields": {
                "method": {
                    "type": "number",
                    "units": u.none,
                    "expression": "value in {1, 2, 3}"
                },
                "theta1": {"type": "number", "units": u.none},
                "theta2": {"type": "number", "units": u.none},
                "theta3": {"type": "number", "units": u.none}
            },
            "geometries": spec_utils.POLYGONS,
            "required": "compute_forest_edge_effects",
            "about": _(
                "A vector with fields 'method', 'theta1', 'theta2', 'theta3' "
                "describing the global forest carbon edge models. Provided as "
                "default data for the model."),
            "name": _("Global forest carbon edge regression models")
        },
        "biomass_to_carbon_conversion_factor": {
            "type": "ratio",
            "required": "compute_forest_edge_effects",
            "about": _(
                "Number by which to scale forest edge biomass to convert to "
                "carbon.  Default value is 0.47 (according to IPCC 2006). "
                "This pertains to forest classes only; values in the "
                "biophysical table for non-forest classes should already be "
                "in terms of carbon, not biomass."),
            "name": _("Forest Edge Biomass to Carbon Conversion Factor")
        }
    }
}


def execute(args):
    """Forest Carbon Edge Effect.

    InVEST Carbon Edge Model calculates the carbon due to edge effects in
    tropical forest pixels.

    Args:
        args['workspace_dir'] (string): a path to the directory that will write
            output and other temporary files during calculation. (required)
        args['results_suffix'] (string): a string to append to any output file
            name (optional)
        args['n_nearest_model_points'] (int): number of nearest neighbor model
            points to search for
        args['aoi_vector_path'] (string): (optional) if present, a path to a
            shapefile that will be used to aggregate carbon stock results at
            the end of the run.
        args['biophysical_table_path'] (string): a path to a CSV table that has
            at least the fields 'lucode' and 'c_above'. If
            ``args['compute_forest_edge_effects'] == True``, table must
            also contain an 'is_tropical_forest' field.  If
            ``args['pools_to_calculate'] == 'all'``, this table must contain
            the fields 'c_below', 'c_dead', and 'c_soil'.

                * ``lucode``: an integer that corresponds to landcover codes in
                  the raster ``args['lulc_raster_path']``
                * ``is_tropical_forest``: either 0 or 1 indicating whether the
                  landcover type is forest (1) or not (0).  If 1, the value
                  in ``c_above`` is ignored and instead calculated from the
                  edge regression model.
                * ``c_above``: floating point number indicating tons of above
                  ground carbon per hectare for that landcover type
                * ``{'c_below', 'c_dead', 'c_soil'}``: three other optional
                  carbon pools that will statically map landcover types to the
                  carbon densities in the table.

                Example::

                    lucode,is_tropical_forest,c_above,c_soil,c_dead,c_below
                    0,0,32.8,5,5.2,2.1
                    1,1,n/a,2.5,0.0,0.0
                    2,1,n/a,1.8,1.0,0.0
                    16,0,28.1,4.3,0.0,2.0

                Note the "n/a" in ``c_above`` are optional since that field
                is ignored when ``is_tropical_forest==1``.
        args['lulc_raster_path'] (string): path to a integer landcover code
            raster
        args['pools_to_calculate'] (string): if "all" then all carbon pools
            will be calculted.  If any other value only above ground carbon
            pools will be calculated and expect only a 'c_above' header in
            the biophysical table. If "all" model expects 'c_above',
            'c_below', 'c_dead', 'c_soil' in header of biophysical_table and
            will make a translated carbon map for each based off the landcover
            map.
        args['compute_forest_edge_effects'] (boolean): if True, requires
            biophysical table to have 'is_tropical_forest' forest field, and
            any landcover codes that have a 1 in this column calculate carbon
            stocks using the Chaplin-Kramer et. al method and ignore 'c_above'.
        args['tropical_forest_edge_carbon_model_vector_path'] (string):
            path to a shapefile that defines the regions for the local carbon
            edge models.  Has at least the fields 'method', 'theta1', 'theta2',
            'theta3'.  Where 'method' is an int between 1..3 describing the
            biomass regression model, and the thetas are floating point numbers
            that have different meanings depending on the 'method' parameter.
            Specifically,

                * method 1 (asymptotic model)::

                    biomass = theta1 - theta2 * exp(-theta3 * edge_dist_km)

                * method 2 (logarithmic model)::

                    # NOTE: theta3 is ignored for this method
                    biomass = theta1 + theta2 * numpy.log(edge_dist_km)

                * method 3 (linear regression)::

                    biomass = theta1 + theta2 * edge_dist_km
        args['biomass_to_carbon_conversion_factor'] (string/float): Number by
            which to multiply forest biomass to convert to carbon in the edge
            effect calculation.
        args['n_workers'] (int): (optional) The number of worker processes to
            use for processing this model.  If omitted, computation will take
            place in the current process.

    Returns:
        None

    """
    # just check that the AOI exists since it wouldn't crash until the end of
    # the whole model run if it didn't.
    if 'aoi_vector_path' in args and args['aoi_vector_path'] != '':
        aoi_vector = gdal.OpenEx(args['aoi_vector_path'], gdal.OF_VECTOR)
        if not aoi_vector:
            raise ValueError(
                "Unable to open aoi at: %s" % args['aoi_vector_path'])
        else:
            aoi_vector = None
            lulc_raster_bb = pygeoprocessing.get_raster_info(
                args['lulc_raster_path'])['bounding_box']
            aoi_vector_bb = pygeoprocessing.get_vector_info(
                args['aoi_vector_path'])['bounding_box']
            try:
                merged_bb = pygeoprocessing.merge_bounding_box_list(
                    [lulc_raster_bb, aoi_vector_bb], 'intersection')
                LOGGER.debug("merged bounding boxes: %s", merged_bb)
            except ValueError:
                raise ValueError(
                    "The landcover raster %s and AOI %s do not touch each "
                    "other." % (args['lulc_raster_path'], args[
                        'aoi_vector_path']))

    output_dir = args['workspace_dir']
    intermediate_dir = os.path.join(
        args['workspace_dir'], 'intermediate_outputs')
    utils.make_directories([output_dir, intermediate_dir])
    file_suffix = utils.make_suffix_string(args, 'results_suffix')

    # Initialize a TaskGraph
    taskgraph_working_dir = os.path.join(
        intermediate_dir, '_taskgraph_working_dir')
    try:
        n_workers = int(args['n_workers'])
    except (KeyError, ValueError, TypeError):
        # KeyError when n_workers is not present in args
        # ValueError when n_workers is an empty string.
        # TypeError when n_workers is None.
        n_workers = -1  # single process mode.
    task_graph = taskgraph.TaskGraph(taskgraph_working_dir, n_workers)

    # used to keep track of files generated by this module
    output_file_registry = {
        'c_above_map': os.path.join(
            intermediate_dir, 'c_above_carbon_stocks%s.tif' % file_suffix),
        'carbon_map': os.path.join(
            output_dir, 'carbon_map%s.tif' % file_suffix),
        'aggregated_result_vector': os.path.join(
            output_dir, 'aggregated_carbon_stocks%s.shp' % file_suffix)
    }

    if args['pools_to_calculate'] == 'all':
        output_file_registry['c_below_map'] = os.path.join(
            intermediate_dir, 'c_below_carbon_stocks%s.tif' % file_suffix)
        output_file_registry['c_soil_map'] = os.path.join(
            intermediate_dir, 'c_soil_carbon_stocks%s.tif' % file_suffix)
        output_file_registry['c_dead_map'] = os.path.join(
            intermediate_dir, 'c_dead_carbon_stocks%s.tif' % file_suffix)

    if args['compute_forest_edge_effects']:
        output_file_registry['spatial_index_pickle'] = os.path.join(
            intermediate_dir, 'spatial_index%s.pickle' % file_suffix)
        output_file_registry['edge_distance'] = os.path.join(
            intermediate_dir, 'edge_distance%s.tif' % file_suffix)
        output_file_registry['tropical_forest_edge_carbon_map'] = os.path.join(
            intermediate_dir, 'tropical_forest_edge_carbon_stocks%s.tif' %
            file_suffix)
        output_file_registry['non_forest_mask'] = os.path.join(
            intermediate_dir, 'non_forest_mask%s.tif' % file_suffix)

    # Map non-forest landcover codes to carbon biomasses
    LOGGER.info('Calculating direct mapped carbon stocks')
    carbon_maps = []
    biophysical_table = utils.build_lookup_from_csv(
        args['biophysical_table_path'], 'lucode', to_lower=False)
    biophysical_keys = [
        x.lower() for x in list(biophysical_table.values())[0].keys()]
    pool_list = [('c_above', True)]
    if args['pools_to_calculate'] == 'all':
        pool_list.extend([
            ('c_below', False), ('c_soil', False), ('c_dead', False)])
    for carbon_pool_type, ignore_tropical_type in pool_list:
        if carbon_pool_type in biophysical_keys:
            carbon_maps.append(
                output_file_registry[carbon_pool_type+'_map'])
            task_graph.add_task(
                func=_calculate_lulc_carbon_map,
                args=(args['lulc_raster_path'], args['biophysical_table_path'],
                      carbon_pool_type, ignore_tropical_type,
                      args['compute_forest_edge_effects'], carbon_maps[-1]),
                target_path_list=[carbon_maps[-1]],
                task_name='calculate_lulc_%s_map' % carbon_pool_type)

    if args['compute_forest_edge_effects']:
        # generate a map of pixel distance to forest edge from the landcover
        # map
        LOGGER.info('Calculating distance from forest edge')
        map_distance_task = task_graph.add_task(
            func=_map_distance_from_tropical_forest_edge,
            args=(args['lulc_raster_path'], args['biophysical_table_path'],
                  output_file_registry['edge_distance'],
                  output_file_registry['non_forest_mask']),
            target_path_list=[output_file_registry['edge_distance'],
                              output_file_registry['non_forest_mask']],
            task_name='map_distance_from_forest_edge')

        # Build spatial index for gridded global model for closest 3 points
        LOGGER.info('Building spatial index for forest edge models.')
        build_spatial_index_task = task_graph.add_task(
            func=_build_spatial_index,
            args=(args['lulc_raster_path'], intermediate_dir,
                  args['tropical_forest_edge_carbon_model_vector_path'],
                  output_file_registry['spatial_index_pickle']),
            target_path_list=[output_file_registry['spatial_index_pickle']],
            task_name='build_spatial_index')

        # calculate the carbon edge effect on forests
        LOGGER.info('Calculating forest edge carbon')
        task_graph.add_task(
            func=_calculate_tropical_forest_edge_carbon_map,
            args=(output_file_registry['edge_distance'],
                  output_file_registry['spatial_index_pickle'],
                  int(args['n_nearest_model_points']),
                  float(args['biomass_to_carbon_conversion_factor']),
                  output_file_registry['tropical_forest_edge_carbon_map']),
            target_path_list=[
                output_file_registry['tropical_forest_edge_carbon_map']],
            task_name='calculate_forest_edge_carbon_map',
            dependent_task_list=[map_distance_task, build_spatial_index_task])

        # This is also a carbon stock
        carbon_maps.append(
            output_file_registry['tropical_forest_edge_carbon_map'])

    # combine maps into a single output
    LOGGER.info('combining carbon maps into single raster')

    carbon_maps_band_list = [(path, 1) for path in carbon_maps]

    # Join here since the raster calculation depends on the target datasets
    # from all the tasks above
    task_graph.join()

    combine_carbon_maps_task = task_graph.add_task(
        func=pygeoprocessing.raster_calculator,
        args=(carbon_maps_band_list, combine_carbon_maps,
              output_file_registry['carbon_map'], gdal.GDT_Float32,
              NODATA_VALUE),
        target_path_list=[output_file_registry['carbon_map']],
        task_name='combine_carbon_maps')

    # generate report (optional) by aoi if they exist
    if 'aoi_vector_path' in args and args['aoi_vector_path'] != '':
        LOGGER.info('aggregating carbon map by aoi')
        task_graph.add_task(
            func=_aggregate_carbon_map,
            args=(args['aoi_vector_path'], output_file_registry['carbon_map'],
                  output_file_registry['aggregated_result_vector']),
            target_path_list=[
                output_file_registry['aggregated_result_vector']],
            task_name='combine_carbon_maps',
            dependent_task_list=[combine_carbon_maps_task])

    # close taskgraph
    task_graph.close()
    task_graph.join()


def combine_carbon_maps(*carbon_maps):
    """Combine the carbon maps and leave nodata where all inputs were nodata.

    Args:
        *carbon_maps (array): arrays of carbon stocks stored in different pool
            types.

    Returns:
        result (array): an array consists of all the carbon stocks from
            different pool types.

    """
    result = numpy.zeros(carbon_maps[0].shape)
    nodata_mask = numpy.empty(carbon_maps[0].shape, dtype=bool)
    nodata_mask[:] = True
    for carbon_map in carbon_maps:
        valid_mask = carbon_map != NODATA_VALUE
        nodata_mask &= ~valid_mask
        result[valid_mask] += carbon_map[valid_mask]
    result[nodata_mask] = NODATA_VALUE
    return result


def _aggregate_carbon_map(
        aoi_vector_path, carbon_map_path, target_aggregate_vector_path):
    """Helper function to aggregate carbon values for the given serviceshed.

    Generates a new shapefile that's a copy of 'aoi_vector_path' in
    'workspace_dir' with mean and sum values from the raster at
    'carbon_map_path'

    Args:
        aoi_vector_path (string): path to shapefile that will be used to
            aggregate raster at'carbon_map_path'.
        workspace_dir (string): path to a directory that function can copy
            the shapefile at aoi_vector_path into.
        carbon_map_path (string): path to raster that will be aggregated by
            the given serviceshed polygons
        target_aggregate_vector_path (string): path to an ESRI shapefile that
            will be created by this function as the aggregating output.

    Returns:
        None

    """
    aoi_vector = gdal.OpenEx(aoi_vector_path, gdal.OF_VECTOR)
    driver = gdal.GetDriverByName('ESRI Shapefile')

    if os.path.exists(target_aggregate_vector_path):
        os.remove(target_aggregate_vector_path)
    target_aggregate_vector = driver.CreateCopy(
        target_aggregate_vector_path, aoi_vector)
    aoi_vector = None
    target_aggregate_layer = target_aggregate_vector.GetLayer()

    # make an identifying id per polygon that can be used for aggregation
    while True:
        serviceshed_defn = target_aggregate_layer.GetLayerDefn()
        poly_id_field = str(uuid.uuid4())[-8:]
        if serviceshed_defn.GetFieldIndex(poly_id_field) == -1:
            break
    layer_id_field = ogr.FieldDefn(poly_id_field, ogr.OFTInteger)
    target_aggregate_layer.CreateField(layer_id_field)
    target_aggregate_layer.StartTransaction()
    for poly_index, poly_feat in enumerate(target_aggregate_layer):
        poly_feat.SetField(poly_id_field, poly_index)
        target_aggregate_layer.SetFeature(poly_feat)
    target_aggregate_layer.CommitTransaction()
    target_aggregate_layer.SyncToDisk()

    # aggregate carbon stocks by the new ID field
    serviceshed_stats = pygeoprocessing.zonal_statistics(
        (carbon_map_path, 1), target_aggregate_vector_path)

    # don't need a random poly id anymore
    target_aggregate_layer.DeleteField(
        serviceshed_defn.GetFieldIndex(poly_id_field))

    carbon_sum_field = ogr.FieldDefn('c_sum', ogr.OFTReal)
    carbon_sum_field.SetWidth(24)
    carbon_sum_field.SetPrecision(11)
    carbon_mean_field = ogr.FieldDefn('c_ha_mean', ogr.OFTReal)
    carbon_mean_field.SetWidth(24)
    carbon_mean_field.SetPrecision(11)

    target_aggregate_layer.CreateField(carbon_sum_field)
    target_aggregate_layer.CreateField(carbon_mean_field)

    target_aggregate_layer.ResetReading()
    target_aggregate_layer.StartTransaction()

    for poly_feat in target_aggregate_layer:
        poly_fid = poly_feat.GetFID()
        poly_feat.SetField(
            'c_sum', serviceshed_stats[poly_fid]['sum'])
        # calculates mean pixel value per ha in for each feature in AOI
        poly_geom = poly_feat.GetGeometryRef()
        poly_area_ha = poly_geom.GetArea() / 1e4  # converts m^2 to hectare
        poly_geom = None
        poly_feat.SetField(
            'c_ha_mean', serviceshed_stats[poly_fid]['sum']/poly_area_ha)

        target_aggregate_layer.SetFeature(poly_feat)
    target_aggregate_layer.CommitTransaction()


def _calculate_lulc_carbon_map(
        lulc_raster_path, biophysical_table_path, carbon_pool_type,
        ignore_tropical_type, compute_forest_edge_effects, carbon_map_path):
    """Calculates the carbon on the map from non-forest landcover types only.

    Args:
        lulc_raster_path (string): a filepath to the landcover map that
            contains integer landcover codes
        biophysical_table_path (string): a filepath to a csv table that indexes
            landcover codes to surface carbon, contains at least the fields
            'lucode' (landcover integer code), 'is_tropical_forest' (0 or 1
            depending on landcover code type), and 'c_above' (carbon density in
            terms of Mg/Ha)
        carbon_pool_type (string): a carbon mapping field in
            biophysical_table_path.  ex. 'c_above', 'c_below', ...
        ignore_tropical_type (boolean): if true, any landcover type whose
            'is_tropical_forest' field == 1 will be ignored for mapping the
            carbon pool type.
        compute_forest_edge_effects (boolean): if true the 'is_tropical_forest'
            header will be considered, if not, it is ignored
        carbon_map_path (string): a filepath to the output raster
            that will contain total mapped carbon per cell.

    Returns:
        None

    """
    # classify forest pixels from lulc
    biophysical_table = utils.build_lookup_from_csv(
        biophysical_table_path, 'lucode', to_lower=False)

    lucode_to_per_cell_carbon = {}
    cell_size = pygeoprocessing.get_raster_info(
        lulc_raster_path)['pixel_size']  # in meters
    cell_area_ha = abs(cell_size[0]) * abs(cell_size[1]) / 10000.0

    # Build a lookup table
    for lucode in biophysical_table:
        if compute_forest_edge_effects:
            is_tropical_forest = (
                int(biophysical_table[int(lucode)]['is_tropical_forest']))
        else:
            is_tropical_forest = 0
        if ignore_tropical_type and is_tropical_forest == 1:
            # if tropical forest above ground, lookup table is nodata
            lucode_to_per_cell_carbon[int(lucode)] = NODATA_VALUE
        else:
            try:
                lucode_to_per_cell_carbon[int(lucode)] = float(
                    biophysical_table[lucode][carbon_pool_type]) * cell_area_ha
            except ValueError:
                raise ValueError(
                    "Could not interpret carbon pool value as a number. "
                    "lucode: %s, pool_type: %s, value: %s" %
                    (lucode, carbon_pool_type,
                     biophysical_table[lucode][carbon_pool_type]))

    # map aboveground carbon from table to lulc that is not forest
    reclass_error_details = {
        'raster_name': 'LULC',
        'column_name': 'lucode',
        'table_name': 'Biophysical'}

    utils.reclassify_raster(
        (lulc_raster_path, 1), lucode_to_per_cell_carbon,
        carbon_map_path, gdal.GDT_Float32, NODATA_VALUE,
        reclass_error_details)


def _map_distance_from_tropical_forest_edge(
        base_lulc_raster_path, biophysical_table_path, edge_distance_path,
        target_non_forest_mask_path):
    """Generates a raster of forest edge distances.

    Generates a raster of forest edge distances where each pixel is the
    distance to the edge of the forest in meters.

    Args:
        base_lulc_raster_path (string): path to the landcover raster that
            contains integer landcover codes
        biophysical_table_path (string): path to a csv table that indexes
            landcover codes to forest type, contains at least the fields
            'lucode' (landcover integer code) and 'is_tropical_forest' (0 or 1
            depending on landcover code type)
        edge_distance_path (string): path to output raster where each pixel
            contains the euclidean pixel distance to nearest forest edges on
            all non-nodata values of base_lulc_raster_path
        target_non_forest_mask_path (string): path to the output non forest
            mask raster

    Returns:
        None

    """
    # Build a list of forest lucodes
    biophysical_table = utils.build_lookup_from_csv(
        biophysical_table_path, 'lucode', to_lower=False)
    forest_codes = [
        lucode for (lucode, ludata) in biophysical_table.items()
        if int(ludata['is_tropical_forest']) == 1]

    # Make a raster where 1 is non-forest landcover types and 0 is forest
    lulc_nodata = pygeoprocessing.get_raster_info(
        base_lulc_raster_path)['nodata']

    forest_mask_nodata = 255

    def mask_non_forest_op(lulc_array):
        """Convert forest lulc codes to 0.
        Args:
            lulc_array (numpy.ndarray): array representing a LULC raster where
                each forest LULC code is in `forest_codes`.
        Returns:
            numpy.ndarray with the same shape as lulc_array. All pixels are
                0 (forest), 1 (non-forest), or 255 (nodata).
        """
        non_forest_mask = ~numpy.isin(lulc_array, forest_codes)
        nodata_mask = lulc_array == lulc_nodata
        # where LULC has nodata, set value to nodata value (255)
        # where LULC has data, set to 0 if LULC is a forest type, 1 if it's not
        return numpy.where(nodata_mask, forest_mask_nodata, non_forest_mask)

    pygeoprocessing.raster_calculator(
        [(base_lulc_raster_path, 1)], mask_non_forest_op,
        target_non_forest_mask_path, gdal.GDT_Byte, forest_mask_nodata)

    # Do the distance transform on non-forest pixels
    # This is the distance from each pixel to the nearest pixel with value 1.
    #   - for forest pixels, this is the distance to the forest edge
    #   - for non-forest pixels, this is 0
    #   - for nodata pixels, distance is calculated but is meaningless
    pygeoprocessing.distance_transform_edt(
        (target_non_forest_mask_path, 1), edge_distance_path)

    # mask out the meaningless distance pixels so they don't affect the output
    lulc_raster = gdal.OpenEx(base_lulc_raster_path)
    lulc_band = lulc_raster.GetRasterBand(1)
    edge_distance_raster = gdal.OpenEx(edge_distance_path, gdal.GA_Update)
    edge_distance_band = edge_distance_raster.GetRasterBand(1)

    for offset_dict in pygeoprocessing.iterblocks((base_lulc_raster_path, 1), offset_only=True):
        # where LULC has nodata, overwrite edge distance with nodata value
        lulc_block = lulc_band.ReadAsArray(**offset_dict)
        distance_block = edge_distance_band.ReadAsArray(**offset_dict)
        masked_distance_block = numpy.where(
            lulc_block == lulc_nodata, NODATA_VALUE, distance_block)
        edge_distance_band.WriteArray(
            masked_distance_block,
            xoff=offset_dict['xoff'],
            yoff=offset_dict['yoff'])


def _build_spatial_index(
        base_raster_path, local_model_dir,
        tropical_forest_edge_carbon_model_vector_path,
        target_spatial_index_pickle_path):
    """Build a kd-tree index.

    Build a kd-tree index of the locally projected globally georeferenced
    carbon edge model parameters.

    Args:
        base_raster_path (string): path to a raster that is used to define the
            bounding box and projection of the local model.
        local_model_dir (string): path to a directory where we can write a
            shapefile of the locally projected global data model grid.
            Function will create a file called 'local_carbon_shape.shp' in
            that location and overwrite one if it exists.
        tropical_forest_edge_carbon_model_vector_path (string): a path to an
            OGR shapefile that has the parameters for the global carbon edge
            model. Each georeferenced feature should have fields 'theta1',
            'theta2', 'theta3', and 'method'
        spatial_index_pickle_path (string): path to the pickle file to store a
            tuple of:
                scipy.spatial.cKDTree (georeferenced locally projected model
                    points)
                theta_model_parameters (parallel Nx3 array of theta parameters)
                method_model_parameter (parallel N array of model numbers (1..3))

    Returns:
        None

    """
    # Reproject the global model into local coordinate system
    carbon_model_reproject_path = os.path.join(
        local_model_dir, 'local_carbon_shape.shp')
    lulc_projection_wkt = pygeoprocessing.get_raster_info(
        base_raster_path)['projection_wkt']
    pygeoprocessing.reproject_vector(
        tropical_forest_edge_carbon_model_vector_path, lulc_projection_wkt,
        carbon_model_reproject_path)

    model_vector = gdal.OpenEx(carbon_model_reproject_path)
    model_layer = model_vector.GetLayer()

    kd_points = []
    theta_model_parameters = []
    method_model_parameter = []

    # put all the polygons in the kd_tree because it's fast and simple
    for poly_feature in model_layer:
        poly_geom = poly_feature.GetGeometryRef()
        poly_centroid = poly_geom.Centroid()
        # put in row/col order since rasters are row/col indexed
        kd_points.append([poly_centroid.GetY(), poly_centroid.GetX()])

        theta_model_parameters.append([
            poly_feature.GetField(feature_id) for feature_id in
            ['theta1', 'theta2', 'theta3']])
        method_model_parameter.append(poly_feature.GetField('method'))

    method_model_parameter = numpy.array(
        method_model_parameter, dtype=numpy.int32)
    theta_model_parameters = numpy.array(
        theta_model_parameters, dtype=numpy.float32)

    LOGGER.info('Building kd_tree')
    kd_tree = scipy.spatial.cKDTree(kd_points)
    LOGGER.info('Done building kd_tree with %d points', len(kd_points))

    with open(target_spatial_index_pickle_path, 'wb') as picklefile:
        picklefile.write(
            pickle.dumps(
                (kd_tree, theta_model_parameters, method_model_parameter)))


def _calculate_tropical_forest_edge_carbon_map(
        edge_distance_path, spatial_index_pickle_path, n_nearest_model_points,
        biomass_to_carbon_conversion_factor,
        tropical_forest_edge_carbon_map_path):
    """Calculates the carbon on the forest pixels accounting for their global
    position with respect to precalculated edge carbon models.

    Args:
        edge_distance_path (string): path to the a raster where each pixel
            contains the pixel distance to forest edge.
        spatial_index_pickle_path (string): path to the pickle file that
            contains a tuple of:
                kd_tree (scipy.spatial.cKDTree): a kd-tree that has indexed the
                    valid model parameter points for fast nearest neighbor
                    calculations.
                theta_model_parameters (numpy.array Nx3): parallel array of
                    model theta parameters consistent with the order in which
                    points were inserted into 'kd_tree'
                method_model_parameter (numpy.array N): parallel array of
                    method numbers (1..3) consistent with the order in which
                    points were inserted into 'kd_tree'.
        n_nearest_model_points (int): number of nearest model points to search
            for.
        biomass_to_carbon_conversion_factor (float): number by which to
            multiply the biomass by to get carbon.
        tropical_forest_edge_carbon_map_path (string): a filepath to the output
            raster which will contain total carbon stocks per cell of forest
            type.

    Returns:
        None

    """
    # load spatial indices from pickle file
    # let d = number of precalculated model cells (2217 for sample data)
    #   kd_tree.data.shape: (d, 2)
    #   theta_model_parameters.shape: (d, 3)
    #   method_model_parameter.shape: (d,)
    kd_tree, theta_model_parameters, method_model_parameter = pickle.load(
        open(spatial_index_pickle_path, 'rb'))

    # create output raster and open band for writing
    # fill nodata, in case we skip entire memory blocks that are non-forest
    pygeoprocessing.new_raster_from_base(
        edge_distance_path, tropical_forest_edge_carbon_map_path,
        gdal.GDT_Float32, band_nodata_list=[NODATA_VALUE],
        fill_value_list=[NODATA_VALUE])
    edge_carbon_raster = gdal.OpenEx(
        tropical_forest_edge_carbon_map_path, gdal.GA_Update)
    edge_carbon_band = edge_carbon_raster.GetRasterBand(1)
    edge_carbon_geotransform = edge_carbon_raster.GetGeoTransform()

    # create edge distance band for memory block reading
    n_rows = edge_carbon_raster.RasterYSize
    n_cols = edge_carbon_raster.RasterXSize
    n_cells = n_rows * n_cols
    n_cells_processed = 0
    # timer to give updates per call
    last_time = time.time()

    cell_xsize, cell_ysize = pygeoprocessing.get_raster_info(
        edge_distance_path)['pixel_size']
    cell_size_km = (abs(cell_xsize) + abs(cell_ysize))/2 / 1000.0
    cell_area_ha = (abs(cell_xsize) * abs(cell_ysize)) / 10000.0

    # Loop memory block by memory block, calculating the forest edge carbon
    # for every forest pixel.
    for edge_distance_data, edge_distance_block in pygeoprocessing.iterblocks(
            (edge_distance_path, 1), largest_block=2**12):
        current_time = time.time()
        if current_time - last_time > 5.0:
            LOGGER.info(
                'Carbon edge calculation approx. %.2f%% complete',
                (n_cells_processed / float(n_cells) * 100.0))
            last_time = current_time
        n_cells_processed += (
            edge_distance_data['win_xsize'] * edge_distance_data['win_ysize'])
        # only forest pixels will have an edge distance > 0
        valid_edge_distance_mask = (edge_distance_block > 0)

        # if no valid forest pixels to calculate, skip to the next block
        if not valid_edge_distance_mask.any():
            continue

        # calculate local coordinates for each pixel so we can test for
        # distance to the nearest carbon model points
        col_range = numpy.linspace(
            edge_carbon_geotransform[0] +
            edge_carbon_geotransform[1] * edge_distance_data['xoff'],
            edge_carbon_geotransform[0] +
            edge_carbon_geotransform[1] * (
                edge_distance_data['xoff'] + edge_distance_data['win_xsize']),
            num=edge_distance_data['win_xsize'], endpoint=False)
        row_range = numpy.linspace(
            edge_carbon_geotransform[3] +
            edge_carbon_geotransform[5] * edge_distance_data['yoff'],
            edge_carbon_geotransform[3] +
            edge_carbon_geotransform[5] * (
                edge_distance_data['yoff'] + edge_distance_data['win_ysize']),
            num=edge_distance_data['win_ysize'], endpoint=False)
        col_coords, row_coords = numpy.meshgrid(col_range, row_range)

        # query nearest points for every point in the grid
        # workers=-1 means use all available CPUs
        coord_points = list(zip(
            row_coords[valid_edge_distance_mask].ravel(),
            col_coords[valid_edge_distance_mask].ravel()))
        # for each forest point x, for each of its k nearest neighbors
        # shape of distances and indexes: (x, k)
        distances, indexes = kd_tree.query(
            coord_points, k=n_nearest_model_points,
            distance_upper_bound=DISTANCE_UPPER_BOUND, workers=-1)

        if n_nearest_model_points == 1:
            distances = distances.reshape(distances.shape[0], 1)
            indexes = indexes.reshape(indexes.shape[0], 1)

        # 3 is for the 3 thetas in the carbon model. thetas shape: (x, k, 3)
        thetas = numpy.zeros((indexes.shape[0], indexes.shape[1], 3))
        valid_index_mask = (indexes != kd_tree.n)
        thetas[valid_index_mask] = theta_model_parameters[
            indexes[valid_index_mask]]

        # reshape to an N,nearest_points so we can multiply by thetas
        valid_edge_distances_km = numpy.repeat(
            edge_distance_block[valid_edge_distance_mask] * cell_size_km,
            n_nearest_model_points).reshape(-1, n_nearest_model_points)

        # For each forest pixel x, for each of its k nearest neighbors, the
        # chosen regression method (1, 2, or 3). model_index shape: (x, k)
        model_index = numpy.zeros(indexes.shape, dtype=numpy.int8)
        model_index[valid_index_mask] = (
            method_model_parameter[indexes[valid_index_mask]])

        # biomass shape: (x, k)
        biomass = numpy.zeros((indexes.shape[0], indexes.shape[1]),
                              dtype=numpy.float32)

        # mask shapes: (x, k)
        mask_1 = model_index == 1
        mask_2 = model_index == 2
        mask_3 = model_index == 3

        # exponential model
        # biomass_1 = t1 - t2 * exp(-t3 * edge_dist_km)
        biomass[mask_1] = (
            thetas[mask_1][:, 0] - thetas[mask_1][:, 1] * numpy.exp(
                -thetas[mask_1][:, 2] * valid_edge_distances_km[mask_1])
        ) * cell_area_ha

        # logarithmic model
        # biomass_2 = t1 + t2 * numpy.log(edge_dist_km)
        biomass[mask_2] = (
            thetas[mask_2][:, 0] + thetas[mask_2][:, 1] * numpy.log(
                valid_edge_distances_km[mask_2])) * cell_area_ha

        # linear regression
        # biomass_3 = t1 + t2 * edge_dist_km
        biomass[mask_3] = (
            thetas[mask_3][:, 0] + thetas[mask_3][:, 1] *
            valid_edge_distances_km[mask_3]) * cell_area_ha

        # reshape the array so that each set of points is in a separate
        # dimension, here distances are distances to each valid model
        # point, not distance to edge of forest
        weights = numpy.zeros(distances.shape)
        valid_distance_mask = (distances > 0) & (distances < numpy.inf)
        weights[valid_distance_mask] = (
            n_nearest_model_points / distances[valid_distance_mask])

        # Denominator is the sum of the weights per nearest point (axis 1)
        denom = numpy.sum(weights, axis=1)
        # To avoid a divide by 0
        valid_denom = denom != 0
        average_biomass = numpy.zeros(distances.shape[0])
        average_biomass[valid_denom] = (
            numpy.sum(weights[valid_denom] *
                      biomass[valid_denom], axis=1) / denom[valid_denom])

        # Ensure the result has nodata everywhere the distance was invalid
        result = numpy.full(edge_distance_block.shape, NODATA_VALUE,
                            dtype=numpy.float32)
        # convert biomass to carbon in this stage
        result[valid_edge_distance_mask] = (
            average_biomass * biomass_to_carbon_conversion_factor)
        edge_carbon_band.WriteArray(
            result, xoff=edge_distance_data['xoff'],
            yoff=edge_distance_data['yoff'])
    LOGGER.info('Carbon edge calculation 100.0% complete')


@validation.invest_validator
def validate(args, limit_to=None):
    """Validate args to ensure they conform to `execute`'s contract.

    Args:
        args (dict): dictionary of key(str)/value pairs where keys and
            values are specified in `execute` docstring.
        limit_to (str): (optional) if not None indicates that validation
            should only occur on the args[limit_to] value. The intent that
            individual key validation could be significantly less expensive
            than validating the entire `args` dictionary.

    Returns:
        list of ([invalid key_a, invalid_keyb, ...], 'warning/error message')
            tuples. Where an entry indicates that the invalid keys caused
            the error message in the second part of the tuple. This should
            be an empty list if validation succeeds.

    """
    validation_warnings = validation.validate(
        args, ARGS_SPEC['args'], ARGS_SPEC['args_with_spatial_overlap'])

    invalid_keys = set([])
    for affected_keys, error_msg in validation_warnings:
        for key in affected_keys:
            invalid_keys.add(key)

    if ('pools_to_calculate' not in invalid_keys and
            'biophysical_table_path' not in invalid_keys):
        if args['pools_to_calculate'] == 'all':
            # other fields have already been checked by validate
            required_fields = ['c_above', 'c_below', 'c_soil', 'c_dead']
            error_msg = validation.check_csv(
                args['biophysical_table_path'],
                header_patterns=required_fields,
                axis=1)
            if error_msg:
                validation_warnings.append(
                    (['biophysical_table_path'], error_msg))

    return validation_warnings<|MERGE_RESOLUTION|>--- conflicted
+++ resolved
@@ -31,15 +31,9 @@
 NODATA_VALUE = -1
 
 ARGS_SPEC = {
-<<<<<<< HEAD
-    "model_name": _("Forest Carbon Edge Effect Model"),
-    "module": __name__,
-    "userguide_html": "carbon_edge.html",
-=======
     "model_name": MODEL_METADATA["forest_carbon_edge_effect"].model_title,
     "pyname": MODEL_METADATA["forest_carbon_edge_effect"].pyname,
     "userguide_html": MODEL_METADATA["forest_carbon_edge_effect"].userguide,
->>>>>>> 11795c5c
     "args_with_spatial_overlap": {
         "spatial_keys": ["aoi_vector_path", "lulc_raster_path"],
     },
