--- conflicted
+++ resolved
@@ -1238,30 +1238,17 @@
         None.
 
     """
-<<<<<<< HEAD
     if user_provided_mean is None:
         value_sum, value_count = pygeoprocessing.raster_reduce(
-            function=lambda sum_count, block:  # calculate both in one pass
-                (sum_count[0] + numpy.sum(block), sum_count[1] + block.size),
+            function=lambda sum_count, block: (  # calculate both in one pass
+                sum_count[0] + numpy.sum(block), sum_count[1] + block.size),
             raster_path_band=base_raster_path_band,
             initializer=(0, 0))
-
         value_mean = value_sum
         if value_count > 0:
             value_mean /= value_count
     else:
         value_mean = user_provided_mean
-=======
-    value_sum, value_count = pygeoprocessing.raster_reduce(
-        function=lambda sum_count, block: (  # calculate both in one pass
-            sum_count[0] + numpy.sum(block), sum_count[1] + block.size),
-        raster_path_band=base_raster_path_band,
-        initializer=(0, 0))
-
-    value_mean = value_sum
-    if value_count > 0:
-        value_mean /= value_count
->>>>>>> c306656d
 
     pygeoprocessing.raster_map(
         op=lambda array: array if value_mean == 0 else array / value_mean,
