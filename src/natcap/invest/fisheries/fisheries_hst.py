"""
The Fisheries Habitat Scenario Tool module contains the high-level code for
generating a new Population Parameters CSV File based on habitat area
change and the dependencies that particular classes of the given species
have on particular habitats.
"""
import logging

import numpy as np

from . import fisheries_hst_io as io
from .. import validation
from .. import spec_utils
from .. import MODEL_METADATA

LOGGER = logging.getLogger(__name__)

ARGS_SPEC = {
<<<<<<< HEAD
    "model_name": _("Fisheries Habitat Scenario Tool"),
    "module": __name__,
    "userguide_html": "fisheries.html",
=======
    "model_name": MODEL_METADATA["fisheries_hst"].model_title,
    "pyname": MODEL_METADATA["fisheries_hst"].pyname,
    "userguide_html": MODEL_METADATA["fisheries_hst"].userguide,
>>>>>>> 11795c5c
    "args": {
        "workspace_dir": spec_utils.WORKSPACE,
        "results_suffix": spec_utils.SUFFIX,
        "sexsp": {
            "name": _("Population Classes are Sex-Specific"),
            "type": "option_string",
            "options": ["No", "Yes"],
            "about": _(
                "Specifies whether or not the population classes provided in "
                "the Population Parameters CSV file are distinguished by sex."),
        },
        "population_csv_path": {
            "name": _("Population Parameters File"),
            "type": "csv",
            "about": _(
                "A CSV file containing all necessary attributes for "
                "population classes based on age/stage, sex, and area - "
                "excluding possible migration information.<br><br>See the "
                "'Running the Model >> Core Model >> Population Parameters' "
                "section in the model's documentation for help on how to "
                "format this file."),
        },
        "habitat_dep_csv_path": {
            "name": _("Habitat Dependency Parameters File"),
            "type": "csv",
            "columns": {
                "habitats": {"type": "freestyle_string"},
                "[LIFE STAGE OR AGE]": {
                    "type": "ratio",
                    "about": _(
                        "One column for each life stage or age in the habitat "
                        "change CSV")
                }
            },
            "about": _(
                "A CSV file containing the habitat dependencies (0-1) for "
                "each life stage or age and for each habitat type included in "
                "the Habitat Change CSV File."),
        },
        "habitat_chg_csv_path": {
            "name": _("Habitat Area Change File"),
            "type": "csv",
            "columns": {
                "habitats": {"type": "freestyle_string"},
                "[SUBREGION]": {
                    "type": "ratio",
                    "about": _(
                        "For each subregion, the proportion of habitat area "
                        "gain/loss of each habitat")
                }
            },
            "about": _(
                "A CSV file containing the percent changes in habitat area by "
                "subregion (if applicable). The habitats included should be "
                "those which the population depends on at any life stage."),
        },
        "gamma": {
            "name": _("Gamma"),
            "type": "ratio",
            "about": _(
                "Gamma describes the relationship between a change in habitat "
                "area and a change in survival of life stages dependent on "
                "that habitat."),
        }
    }
}


def execute(args):
    """Fisheries: Habitat Scenario Tool.

    The Fisheries Habitat Scenario Tool generates a new Population Parameters
    CSV File with modified survival attributes across classes and regions
    based on habitat area changes and class-level dependencies on those
    habitats.

    args['workspace_dir'] (str): location into which the resultant
        modified Population Parameters CSV file should be placed.

    args['sexsp'] (str): specifies whether or not the age and stage
        classes are distinguished by sex. Options: 'Yes' or 'No'

    args['population_csv_path'] (str): location of the population
        parameters csv file. This file contains all age and stage specific
        parameters.

    args['habitat_chg_csv_path'] (str): location of the habitat change
        parameters csv file. This file contains habitat area change
        information.

    args['habitat_dep_csv_path'] (str): location of the habitat dependency
        parameters csv file. This file contains habitat-class dependency
        information.

    args['gamma'] (float): describes the relationship between a change
        in habitat area and a change in survival of life stages dependent on
        that habitat

    Returns:
        None

    Example Args::

        args = {
            'workspace_dir': 'path/to/workspace_dir/',
            'sexsp': 'Yes',
            'population_csv_path': 'path/to/csv',
            'habitat_chg_csv_path': 'path/to/csv',
            'habitat_dep_csv_path': 'path/to/csv',
            'gamma': 0.5,
        }

    Note:

        + Modified Population Parameters CSV File saved to 'workspace_dir/output/'
    """

    # Parse, Verify Inputs
    vars_dict = io.fetch_args(args)

    # Convert Data
    vars_dict = convert_survival_matrix(vars_dict)

    # Generate Modified Population Parameters CSV File
    io.save_population_csv(vars_dict)


def convert_survival_matrix(vars_dict):
    """
    Creates a new survival matrix based on the information provided by
    the user related to habitat area changes and class-level dependencies
    on those habitats.

    Args:
        vars_dict (dictionary): see fisheries_preprocessor_io.fetch_args for
            example

    Returns:
        vars_dict (dictionary): modified vars_dict with new Survival matrix
            accessible using the key 'Surv_nat_xsa_mod' with element values
            that exist between [0,1]

    Example Returns::

        ret = {
            # Other Variables...

            'Surv_nat_xsa_mod': np.ndarray([...])
        }
    """
    # Fetch original survival matrix
    S_sxa = vars_dict['Surv_nat_xsa'].swapaxes(0, 1)

    # Fetch conversion parameters
    gamma = vars_dict['gamma']
    H_chg_hx = vars_dict['Hab_chg_hx']      # H_hx
    D_ha = vars_dict['Hab_dep_ha']          # D_ah
    t_a = vars_dict['Hab_class_mvmt_a']     # T_a
    n_a = vars_dict['Hab_dep_num_a']        # n_h
    num_habitats = len(vars_dict['Habitats'])
    num_classes = len(vars_dict['Classes'])
    num_regions = len(vars_dict['Regions'])

    # Apply function
    Mod_elements_xha = np.ones([num_regions, num_habitats, num_classes])
    A = Mod_elements_xha * D_ha
    A[A != 0] = 1
    Mod_elements_xha = A

    # Create element-wise exponents
    Exp_xha = Mod_elements_xha * D_ha * gamma

    # Swap Axes in Arrays showing modified elements
    Mod_elements_ahx = Mod_elements_xha.swapaxes(0, 2)

    # Absolute percent change in habitat size across all elements
    H_chg_all_ahx = (Mod_elements_ahx * H_chg_hx)
    nonzero_elements = (H_chg_all_ahx != 0)
    H_chg_all_ahx[nonzero_elements] += 1

    # Swap Axes
    H_chg_all_xha = H_chg_all_ahx.swapaxes(0, 2)

    # Apply sensitivity exponent to habitat area change matrix
    H_xha = (H_chg_all_xha ** Exp_xha)
    ones_elements = (H_xha == 1)
    H_xha[ones_elements] = 0

    # Sum across habitats
    H_xa = H_xha.sum(axis=1)

    # Divide by number of habitats and cancel non-class-transition elements
    # numpy.where may do the math on all elements regardless of the condition
    # replace 0s with -1s so that we don't divide by zero
    n_a[n_a == 0] = -1
    H_xa_weighted = np.where(n_a < 0, 0, (H_xa * t_a) / n_a)

    # Add unchanged elements back in to matrix
    nan_elements = np.isnan(H_xa_weighted)
    H_xa_weighted[nan_elements] = 1
    zero_elements = (H_xa_weighted == 0)
    H_xa_weighted[zero_elements] = 1
    H_coefficient_xa = H_xa_weighted

    # Multiply coefficients by original Survival matrix
    nan_idx = np.isnan(H_coefficient_xa)
    H_coefficient_xa[nan_idx] = 1
    S_mod_sxa = S_sxa * H_coefficient_xa

    # Filter and correct for elements outside [0, 1]
    S_mod_sxa[S_mod_sxa > 1.0] = 1
    S_mod_sxa[S_mod_sxa < 0.0] = 0

    # Return
    vars_dict['Surv_nat_xsa_mod'] = S_mod_sxa.swapaxes(0, 1)

    return vars_dict


@validation.invest_validator
def validate(args, limit_to=None):
    """Validate an input dictionary for Fisheries HST.

    Args:
        args (dict): The args dictionary.
        limit_to=None (str or None): If a string key, only this args parameter
            will be validated.  If ``None``, all args parameters will be
            validated.

    Returns:
        A list of tuples where tuple[0] is an iterable of keys that the error
        message applies to and tuple[1] is the string validation warning.
    """
    return validation.validate(args, ARGS_SPEC['args'])<|MERGE_RESOLUTION|>--- conflicted
+++ resolved
@@ -16,15 +16,9 @@
 LOGGER = logging.getLogger(__name__)
 
 ARGS_SPEC = {
-<<<<<<< HEAD
-    "model_name": _("Fisheries Habitat Scenario Tool"),
-    "module": __name__,
-    "userguide_html": "fisheries.html",
-=======
     "model_name": MODEL_METADATA["fisheries_hst"].model_title,
     "pyname": MODEL_METADATA["fisheries_hst"].pyname,
     "userguide_html": MODEL_METADATA["fisheries_hst"].userguide,
->>>>>>> 11795c5c
     "args": {
         "workspace_dir": spec_utils.WORKSPACE,
         "results_suffix": spec_utils.SUFFIX,
