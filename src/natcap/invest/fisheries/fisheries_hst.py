"""
The Fisheries Habitat Scenario Tool module contains the high-level code for
generating a new Population Parameters CSV File based on habitat area
change and the dependencies that particular classes of the given species
have on particular habitats.
"""
import logging

import numpy as np

from . import fisheries_hst_io as io
from .. import validation
<<<<<<< HEAD
from .. import spec_utils
=======
from .. import MODEL_METADATA
>>>>>>> 01968369

LOGGER = logging.getLogger(__name__)

ARGS_SPEC = {
    "model_name": MODEL_METADATA["fisheries_hst"].model_title,
    "pyname": MODEL_METADATA["fisheries_hst"].pyname,
    "userguide_html": MODEL_METADATA["fisheries_hst"].userguide,
    "args": {
        "workspace_dir": spec_utils.WORKSPACE,
        "results_suffix": spec_utils.SUFFIX,
        "sexsp": {
            "name": "Population Classes are Sex-Specific",
            "type": "option_string",
            "options": ["No", "Yes"],
            "about": (
                "Specifies whether or not the population classes provided in "
                "the Population Parameters CSV file are distinguished by sex."),
        },
        "population_csv_path": {
            "name": "Population Parameters File",
            "type": "csv",
            "about": (
                "A CSV file containing all necessary attributes for "
                "population classes based on age/stage, sex, and area - "
                "excluding possible migration information.<br><br>See the "
                "'Running the Model >> Core Model >> Population Parameters' "
                "section in the model's documentation for help on how to "
                "format this file."),
        },
        "habitat_dep_csv_path": {
            "name": "Habitat Dependency Parameters File",
            "type": "csv",
            "columns": {
                "habitats": {"type": "freestyle_string"},
                "[LIFE STAGE OR AGE]": {
                    "type": "ratio",
                    "about": (
                        "One column for each life stage or age in the habitat "
                        "change CSV")
                }
            },
            "about": (
                "A CSV file containing the habitat dependencies (0-1) for "
                "each life stage or age and for each habitat type included in "
                "the Habitat Change CSV File."),
        },
        "habitat_chg_csv_path": {
            "name": "Habitat Area Change File",
            "type": "csv",
            "columns": {
                "habitats": {"type": "freestyle_string"},
                "[SUBREGION]": {
                    "type": "ratio",
                    "about": (
                        "For each subregion, the proportion of habitat area "
                        "gain/loss of each habitat")
                }
            },
            "about": (
                "A CSV file containing the percent changes in habitat area by "
                "subregion (if applicable). The habitats included should be "
                "those which the population depends on at any life stage."),
        },
        "gamma": {
            "name": "Gamma",
            "type": "ratio",
            "about": (
                "Gamma describes the relationship between a change in habitat "
                "area and a change in survival of life stages dependent on "
                "that habitat."),
        }
    }
}


def execute(args):
    """Fisheries: Habitat Scenario Tool.

    The Fisheries Habitat Scenario Tool generates a new Population Parameters
    CSV File with modified survival attributes across classes and regions
    based on habitat area changes and class-level dependencies on those
    habitats.

    args['workspace_dir'] (str): location into which the resultant
        modified Population Parameters CSV file should be placed.

    args['sexsp'] (str): specifies whether or not the age and stage
        classes are distinguished by sex. Options: 'Yes' or 'No'

    args['population_csv_path'] (str): location of the population
        parameters csv file. This file contains all age and stage specific
        parameters.

    args['habitat_chg_csv_path'] (str): location of the habitat change
        parameters csv file. This file contains habitat area change
        information.

    args['habitat_dep_csv_path'] (str): location of the habitat dependency
        parameters csv file. This file contains habitat-class dependency
        information.

    args['gamma'] (float): describes the relationship between a change
        in habitat area and a change in survival of life stages dependent on
        that habitat

    Returns:
        None

    Example Args::

        args = {
            'workspace_dir': 'path/to/workspace_dir/',
            'sexsp': 'Yes',
            'population_csv_path': 'path/to/csv',
            'habitat_chg_csv_path': 'path/to/csv',
            'habitat_dep_csv_path': 'path/to/csv',
            'gamma': 0.5,
        }

    Note:

        + Modified Population Parameters CSV File saved to 'workspace_dir/output/'
    """

    # Parse, Verify Inputs
    vars_dict = io.fetch_args(args)

    # Convert Data
    vars_dict = convert_survival_matrix(vars_dict)

    # Generate Modified Population Parameters CSV File
    io.save_population_csv(vars_dict)


def convert_survival_matrix(vars_dict):
    """
    Creates a new survival matrix based on the information provided by
    the user related to habitat area changes and class-level dependencies
    on those habitats.

    Args:
        vars_dict (dictionary): see fisheries_preprocessor_io.fetch_args for
            example

    Returns:
        vars_dict (dictionary): modified vars_dict with new Survival matrix
            accessible using the key 'Surv_nat_xsa_mod' with element values
            that exist between [0,1]

    Example Returns::

        ret = {
            # Other Variables...

            'Surv_nat_xsa_mod': np.ndarray([...])
        }
    """
    # Fetch original survival matrix
    S_sxa = vars_dict['Surv_nat_xsa'].swapaxes(0, 1)

    # Fetch conversion parameters
    gamma = vars_dict['gamma']
    H_chg_hx = vars_dict['Hab_chg_hx']      # H_hx
    D_ha = vars_dict['Hab_dep_ha']          # D_ah
    t_a = vars_dict['Hab_class_mvmt_a']     # T_a
    n_a = vars_dict['Hab_dep_num_a']        # n_h
    num_habitats = len(vars_dict['Habitats'])
    num_classes = len(vars_dict['Classes'])
    num_regions = len(vars_dict['Regions'])

    # Apply function
    Mod_elements_xha = np.ones([num_regions, num_habitats, num_classes])
    A = Mod_elements_xha * D_ha
    A[A != 0] = 1
    Mod_elements_xha = A

    # Create element-wise exponents
    Exp_xha = Mod_elements_xha * D_ha * gamma

    # Swap Axes in Arrays showing modified elements
    Mod_elements_ahx = Mod_elements_xha.swapaxes(0, 2)

    # Absolute percent change in habitat size across all elements
    H_chg_all_ahx = (Mod_elements_ahx * H_chg_hx)
    nonzero_elements = (H_chg_all_ahx != 0)
    H_chg_all_ahx[nonzero_elements] += 1

    # Swap Axes
    H_chg_all_xha = H_chg_all_ahx.swapaxes(0, 2)

    # Apply sensitivity exponent to habitat area change matrix
    H_xha = (H_chg_all_xha ** Exp_xha)
    ones_elements = (H_xha == 1)
    H_xha[ones_elements] = 0

    # Sum across habitats
    H_xa = H_xha.sum(axis=1)

    # Divide by number of habitats and cancel non-class-transition elements
    # numpy.where may do the math on all elements regardless of the condition
    # replace 0s with -1s so that we don't divide by zero
    n_a[n_a == 0] = -1
    H_xa_weighted = np.where(n_a < 0, 0, (H_xa * t_a) / n_a)

    # Add unchanged elements back in to matrix
    nan_elements = np.isnan(H_xa_weighted)
    H_xa_weighted[nan_elements] = 1
    zero_elements = (H_xa_weighted == 0)
    H_xa_weighted[zero_elements] = 1
    H_coefficient_xa = H_xa_weighted

    # Multiply coefficients by original Survival matrix
    nan_idx = np.isnan(H_coefficient_xa)
    H_coefficient_xa[nan_idx] = 1
    S_mod_sxa = S_sxa * H_coefficient_xa

    # Filter and correct for elements outside [0, 1]
    S_mod_sxa[S_mod_sxa > 1.0] = 1
    S_mod_sxa[S_mod_sxa < 0.0] = 0

    # Return
    vars_dict['Surv_nat_xsa_mod'] = S_mod_sxa.swapaxes(0, 1)

    return vars_dict


@validation.invest_validator
def validate(args, limit_to=None):
    """Validate an input dictionary for Fisheries HST.

    Args:
        args (dict): The args dictionary.
        limit_to=None (str or None): If a string key, only this args parameter
            will be validated.  If ``None``, all args parameters will be
            validated.

    Returns:
        A list of tuples where tuple[0] is an iterable of keys that the error
        message applies to and tuple[1] is the string validation warning.
    """
    return validation.validate(args, ARGS_SPEC['args'])<|MERGE_RESOLUTION|>--- conflicted
+++ resolved
@@ -10,11 +10,8 @@
 
 from . import fisheries_hst_io as io
 from .. import validation
-<<<<<<< HEAD
 from .. import spec_utils
-=======
 from .. import MODEL_METADATA
->>>>>>> 01968369
 
 LOGGER = logging.getLogger(__name__)
 
