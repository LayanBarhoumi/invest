--- conflicted
+++ resolved
@@ -32,56 +32,22 @@
         "landcover_raster_path": {
             **spec_utils.LULC,
             "projected": True,
-<<<<<<< HEAD
             "about": _(
-                "This is the landcover map that's used to map biophysical "
-                "properties about habitat and floral resources of landcover "
-                "types to a spatial layout.")
-=======
-            "about": (
                 "Map of LULC codes. All values in this raster must have "
                 "corresponding entries in the Biophysical Table.")
->>>>>>> 00334d04
         },
         "guild_table_path": {
             "type": "csv",
             "columns": {
                 "species": {
                     "type": "freestyle_string",
-<<<<<<< HEAD
-                    "about": _("unique pollinator species or guild name")
-                },
-                "nesting_suitability_[SUBSTRATE]_index": {
-                    "type": "ratio",
                     "about": _(
-                        "Utilization of this substrate by this species, with "
-                        "1 indicating a nesting substrate that is fully "
-                        "utilized and 0 indicating a nest substrate that is "
-                        "not utilized at all. Substrates are user defined, "
-                        "but might include ground nests, tree cavities, etc. "
-                        "The SUBSTRATE string must match a "
-                        "nesting_[SUBSTRATE]_availability_index in the "
-                        "biophysical table.")
-                },
-                "foraging_activity_[SEASON]_index": {
-                    "type": "ratio",
-                    "about": _(
-                        "Pollinator activity by floral season (i.e., flight "
-                        "season), with 1 indicating the season of greatest "
-                        "activity for the species/guild, and 0 indicating a "
-                        "season of no activity. Seasons are user defined but "
-                        "might include spring, summer, fall; wet, dry, etc. "
-                        "The SEASON string must match a "
-                        "floral_resources_[SEASON]_index column in the "
-                        "biophysical table.")
-=======
-                    "about": (
                         "Unique name or identifier for each pollinator "
                         "species or guild of interest.")
                 },
                 "nesting_suitability_[SUBSTRATE]_index": {
                     "type": "ratio",
-                    "about": (
+                    "about": _(
                         "Utilization of the substrate by this species, where "
                         "1 indicates the nesting substrate is fully utilized "
                         "and 0 indicates it is not utilized at all. Replace "
@@ -91,33 +57,20 @@
                 },
                 "foraging_activity_[SEASON]_index": {
                     "type": "ratio",
-                    "about": (
+                    "about": _(
                         "Pollinator activity for this species/guild in each "
                         "season. 1 indicates maximum activity for the "
                         "species/guild, and 0 indicates no activity. Replace "
                         "[SEASON] with season names matching those in the "
                         "biophysical table, so that there is a column for "
                         "each season.")
->>>>>>> 00334d04
                 },
                 "alpha": {
                     "type": "number",
                     "units": u.meters,
-<<<<<<< HEAD
                     "about": _(
-                        "Average distance each species or guild travels to "
-                        "forage on flowers. The model uses this distance to "
-                        "define the neighborhood of available flowers around "
-                        "a given cell, and to weight the sums of floral "
-                        "resources and pollinator abundances on farms. This "
-                        "value can be determined by typical foraging distance "
-                        "of a bee species based on an allometric relationship "
-                        "(see Greenleaf et al. 2007).")
-=======
-                    "about": (
                         "Average distance that this species or guild travels "
                         "to forage on flowers.")
->>>>>>> 00334d04
                 },
                 "relative_abundance": {
                     "type": "ratio",
@@ -126,17 +79,10 @@
                         "consists of this species/guild.")
                 }
             },
-<<<<<<< HEAD
             "about": _(
-                "A table mapping each pollinator species/guild of interest to "
-                "its pollination-related parameters."),
-            "name": _("Guild Table")
-=======
-            "about": (
                 "A table mapping each pollinator species or guild of interest "
                 "to its pollination-related parameters."),
-            "name": "Guild Table"
->>>>>>> 00334d04
+            "name": _("Guild Table")
         },
         "landcover_biophysical_table_path": {
             "type": "csv",
@@ -149,26 +95,14 @@
                 },
                 "nesting_[SUBSTRATE]_availability_index": {
                     "type": "ratio",
-<<<<<<< HEAD
                     "about": _(
-                        "Availability of the given nesting type within each "
-                        "LULC type. The SUBSTRATE name must exactly match a "
-                        "substrate given in the Guild Table.")},
-                "floral_resources_[SEASON]_index": {
-                    "type": "ratio",
-                    "about": _(
-                        "Abundance of flowers in each LULC class for the "
-                        "given season (floral coverage x proportion of the "
-                        "season for which there is that coverage).")}
-=======
-                    "about": (
                         "Index of availability of the given substrate in this "
                         "LULC class. Replace [SUBSTRATE] with substrate names "
                         "matching those in the Guild Table, so that there is "
                         "a column for each substrate.")},
                 "floral_resources_[SEASON]_index": {
                     "type": "ratio",
-                    "about": (
+                    "about": _(
                         "Abundance of flowers during the given season in this "
                         "LULC class. This is the proportion of land area "
                         "covered by flowers, multiplied by the proportion of "
@@ -176,19 +110,13 @@
                         "[SEASON] with season names matching those in the "
                         "Guild Table, so that there is a column for each "
                         "season.")}
->>>>>>> 00334d04
             },
             "about": _(
                 "A table mapping each LULC class to nesting availability and "
                 "floral abundance data for each substrate and season in that "
-<<<<<<< HEAD
-                "LULC class."),
-            "name": _("Land Cover Biophysical Table")
-=======
                 "LULC class. All values in the LULC raster must have "
                 "corresponding entries in this table."),
-            "name": "biophysical table"
->>>>>>> 00334d04
+            "name": _("biophysical table")
         },
         "farm_vector_path": {
             "type": "vector",
@@ -208,16 +136,10 @@
                         "pollinator-dependent yield.")},
                 "season": {
                     "type": "freestyle_string",
-<<<<<<< HEAD
                     "about": _(
-                        "The season in which the crop is pollinated. This "
-                        "season must match a season in the guild table.")},
-=======
-                    "about": (
                         "The season in which the crop is pollinated. Season "
                         "names must match those in the Guild Table and "
                         "Biophysical Table.")},
->>>>>>> 00334d04
                 "fr_[SEASON]": {  # floral resources for each season
                     "type": "ratio",
                     "about": _(
@@ -228,18 +150,7 @@
                 },
                 "n_[SUBSTRATE]": {  # nesting availabilities for each substrate
                     "type": "ratio",
-<<<<<<< HEAD
                     "about": _(
-                        "The nesting substrate suitability for the farm for "
-                        "the given substrate. The SUBSTRATE string must match "
-                        "one of the substrates in the guild table.")},
-                "p_dep": {
-                    "type": "ratio",
-                    "about": _(
-                        "The proportion of crop dependent on pollinators. See "
-                        "Klein et al. (2007) for estimates for common crops.")},
-=======
-                    "about": (
                         "The nesting suitability for the given substrate at "
                         "this farm. given substrate. Replace [SUBSTRATE] with "
                         "substrate names matching those in the Guild Table "
@@ -247,9 +158,9 @@
                         "for each substrate.")},
                 "p_dep": {
                     "type": "ratio",
-                    "about": "The proportion of crop dependent on pollinators."
+                    "about": _(
+                        "The proportion of crop dependent on pollinators.")
                 },
->>>>>>> 00334d04
                 "p_managed": {
                     "type": "ratio",
                     "about": _(
@@ -261,11 +172,7 @@
             "about": _(
                 "Map of farm sites to be analyzed, with pollination data "
                 "specific to each farm."),
-<<<<<<< HEAD
-            "name": _("Farm Vector")
-=======
-            "name": "farms map"
->>>>>>> 00334d04
+            "name": _("farms map")
         }
     }
 }
