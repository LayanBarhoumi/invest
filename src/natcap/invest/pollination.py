"""Pollinator service model for InVEST."""
<<<<<<< HEAD
from __future__ import absolute_import
import tempfile
=======
>>>>>>> d5b49fa0
import itertools
import collections
import re
import os
import logging
import hashlib
import inspect
import uuid

from osgeo import gdal
from osgeo import ogr
import pygeoprocessing
import numpy
import taskgraph


from . import utils
<<<<<<< HEAD
from . import validation

=======
logging.basicConfig(level=logging.INFO)
>>>>>>> d5b49fa0
LOGGER = logging.getLogger('natcap.invest.pollination')

# We're hardcoding this to 0 now which makes taskgraph run in threading mode
# we'll do that until we're comfortable with taskgraph in the wild.
_N_WORKERS = 0

_INDEX_NODATA = -1.0

# These patterns are expected in the biophysical table
_NESTING_SUBSTRATE_PATTERN = 'nesting_([^_]+)_availability_index'
_FLORAL_RESOURCES_AVAILABLE_PATTERN = 'floral_resources_([^_]+)_index'
_EXPECTED_BIOPHYSICAL_HEADERS = [
    'lucode', _NESTING_SUBSTRATE_PATTERN, _FLORAL_RESOURCES_AVAILABLE_PATTERN]

# These are patterns expected in the guilds table
_NESTING_SUITABILITY_PATTERN = 'nesting_suitability_([^_]+)_index'
# replace with season
_FORAGING_ACTIVITY_PATTERN = 'foraging_activity_%s_index'
_FORAGING_ACTIVITY_RE_PATTERN = _FORAGING_ACTIVITY_PATTERN % '([^_]+)'
_RELATIVE_SPECIES_ABUNDANCE_FIELD = 'relative_abundance'
_ALPHA_HEADER = 'alpha'
_EXPECTED_GUILD_HEADERS = [
    'species', _NESTING_SUITABILITY_PATTERN, _FORAGING_ACTIVITY_RE_PATTERN,
    _ALPHA_HEADER, _RELATIVE_SPECIES_ABUNDANCE_FIELD]

_NESTING_SUBSTRATE_INDEX_FILEPATTERN = 'nesting_substrate_index_%s%s.tif'
# this is used if there is a farm polygon present
_FARM_NESTING_SUBSTRATE_INDEX_FILEPATTERN = (
    'farm_nesting_substrate_index_%s%s.tif')

# replaced by (species, file_suffix)
_HABITAT_NESTING_INDEX_FILE_PATTERN = 'habitat_nesting_index_%s%s.tif'
# replaced by (season, file_suffix)
_RELATIVE_FLORAL_ABUNDANCE_INDEX_FILE_PATTERN = (
    'relative_floral_abundance_index_%s%s.tif')
# this is used if there's a farm polygon present
_FARM_RELATIVE_FLORAL_ABUNDANCE_INDEX_FILE_PATTERN = (
    'farm_relative_floral_abundance_index_%s%s.tif')
# used as an intermediate step for floral resources calculation
# replace (species, file_suffix)
_LOCAL_FORAGING_EFFECTIVENESS_FILE_PATTERN = (
    'local_foraging_effectiveness_%s%s.tif')
# for intermediate output of floral resources replace (species, file_suffix)
_FLORAL_RESOURCES_INDEX_FILE_PATTERN = (
    'floral_resources_%s%s.tif')
# pollinator supply raster replace (species, file_suffix)
_POLLINATOR_SUPPLY_FILE_PATTERN = 'pollinator_supply_%s%s.tif'
# name of reprojected farm vector replace (file_suffix)
_PROJECTED_FARM_VECTOR_FILE_PATTERN = 'reprojected_farm_vector%s.shp'
# used to store the 2D decay kernel for a given distance replace
# (alpha, file suffix)
_KERNEL_FILE_PATTERN = 'kernel_%f%s.tif'
# PA(x,s,j) replace (species, season, file_suffix)
_POLLINATOR_ABUNDANCE_FILE_PATTERN = 'pollinator_abundance_%s_%s%s.tif'
# PAT(x,j) total pollinator abundance per season replace (season, file_suffix)
_TOTAL_POLLINATOR_ABUNDANCE_FILE_PATTERN = (
    'total_pollinator_abundance_%s%s.tif')
# used for RA(l(x),j)*fa(s,j) replace (species, season, file_suffix)
_FORAGED_FLOWERS_INDEX_FILE_PATTERN = (
    'foraged_flowers_index_%s_%s%s.tif')
# used for convolving PS over alpha s replace (species, file_suffix)
_CONVOLVE_PS_FILE_PATH = 'convolve_ps_%s%s.tif'
# half saturation raster replace (season, file_suffix)
_HALF_SATURATION_FILE_PATTERN = 'half_saturation_%s%s.tif'
# blank raster as a basis to rasterize on replace (file_suffix)
_BLANK_RASTER_FILE_PATTERN = 'blank_raster%s.tif'
# raster to hold seasonal farm pollinator replace (season, file_suffix)
_FARM_POLLINATOR_SEASON_FILE_PATTERN = 'farm_pollinator_%s%s.tif'
# total farm pollinators replace (file_suffix)
_FARM_POLLINATOR_FILE_PATTERN = 'farm_pollinators%s.tif'
# managed pollinator indexes replace (file_suffix)
_MANAGED_POLLINATOR_FILE_PATTERN = 'managed_pollinators%s.tif'
# total pollinator raster replace (file_suffix)
_TOTAL_POLLINATOR_YIELD_FILE_PATTERN = 'total_pollinator_yield%s.tif'
# wild pollinator raster replace (file_suffix)
_WILD_POLLINATOR_YIELD_FILE_PATTERN = 'wild_pollinator_yield%s.tif'
# final aggregate farm shapefile file pattern replace (file_suffix)
_FARM_VECTOR_RESULT_FILE_PATTERN = 'farm_indices%s.shp'
# output field on target shapefile if farms are enabled
_TOTAL_FARM_YIELD_FIELD_ID = 'y_tot'
# output field for wild pollinators on farms if farms are enabled
_WILD_POLLINATOR_FARM_YIELD_FIELD_ID = 'y_wild'
# output field for proportion of wild pollinators over the pollinator
# dependent part of the yield
_POLLINATOR_PROPORTION_FARM_YIELD_FIELD_ID = 'pdep_y_w'
# output field for pollinator abundance on farm for the season of pollination
_POLLINATOR_ABUDNANCE_FARM_FIELD_ID = 'p_abund'
# expected pattern for seasonal floral resources in input shapefile (season)
_FARM_FLORAL_RESOURCES_HEADER_PATTERN = 'fr_%s'
# regular expression version of _FARM_FLORAL_RESOURCES_PATTERN
_FARM_FLORAL_RESOURCES_PATTERN = (
    _FARM_FLORAL_RESOURCES_HEADER_PATTERN % '([^_]+)')
# expected pattern for nesting substrate in input shapfile (substrate)
_FARM_NESTING_SUBSTRATE_HEADER_PATTERN = 'n_%s'
# regular expression version of _FARM_NESTING_SUBSTRATE_HEADER_PATTERN
_FARM_NESTING_SUBSTRATE_RE_PATTERN = (
    _FARM_NESTING_SUBSTRATE_HEADER_PATTERN % '([^_]+)')
_HALF_SATURATION_FARM_HEADER = 'half_sat'
_CROP_POLLINATOR_DEPENDENCE_FIELD = 'p_dep'
_MANAGED_POLLINATORS_FIELD = 'p_managed'
_FARM_SEASON_FIELD = 'season'
_EXPECTED_FARM_HEADERS = [
    _FARM_SEASON_FIELD, 'crop_type', _HALF_SATURATION_FARM_HEADER,
    _MANAGED_POLLINATORS_FIELD, _FARM_FLORAL_RESOURCES_PATTERN,
    _FARM_NESTING_SUBSTRATE_RE_PATTERN, _CROP_POLLINATOR_DEPENDENCE_FIELD]


def execute(args):
    """InVEST Pollination Model.

    Parameters:
        args['workspace_dir'] (string): a path to the output workspace folder.
            Will overwrite any files that exist if the path already exists.
        args['results_suffix'] (string): string appended to each output
            file path.
        args['landcover_raster_path'] (string): file path to a landcover
            raster.
        args['guild_table_path'] (string): file path to a table indicating
            the bee species to analyze in this model run.  Table headers
            must include:
                * 'species': a bee species whose column string names will
                    be referred to in other tables and the model will output
                    analyses per species.
                * one or more columns matching _NESTING_SUITABILITY_PATTERN
                    with values in the range [0.0, 1.0] indicating the
                    suitability of the given species to nest in a particular
                    substrate.
                * one or more columns matching _FORAGING_ACTIVITY_RE_PATTERN
                    with values in the range [0.0, 1.0] indicating the
                    relative level of foraging activity for that species
                    during a particular season.
                * _ALPHA_HEADER the sigma average flight distance of that bee
                    species in meters.
                * 'relative_abundance': a weight indicating the relative
                    abundance of the particular species with respect to the
                    sum of all relative abundance weights in the table.

        args['landcover_biophysical_table_path'] (string): path to a table
            mapping landcover codes in `args['landcover_path']` to indexes of
            nesting availability for each nesting substrate referenced in
            guilds table as well as indexes of abundance of floral resources
            on that landcover type per season in the bee activity columns of
            the guild table.

            All indexes are in the range [0.0, 1.0].

            Columns in the table must be at least
                * 'lucode': representing all the unique landcover codes in
                    the raster ast `args['landcover_path']`
                * For every nesting matching _NESTING_SUITABILITY_PATTERN
                  in the guild stable, a column matching the pattern in
                  `_LANDCOVER_NESTING_INDEX_HEADER`.
                * For every season matching _FORAGING_ACTIVITY_RE_PATTERN
                  in the guilds table, a column matching
                  the pattern in `_LANDCOVER_FLORAL_RESOURCES_INDEX_HEADER`.
        args['farm_vector_path'] (string): (optional) path to a single layer
            polygon shapefile representing farms. If present will trigger the
            farm yield component of the model.

            The layer must have at least the following fields:

            * season (string): season in which the farm needs pollination
            * crop_type (string): a text field to identify the crop type for
                summary statistics.
            * half_sat (float): a real in the range [0.0, 1.0] representing
                the proportion of wild pollinators to achieve a 50% yield
                of that crop.
            * p_dep (float): a number in the range [0.0, 1.0]
                representing the proportion of yield dependent on pollinators.
            * p_managed (float): proportion of pollinators that come from
                non-native/managed hives.
            * fr_[season] (float): one or more fields that match this pattern
                such that `season` also matches the season headers in the
                biophysical and guild table.  Any areas that overlap the
                landcover map will replace seasonal floral resources with
                this value.  Ranges from 0..1.
            * n_[substrate] (float): One or more fields that match this
                pattern such that `substrate` also matches the nesting
                substrate headers in the biophysical and guild table.  Any
                areas that overlap the landcover map will replace nesting
                substrate suitability with this value.  Ranges from 0..1.

    Returns:
        None
    """
    # create initial working directories and determine file suffixes
    intermediate_output_dir = os.path.join(
        args['workspace_dir'], 'intermediate_outputs')
    work_token_dir = os.path.join(
        intermediate_output_dir, '_tmp_work_tokens')
    output_dir = os.path.join(args['workspace_dir'])
    utils.make_directories(
        [output_dir, intermediate_output_dir])
    file_suffix = utils.make_suffix_string(args, 'results_suffix')

    if 'farm_vector_path' in args and args['farm_vector_path'] != '':
        # we set the vector path to be the projected vector that we'll create
        # later
        farm_vector_path = os.path.join(
            intermediate_output_dir,
            _PROJECTED_FARM_VECTOR_FILE_PATTERN % file_suffix)
    else:
        farm_vector_path = None

    # parse out the scenario variables from a complicated set of two tables
    # and possibly a farm polygon.  This function will also raise an exception
    # if any of the inputs are malformed.
    scenario_variables = _parse_scenario_variables(args)
    landcover_raster_info = pygeoprocessing.get_raster_info(
        args['landcover_raster_path'])

    task_graph = taskgraph.TaskGraph(work_token_dir, _N_WORKERS)

    if farm_vector_path is not None:
        # ensure farm vector is in the same projection as the landcover map
        reproject_farm_task = task_graph.add_task(
            func=pygeoprocessing.reproject_vector,
            args=(
                args['farm_vector_path'], landcover_raster_info['projection'],
                farm_vector_path),
            target_path_list=[farm_vector_path])

    # calculate nesting_substrate_index[substrate] substrate maps
    # N(x, n) = ln(l(x), n)
    scenario_variables['nesting_substrate_index_path'] = {}
    landcover_substrate_index_tasks = {}
    for substrate in scenario_variables['substrate_list']:
        nesting_substrate_index_path = os.path.join(
            intermediate_output_dir,
            _NESTING_SUBSTRATE_INDEX_FILEPATTERN % (substrate, file_suffix))
        scenario_variables['nesting_substrate_index_path'][substrate] = (
            nesting_substrate_index_path)

        landcover_substrate_index_tasks[substrate] = task_graph.add_task(
            func=pygeoprocessing.reclassify_raster,
            args=(
                (args['landcover_raster_path'], 1),
                scenario_variables['landcover_substrate_index'][substrate],
                nesting_substrate_index_path, gdal.GDT_Float32,
                _INDEX_NODATA),
            kwargs={'values_required': True},
            target_path_list=[nesting_substrate_index_path])

    # calculate farm_nesting_substrate_index[substrate] substrate maps
    # dependent on farm substrate rasterized over N(x, n)
    if farm_vector_path is not None:
        scenario_variables['farm_nesting_substrate_index_path'] = (
            collections.defaultdict(dict))
        farm_substrate_rasterize_task_list = []
        for substrate in scenario_variables['substrate_list']:
            farm_substrate_id = (
                _FARM_NESTING_SUBSTRATE_HEADER_PATTERN % substrate)
            farm_nesting_substrate_index_path = os.path.join(
                intermediate_output_dir,
                _FARM_NESTING_SUBSTRATE_INDEX_FILEPATTERN % (
                    substrate, file_suffix))
            scenario_variables['farm_nesting_substrate_index_path'][
                substrate] = farm_nesting_substrate_index_path
            farm_substrate_rasterize_task_list.append(
                task_graph.add_task(
                    func=_rasterize_vector_onto_base,
                    args=(
                        scenario_variables['nesting_substrate_index_path'][
                            substrate],
                        farm_vector_path, farm_substrate_id,
                        farm_nesting_substrate_index_path),
                    target_path_list=[farm_nesting_substrate_index_path],
                    dependent_task_list=[
                        landcover_substrate_index_tasks[substrate],
                        reproject_farm_task]))

    habitat_nesting_tasks = {}
    scenario_variables['habitat_nesting_index_path'] = {}
    for species in scenario_variables['species_list']:
        # calculate habitat_nesting_index[species] HN(x, s) = max_n(N(x, n) ns(s,n))
        if farm_vector_path is not None:
            dependent_task_list = farm_substrate_rasterize_task_list
            substrate_path_map = scenario_variables[
                'farm_nesting_substrate_index_path']
        else:
            dependent_task_list = landcover_substrate_index_tasks.values()
            substrate_path_map = scenario_variables[
                'nesting_substrate_index_path']

        scenario_variables['habitat_nesting_index_path'][species] = (
            os.path.join(
                intermediate_output_dir,
                _HABITAT_NESTING_INDEX_FILE_PATTERN % (species, file_suffix)))

        calculate_habitat_nesting_index_op = _CalculateHabitatNestingIndex(
            substrate_path_map,
            scenario_variables['species_substrate_index'][species],
            scenario_variables['habitat_nesting_index_path'][species])

        habitat_nesting_tasks[species] = task_graph.add_task(
            func=calculate_habitat_nesting_index_op,
            dependent_task_list=dependent_task_list,
            target_path_list=[
                scenario_variables['habitat_nesting_index_path'][species]])

    scenario_variables['relative_floral_abundance_index_path'] = {}
    relative_floral_abudance_task_map = {}
    for season in scenario_variables['season_list']:
        # calculate relative_floral_abundance_index[season] per season
        # RA(l(x), j)
        relative_floral_abundance_index_path = os.path.join(
            intermediate_output_dir,
            _RELATIVE_FLORAL_ABUNDANCE_INDEX_FILE_PATTERN % (
                season, file_suffix))

        relative_floral_abudance_task = task_graph.add_task(
            func=pygeoprocessing.reclassify_raster,
            args=(
                (args['landcover_raster_path'], 1),
                scenario_variables['landcover_floral_resources'][season],
                relative_floral_abundance_index_path, gdal.GDT_Float32,
                _INDEX_NODATA),
            kwargs={'values_required': True},
            target_path_list=[relative_floral_abundance_index_path])

        # if there's a farm, rasterize floral resources over the top
        if farm_vector_path is not None:
            farm_relative_floral_abundance_index_path = os.path.join(
                intermediate_output_dir,
                _FARM_RELATIVE_FLORAL_ABUNDANCE_INDEX_FILE_PATTERN % (
                    season, file_suffix))

            # this is the shapefile header for the farm seasonal floral
            # resources
            farm_floral_resources_id = (
                _FARM_FLORAL_RESOURCES_HEADER_PATTERN % season)

            # override the relative floral task because we'll need this one
            relative_floral_abudance_task = task_graph.add_task(
                func=_rasterize_vector_onto_base,
                args=(
                    relative_floral_abundance_index_path,
                    farm_vector_path, farm_floral_resources_id,
                    farm_relative_floral_abundance_index_path),
                target_path_list=[
                    farm_relative_floral_abundance_index_path],
                dependent_task_list=[
                    relative_floral_abudance_task, reproject_farm_task])

            # override the relative floral abundance index path since we'll
            # need the farm one
            relative_floral_abundance_index_path = (
                farm_relative_floral_abundance_index_path)

        scenario_variables['relative_floral_abundance_index_path'][season] = (
            relative_floral_abundance_index_path)
        relative_floral_abudance_task_map[season] = (
            relative_floral_abudance_task)

    scenario_variables['foraged_flowers_index_path'] = {}
    foraged_flowers_index_task_map = {}
    for species in scenario_variables['species_list']:
        for season in scenario_variables['season_list']:
            # calculate foraged_flowers_species_season = RA(l(x),j)*fa(s,j)
            foraged_flowers_index_path = os.path.join(
                intermediate_output_dir,
                _FORAGED_FLOWERS_INDEX_FILE_PATTERN % (
                    species, season, file_suffix))
            relative_abundance_path = (
                scenario_variables['relative_floral_abundance_index_path'][
                    season])
            mult_by_scalar_op = _MultByScalar(
                scenario_variables['species_foraging_activity'][
                    (species, season)])
            foraged_flowers_index_task_map[(species, season)] = (
                task_graph.add_task(
                    func=pygeoprocessing.raster_calculator,
                    args=(
                        [(relative_abundance_path, 1)],
                        mult_by_scalar_op, foraged_flowers_index_path,
                        gdal.GDT_Float32, _INDEX_NODATA),
                    dependent_task_list=[
                        relative_floral_abudance_task_map[season]],
                    target_path_list=[foraged_flowers_index_path]))
            scenario_variables['foraged_flowers_index_path'][
                (species, season)] = foraged_flowers_index_path

    pollinator_abundance_path_map = {}
    pollinator_abundance_task_map = {}
    floral_resources_index_path_map = {}
    floral_resources_index_task_map = {}
    for species in scenario_variables['species_list']:
        # calculate foraging_effectiveness[species]
        # FE(x, s) = sum_j [RA(l(x), j) * fa(s, j)]
        foraged_flowers_path_band_list = [
            (scenario_variables['foraged_flowers_index_path'][
                (species, season)], 1)
            for season in scenario_variables['season_list']]
        local_foraging_effectiveness_path = os.path.join(
            intermediate_output_dir,
            _LOCAL_FORAGING_EFFECTIVENESS_FILE_PATTERN % (
                species, file_suffix))

        local_foraging_effectiveness_task = task_graph.add_task(
            func=pygeoprocessing.raster_calculator,
            args=(
                foraged_flowers_path_band_list,
                _SumRasters(), local_foraging_effectiveness_path,
                gdal.GDT_Float32, _INDEX_NODATA),
            target_path_list=[
                local_foraging_effectiveness_path],
            dependent_task_list=[
                foraged_flowers_index_task_map[(species, season)]
                for season in scenario_variables['season_list']])

        # create a convolution kernel for the species flight range
        alpha = (
            scenario_variables['alpha_value'][species] /
            float(landcover_raster_info['mean_pixel_size']))
        kernel_path = os.path.join(
            intermediate_output_dir, _KERNEL_FILE_PATTERN % (
                alpha, file_suffix))

        alpha_kernel_raster_task = task_graph.add_task(
            func=utils.exponential_decay_kernel_raster,
            args=(alpha, kernel_path),
            target_path_list=[kernel_path])

        # convolve FE with alpha_s
        floral_resources_index_path = os.path.join(
            intermediate_output_dir, _FLORAL_RESOURCES_INDEX_FILE_PATTERN % (
                species, file_suffix))
        floral_resources_index_path_map[species] = floral_resources_index_path

        floral_resources_task = task_graph.add_task(
            func=pygeoprocessing.convolve_2d,
            args=(
                (local_foraging_effectiveness_path, 1), (kernel_path, 1),
                floral_resources_index_path),
            kwargs={
                'ignore_nodata': True,
                'mask_nodata': True,
                'normalize_kernel': False,
                },
            dependent_task_list=[
                alpha_kernel_raster_task, local_foraging_effectiveness_task],
            target_path_list=[floral_resources_index_path])

        floral_resources_index_task_map[species] = floral_resources_task
        # calculate
        # pollinator_supply_index[species] PS(x,s) = FR(x,s) * HN(x,s) * sa(s)
        pollinator_supply_index_path = os.path.join(
            output_dir, _POLLINATOR_SUPPLY_FILE_PATTERN % (
                species, file_suffix))
        ps_index_op = _PollinatorSupplyIndexOp(
            scenario_variables['species_abundance'][species])
        pollinator_supply_task = task_graph.add_task(
            func=pygeoprocessing.raster_calculator,
            args=(
                [(scenario_variables['habitat_nesting_index_path'][species],
                  1),
                 (floral_resources_index_path, 1)], ps_index_op,
                pollinator_supply_index_path, gdal.GDT_Float32,
                _INDEX_NODATA),
            dependent_task_list=[
                floral_resources_task, habitat_nesting_tasks[species]],
            target_path_list=[pollinator_supply_index_path])

        # calc convolved_PS PS over alpha_s
        convolve_ps_path = os.path.join(
            intermediate_output_dir, _CONVOLVE_PS_FILE_PATH % (
                species, file_suffix))

        convolve_ps_task = task_graph.add_task(
            func=pygeoprocessing.convolve_2d,
            args=(
                (pollinator_supply_index_path, 1), (kernel_path, 1),
                convolve_ps_path),
            kwargs={
                'ignore_nodata': True,
                'mask_nodata': True,
                'normalize_kernel': False,
                },
            dependent_task_list=[
                alpha_kernel_raster_task, pollinator_supply_task],
            target_path_list=[convolve_ps_path])

        for season in scenario_variables['season_list']:
            # calculate pollinator activity as
            # PA(x,s,j)=RA(l(x),j)fa(s,j) convolve(ps, alpha_s)
            foraged_flowers_index_path = (
                scenario_variables['foraged_flowers_index_path'][
                    (species, season)])
            pollinator_abundance_path = os.path.join(
                output_dir, _POLLINATOR_ABUNDANCE_FILE_PATTERN % (
                    species, season, file_suffix))
            pollinator_abundance_task_map[(species, season)] = (
                task_graph.add_task(
                    func=pygeoprocessing.raster_calculator,
                    args=(
                        [(foraged_flowers_index_path, 1),
                         (floral_resources_index_path_map[species], 1),
                         (convolve_ps_path, 1)],
                        _PollinatorSupplyOp(), pollinator_abundance_path,
                        gdal.GDT_Float32, _INDEX_NODATA),
                    dependent_task_list=[
                        foraged_flowers_index_task_map[(species, season)],
                        floral_resources_index_task_map[species],
                        convolve_ps_task],
                    target_path_list=[pollinator_abundance_path]))
            pollinator_abundance_path_map[(species, season)] = (
                pollinator_abundance_path)

    # next step is farm vector calculation, if no farms then okay to quit
    if farm_vector_path is None:
        task_graph.close()
        task_graph.join()
        return

    # blank raster used for rasterizing all the farm parameters/fields later
    blank_raster_path = os.path.join(
        intermediate_output_dir, _BLANK_RASTER_FILE_PATTERN % file_suffix)
    blank_raster_task = task_graph.add_task(
        func=pygeoprocessing.new_raster_from_base,
        args=(
            args['landcover_raster_path'], blank_raster_path,
            gdal.GDT_Float32, [_INDEX_NODATA]),
        kwargs={'fill_value_list': [_INDEX_NODATA]},
        target_path_list=[blank_raster_path])

    farm_pollinator_season_path_list = []
    farm_pollinator_season_task_list = []
    total_pollinator_abundance_task = {}
    for season in scenario_variables['season_list']:
        # total_pollinator_abundance_index[season] PAT(x,j)=sum_s PA(x,s,j)
        total_pollinator_abundance_index_path = os.path.join(
            output_dir, _TOTAL_POLLINATOR_ABUNDANCE_FILE_PATTERN % (
                season, file_suffix))

        pollinator_abudnance_season_path_band_list = [
            (pollinator_abundance_path_map[(species, season)], 1)
            for species in scenario_variables['species_list']]

        total_pollinator_abundance_task[season] = task_graph.add_task(
            func=pygeoprocessing.raster_calculator,
            args=(
                pollinator_abudnance_season_path_band_list, _SumRasters(),
                total_pollinator_abundance_index_path, gdal.GDT_Float32,
                _INDEX_NODATA),
            dependent_task_list=[
                pollinator_abundance_task_map[(species, season)]
                for species in scenario_variables['species_list']],
            target_path_list=[total_pollinator_abundance_index_path])

        half_saturation_raster_path = os.path.join(
            intermediate_output_dir, _HALF_SATURATION_FILE_PATTERN % (
                season, file_suffix))
        half_saturation_task = task_graph.add_task(
            func=_rasterize_vector_onto_base,
            args=(
                blank_raster_path, farm_vector_path,
                _HALF_SATURATION_FARM_HEADER, half_saturation_raster_path),
            kwargs={'filter_string': "%s='%s'" % (_FARM_SEASON_FIELD, season)},
            dependent_task_list=[blank_raster_task],
            target_path_list=[half_saturation_raster_path])

        # calc on farm pollinator abundance i.e. FP_season
        farm_pollinator_season_path = os.path.join(
            intermediate_output_dir, _FARM_POLLINATOR_SEASON_FILE_PATTERN % (
                season, file_suffix))
        farm_pollinator_season_task_list.append(task_graph.add_task(
            func=pygeoprocessing.raster_calculator,
            args=(
                [(half_saturation_raster_path, 1),
                 (total_pollinator_abundance_index_path, 1)],
                _OnFarmPollinatorAbundance(), farm_pollinator_season_path,
                gdal.GDT_Float32, _INDEX_NODATA),
            dependent_task_list=[
                half_saturation_task, total_pollinator_abundance_task[season]],
            target_path_list=[farm_pollinator_season_path]))
        farm_pollinator_season_path_list.append(farm_pollinator_season_path)

    # sum farm pollinators
    farm_pollinator_path = os.path.join(
        output_dir, _FARM_POLLINATOR_FILE_PATTERN % file_suffix)
    farm_pollinator_task = task_graph.add_task(
        func=pygeoprocessing.raster_calculator,
        args=(
            [(path, 1) for path in farm_pollinator_season_path_list],
            _SumRasters(), farm_pollinator_path, gdal.GDT_Float32,
            _INDEX_NODATA),
        dependent_task_list=farm_pollinator_season_task_list,
        target_path_list=[farm_pollinator_path])

    # rasterize managed pollinators
    managed_pollinator_path = os.path.join(
        intermediate_output_dir,
        _MANAGED_POLLINATOR_FILE_PATTERN % file_suffix)
    managed_pollinator_task = task_graph.add_task(
        func=_rasterize_vector_onto_base,
        args=(
            blank_raster_path, farm_vector_path, _MANAGED_POLLINATORS_FIELD,
            managed_pollinator_path),
        dependent_task_list=[reproject_farm_task],
        target_path_list=[managed_pollinator_path])

    # calculate PYT
    total_pollinator_yield_path = os.path.join(
        output_dir, _TOTAL_POLLINATOR_YIELD_FILE_PATTERN % file_suffix)
    pyt_task = task_graph.add_task(
        func=pygeoprocessing.raster_calculator,
        args=(
            [(managed_pollinator_path, 1), (farm_pollinator_path, 1)],
            _PYTOp(), total_pollinator_yield_path, gdal.GDT_Float32,
            _INDEX_NODATA),
        dependent_task_list=[farm_pollinator_task, managed_pollinator_task],
        target_path_list=[total_pollinator_yield_path])

    # calculate PYW
    wild_pollinator_yield_path = os.path.join(
        output_dir, _WILD_POLLINATOR_YIELD_FILE_PATTERN % file_suffix)
    wild_pollinator_task = task_graph.add_task(
        func=pygeoprocessing.raster_calculator,
        args=(
            [(managed_pollinator_path, 1), (total_pollinator_yield_path, 1)],
            _PYWOp(), wild_pollinator_yield_path, gdal.GDT_Float32,
            _INDEX_NODATA),
        dependent_task_list=[pyt_task, managed_pollinator_task],
        target_path_list=[wild_pollinator_yield_path])

    # aggregate yields across farms
    fid_field_id = str(uuid.uuid4())[-10::]
    target_farm_result_path = os.path.join(
        output_dir, _FARM_VECTOR_RESULT_FILE_PATTERN % file_suffix)
    if os.path.exists(target_farm_result_path):
        os.remove(target_farm_result_path)
    reproject_farm_task.join()
    _create_farm_result_vector(
        farm_vector_path, fid_field_id, target_farm_result_path)

    # aggregate wild pollinator yield over farm
    wild_pollinator_task.join()
    wild_pollinator_yield_aggregate = pygeoprocessing.zonal_statistics(
        (wild_pollinator_yield_path, 1), target_farm_result_path,
        fid_field_id)

    # aggregate yield over a farm
    pyt_task.join()
    total_farm_results = pygeoprocessing.zonal_statistics(
        (total_pollinator_yield_path, 1), target_farm_result_path,
        fid_field_id)

    # aggregate the pollinator abundance results over the farms
    pollinator_abundance_results = {}
    for season in scenario_variables['season_list']:
        total_pollinator_abundance_index_path = os.path.join(
            output_dir, _TOTAL_POLLINATOR_ABUNDANCE_FILE_PATTERN % (
                season, file_suffix))
        total_pollinator_abundance_task[season].join()
        pollinator_abundance_results[season] = (
            pygeoprocessing.zonal_statistics(
                (total_pollinator_abundance_index_path, 1),
                target_farm_result_path, fid_field_id))

    target_farm_vector = ogr.Open(target_farm_result_path, 1)
    target_farm_layer = target_farm_vector.GetLayer()

    # aggregate results per farm
    for farm_feature in target_farm_layer:
        nu = float(farm_feature.GetField(_CROP_POLLINATOR_DEPENDENCE_FIELD))
        fid = int(farm_feature.GetField(fid_field_id))
        if total_farm_results[fid]['count'] > 0:
            # total pollinator farm yield is 1-*nu(1-tot_pollination_coverage)
            # this is YT from the user's guide (y_tot)
            farm_feature.SetField(
                _TOTAL_FARM_YIELD_FIELD_ID,
                1 - nu * (
                    1 - total_farm_results[fid]['sum'] /
                    total_farm_results[fid]['count']))

            # this is PYW ('pdep_y_w')
            farm_feature.SetField(
                _POLLINATOR_PROPORTION_FARM_YIELD_FIELD_ID,
                (wild_pollinator_yield_aggregate[fid]['sum'] /
                 wild_pollinator_yield_aggregate[fid]['count']))

            # this is YW ('y_wild')
            farm_feature.SetField(
                _WILD_POLLINATOR_FARM_YIELD_FIELD_ID,
                nu * (wild_pollinator_yield_aggregate[fid]['sum'] /
                      wild_pollinator_yield_aggregate[fid]['count']))

            # this is PAT ('p_abund')
            farm_season = farm_feature.GetField(_FARM_SEASON_FIELD)
            farm_feature.SetField(
                _POLLINATOR_ABUDNANCE_FARM_FIELD_ID,
                pollinator_abundance_results[farm_season][fid]['sum'] /
                pollinator_abundance_results[farm_season][fid]['count'])

        target_farm_layer.SetFeature(farm_feature)
    target_farm_layer.DeleteField(
        target_farm_layer.FindFieldIndex(fid_field_id, 1))
    target_farm_layer.SyncToDisk()
    target_farm_layer = None
    target_farm_vector = None

    task_graph.close()
    task_graph.join()


def _rasterize_vector_onto_base(
        base_raster_path, base_vector_path, attribute_id,
        target_raster_path, filter_string=None):
    """Rasterize attribute from vector onto a copy of base.

    Parameters:
        base_raster_path (string): path to a base raster file
        attribute_id (string): id in `base_vector_path` to rasterize.
        target_raster_path (string): a copy of `base_raster_path` with
            `base_vector_path[attribute_id]` rasterized on top.
        filter_string (string): filtering string to select from farm layer

    Returns:
        None.
    """
    base_raster = gdal.Open(base_raster_path)
    raster_driver = base_raster.GetDriver()
    target_raster = raster_driver.CreateCopy(target_raster_path, base_raster)
    base_raster = None

    vector = ogr.Open(base_vector_path)
    layer = vector.GetLayer()

    if filter_string is not None:
        layer.SetAttributeFilter(str(filter_string))
    gdal.RasterizeLayer(
        target_raster, [1], layer,
        options=['ATTRIBUTE=%s' % attribute_id])
    target_raster.FlushCache()
    target_raster = None
    layer = None
    vector = None


def _create_farm_result_vector(
        base_vector_path, fid_field_id, target_vector_path):
    """Create a copy of `base_vector_path` and add FID field to it.

    Parameters:
        base_vector_path (string): path to vector to copy
        fid_field_id (string): FID field name to add to target that shouldn't
            already exist in `base_vector_path`.
        target_vector_path (string): path to target vector that is a copy
            of the base, except for the new `fid_field_id` field that has
            unique integer IDs for each feature.  This path must not already
            exist.  It also has new entries for all the result fields:
                _TOTAL_FARM_YIELD_FIELD_ID
                _WILD_POLLINATOR_FARM_YIELD_FIELD_ID


    Returns:
        None.
    """
    esri_driver = ogr.GetDriverByName("ESRI Shapefile")
    base_vector = ogr.Open(base_vector_path)
    base_layer = base_vector.GetLayer()
    base_defn = base_layer.GetLayerDefn()

    target_vector = esri_driver.CopyDataSource(
        base_vector, target_vector_path)
    target_layer = target_vector.GetLayer()
    target_layer.CreateField(ogr.FieldDefn(fid_field_id, ogr.OFTInteger))
    for feature in target_layer:
        feature.SetField(fid_field_id, feature.GetFID())
        target_layer.SetFeature(feature)

    total_farm_yield_field_defn = ogr.FieldDefn(
        _TOTAL_FARM_YIELD_FIELD_ID, ogr.OFTReal)
    total_farm_yield_field_defn.SetWidth(25)
    total_farm_yield_field_defn.SetPrecision(11)
    target_layer.CreateField(total_farm_yield_field_defn)

    pol_proportion_farm_yield_field_defn = ogr.FieldDefn(
        _POLLINATOR_PROPORTION_FARM_YIELD_FIELD_ID, ogr.OFTReal)
    pol_proportion_farm_yield_field_defn.SetWidth(25)
    pol_proportion_farm_yield_field_defn.SetPrecision(11)
    target_layer.CreateField(pol_proportion_farm_yield_field_defn)

    wild_pol_farm_yield_field_defn = ogr.FieldDefn(
        _WILD_POLLINATOR_FARM_YIELD_FIELD_ID, ogr.OFTReal)
    wild_pol_farm_yield_field_defn.SetWidth(25)
    wild_pol_farm_yield_field_defn.SetPrecision(11)
    target_layer.CreateField(wild_pol_farm_yield_field_defn)

    farm_pollinator_abundance_defn = ogr.FieldDefn(
        _POLLINATOR_ABUDNANCE_FARM_FIELD_ID, ogr.OFTReal)
    farm_pollinator_abundance_defn.SetWidth(25)
    farm_pollinator_abundance_defn.SetPrecision(11)
    target_layer.CreateField(farm_pollinator_abundance_defn)

    target_layer = None
    target_vector.SyncToDisk()
    target_vector = None


def _parse_scenario_variables(args):
    """Parse out scenario variables from input parameters.

    This function parses through the guild table, biophysical table, and
    farm polygons (if available) to generate

    Parameter:
        args (dict): this is the args dictionary passed in to the `execute`
            function, requires a 'guild_table_path', and
            'landcover_biophysical_table_path' key and optional
            'farm_vector_path' key.

    Returns:
        A dictionary with the keys:
            * season_list (list of string)
            * substrate_list (list of string)
            * species_list (list of string)
            * alpha_value[species] (float)
            * landcover_substrate_index[substrate][landcover] (float)
            * landcover_floral_resources[season][landcover] (float)
            * species_abundance[species] (string->float)
            * species_foraging_activity[(species, season)] (string->float)
            * species_substrate_index[(species, substrate)] (tuple->float)
            * foraging_activity_index[(species, season)] (tuple->float)
    """
    guild_table_path = args['guild_table_path']
    landcover_biophysical_table_path = args['landcover_biophysical_table_path']
    if 'farm_vector_path' in args and args['farm_vector_path'] != '':
        farm_vector_path = args['farm_vector_path']
    else:
        farm_vector_path = None

    guild_table = utils.build_lookup_from_csv(
        guild_table_path, 'species', to_lower=True,
        numerical_cast=True)

    LOGGER.info('Checking to make sure guild table has all expected headers')
    guild_headers = guild_table.itervalues().next().keys()
    for header in _EXPECTED_GUILD_HEADERS:
        matches = re.findall(header, " ".join(guild_headers))
        if len(matches) == 0:
            raise ValueError(
                "Expected a header in guild table that matched the pattern "
                "'%s' but was unable to find one.  Here are all the headers "
                "from %s: %s" % (
                    header, guild_table_path,
                    guild_headers))

    landcover_biophysical_table = utils.build_lookup_from_csv(
        landcover_biophysical_table_path, 'lucode', to_lower=True,
        numerical_cast=True)
    biophysical_table_headers = (
        landcover_biophysical_table.itervalues().next().keys())
    for header in _EXPECTED_BIOPHYSICAL_HEADERS:
        matches = re.findall(header, " ".join(biophysical_table_headers))
        if len(matches) == 0:
            raise ValueError(
                "Expected a header in biophysical table that matched the "
                "pattern '%s' but was unable to find one.  Here are all the "
                "headers from %s: %s" % (
                    header, landcover_biophysical_table_path,
                    biophysical_table_headers))

    # this dict to dict will map seasons to guild/biophysical headers
    # ex season_to_header['spring']['guilds']
    season_to_header = collections.defaultdict(dict)
    # this dict to dict will map substrate types to guild/biophysical headers
    # ex substrate_to_header['cavity']['biophysical']
    substrate_to_header = collections.defaultdict(dict)
    for header in guild_headers:
        match = re.match(_FORAGING_ACTIVITY_RE_PATTERN, header)
        if match:
            season = match.group(1)
            season_to_header[season]['guild'] = match.group()
        match = re.match(_NESTING_SUITABILITY_PATTERN, header)
        if match:
            substrate = match.group(1)
            substrate_to_header[substrate]['guild'] = match.group()

    farm_vector = None
    if farm_vector_path is not None:
        LOGGER.info('Checking that farm polygon has expected headers')
        farm_vector = ogr.Open(farm_vector_path)
        farm_layer = farm_vector.GetLayer()
        if farm_layer.GetGeomType() not in [
                ogr.wkbPolygon, ogr.wkbMultiPolygon]:
            farm_layer = None
            farm_vector = None
            raise ValueError("Farm layer not a polygon type")
        farm_layer_defn = farm_layer.GetLayerDefn()
        farm_headers = [
            farm_layer_defn.GetFieldDefn(i).GetName()
            for i in xrange(farm_layer_defn.GetFieldCount())]
        for header in _EXPECTED_FARM_HEADERS:
            matches = re.findall(header, " ".join(farm_headers))
            if len(matches) == 0:
                raise ValueError(
                    "Missing an expected headers '%s'from %s.\n"
                    "Got these headers instead %s" % (
                        header, farm_vector_path, farm_headers))

        for header in farm_headers:
            match = re.match(_FARM_FLORAL_RESOURCES_PATTERN, header)
            if match:
                season = match.group(1)
                season_to_header[season]['farm'] = match.group()
            match = re.match(_FARM_NESTING_SUBSTRATE_RE_PATTERN, header)
            if match:
                substrate = match.group(1)
                substrate_to_header[substrate]['farm'] = match.group()

    for header in biophysical_table_headers:
        match = re.match(_FLORAL_RESOURCES_AVAILABLE_PATTERN, header)
        if match:
            season = match.group(1)
            season_to_header[season]['biophysical'] = match.group()
        match = re.match(_NESTING_SUBSTRATE_PATTERN, header)
        if match:
            substrate = match.group(1)
            substrate_to_header[substrate]['biophysical'] = match.group()

    for table_type, lookup_table in itertools.chain(
            season_to_header.iteritems(), substrate_to_header.iteritems()):
        if len(lookup_table) != 3 and farm_vector is not None:
            raise ValueError(
                "Expected a biophysical, guild, and farm entry for '%s' but "
                "instead found only %s. Ensure there are corresponding "
                "entries of '%s' in both the guilds, biophysical "
                "table, and farm fields." % (
                    table_type, lookup_table, table_type))
        elif len(lookup_table) != 2 and farm_vector is None:
            raise ValueError(
                "Expected a biophysical, and guild entry for '%s' but "
                "instead found only %s. Ensure there are corresponding "
                "entries of '%s' in both the guilds and biophysical "
                "table." % (
                    table_type, lookup_table, table_type))

    if farm_vector_path is not None:
        farm_season_set = set()
        for farm_feature in farm_layer:
            farm_season_set.add(farm_feature.GetField(_FARM_SEASON_FIELD))

        if len(farm_season_set.difference(season_to_header)) > 0:
            raise ValueError(
                "Found seasons in farm polygon that were not specified in the"
                "biophysical table: %s.  Expected only these: %s" % (
                    farm_season_set.difference(season_to_header),
                    season_to_header))

    result = {}
    # * season_list (list of string)
    result['season_list'] = sorted(season_to_header)
    # * substrate_list (list of string)
    result['substrate_list'] = sorted(substrate_to_header)
    # * species_list (list of string)
    result['species_list'] = sorted(guild_table)

    result['alpha_value'] = dict()
    for species in result['species_list']:
        result['alpha_value'][species] = float(
            guild_table[species][_ALPHA_HEADER])

    # * species_abundance[species] (string->float)
    total_relative_abundance = numpy.sum([
        guild_table[species][_RELATIVE_SPECIES_ABUNDANCE_FIELD]
        for species in result['species_list']])
    result['species_abundance'] = {}
    for species in result['species_list']:
        result['species_abundance'][species] = (
            guild_table[species][_RELATIVE_SPECIES_ABUNDANCE_FIELD] /
            total_relative_abundance)

    # map the relative foraging activity of a species during a certain season
    # (species, season)
    result['species_foraging_activity'] = dict()
    for species in result['species_list']:
        total_activity = numpy.sum([
            guild_table[species][_FORAGING_ACTIVITY_PATTERN % season]
            for season in result['season_list']])
        for season in result['season_list']:
            result['species_foraging_activity'][(species, season)] = (
                guild_table[species][_FORAGING_ACTIVITY_PATTERN % season] /
                total_activity)

    # * landcover_substrate_index[substrate][landcover] (float)
    result['landcover_substrate_index'] = collections.defaultdict(dict)
    for raw_landcover_id in landcover_biophysical_table:
        landcover_id = int(raw_landcover_id)
        for substrate in result['substrate_list']:
            substrate_biophysical_header = (
                substrate_to_header[substrate]['biophysical'])
            result['landcover_substrate_index'][substrate][landcover_id] = (
                landcover_biophysical_table[landcover_id][
                    substrate_biophysical_header])

    # * landcover_floral_resources[season][landcover] (float)
    result['landcover_floral_resources'] = collections.defaultdict(dict)
    for raw_landcover_id in landcover_biophysical_table:
        landcover_id = int(raw_landcover_id)
        for season in result['season_list']:
            floral_rources_header = season_to_header[season]['biophysical']
            result['landcover_floral_resources'][season][landcover_id] = (
                landcover_biophysical_table[landcover_id][
                    floral_rources_header])

    # * species_substrate_index[(species, substrate)] (tuple->float)
    result['species_substrate_index'] = collections.defaultdict(dict)
    for species in result['species_list']:
        for substrate in result['substrate_list']:
            substrate_guild_header = substrate_to_header[substrate]['guild']
            result['species_substrate_index'][species][substrate] = (
                guild_table[species][substrate_guild_header])

    # * foraging_activity_index[(species, season)] (tuple->float)
    result['foraging_activity_index'] = {}
    for species in result['species_list']:
        for season in result['season_list']:
            key = (species, season)
            foraging_biophyiscal_header = season_to_header[season]['guild']
            result['foraging_activity_index'][key] = (
                guild_table[species][foraging_biophyiscal_header])

    return result


class _CalculateHabitatNestingIndex(object):
    """Closure for HN(x, s) = max_n(N(x, n) ns(s,n)) calculation."""

    def __init__(
            self, substrate_path_map, species_substrate_index_map,
            target_habitat_nesting_index_path):
        """Define parameters necessary for HN(x,s) calculation.

        Parameters:
            substrate_path_map (dict): map substrate name to substrate index
                raster path. (N(x, n))
            species_substrate_index_map (dict): map substrate name to
                scalar value of species substrate suitability. (ns(s,n))
            target_habitat_nesting_index_path (string): path to target
                raster
        """
        # try to get the source code of __call__ so task graph will recompute
        # if the function has changed
        try:
            self.__name__ = hashlib.sha1(inspect.getsource(
                _CalculateHabitatNestingIndex.__call__)).hexdigest()
        except IOError:
            # default to the classname if it doesn't work
            self.__name__ = _CalculateHabitatNestingIndex.__name__
        self.__name__ += str([
            substrate_path_map, species_substrate_index_map,
            target_habitat_nesting_index_path])
        self.substrate_path_list = [
            substrate_path_map[substrate_id]
            for substrate_id in sorted(substrate_path_map)]

        self.species_substrate_suitability_index_array = numpy.array([
            species_substrate_index_map[substrate_id]
            for substrate_id in sorted(substrate_path_map)]).reshape(
                (len(species_substrate_index_map), 1))

        self.target_habitat_nesting_index_path = (
            target_habitat_nesting_index_path)

    def __call__(self):
        """Calculate HN(x, s) = max_n(N(x, n) ns(s,n))."""
        def max_op(*substrate_index_arrays):
            """Return the max of index_array[n] * ns[n]."""
            result = numpy.max(
                numpy.stack([x.flatten() for x in substrate_index_arrays]) *
                self.species_substrate_suitability_index_array, axis=0)
            result = result.reshape(substrate_index_arrays[0].shape)
            result[substrate_index_arrays[0] == _INDEX_NODATA] = _INDEX_NODATA
            return result

        pygeoprocessing.raster_calculator(
            [(x, 1) for x in self.substrate_path_list], max_op,
            self.target_habitat_nesting_index_path,
            gdal.GDT_Float32, _INDEX_NODATA)


class _SumRasters(object):
    """Sum all rasters where nodata is 0 unless the entire stack is nodata."""

    def __init__(self):
        # try to get the source code of __call__ so task graph will recompute
        # if the function has changed
        try:
            self.__name__ = hashlib.sha1(
                inspect.getsource(
                    _SumRasters.__call__
                )).hexdigest()
        except IOError:
            # default to the classname if it doesn't work
            self.__name__ = (
                _SumRasters.__name__)

    def __call__(self, *array_list):
        """Calculate sum of array_list and account for nodata."""
        valid_mask = numpy.zeros(array_list[0].shape, dtype=numpy.bool)
        result = numpy.empty_like(array_list[0])
        result[:] = 0
        for array in array_list:
            local_valid_mask = array != _INDEX_NODATA
            result[local_valid_mask] += array[local_valid_mask]
            valid_mask |= local_valid_mask
        result[~valid_mask] = _INDEX_NODATA
        return result


class _PollinatorSupplyOp(object):
    """Calc PA=RA*fa/FR * convolve(PS)."""

    def __init__(self):
        # try to get the source code of __call__ so task graph will recompute
        # if the function has changed
        try:
            self.__name__ = hashlib.sha1(
                inspect.getsource(
                    _PollinatorSupplyOp.__call__
                )).hexdigest()
        except IOError:
            # default to the classname if it doesn't work
            self.__name__ = (
                _PollinatorSupplyOp.__name__)

    def __call__(
            self, foraged_flowers_array, floral_resources_array,
            convolve_ps_array):
        """Calculating (RA*fa)/FR * convolve(PS)."""
        valid_mask = foraged_flowers_array != _INDEX_NODATA
        result = numpy.empty_like(foraged_flowers_array)
        result[:] = _INDEX_NODATA
        zero_mask = floral_resources_array == 0
        result[zero_mask & valid_mask] = 0.0
        result_mask = valid_mask & ~zero_mask
        result[result_mask] = (
            foraged_flowers_array[result_mask] /
            floral_resources_array[result_mask] *
            convolve_ps_array[result_mask])
        return result


class _PollinatorSupplyIndexOp(object):
    """Calculate PS(x,s) = FR(x,s) * HN(x,s) * sa(s)."""

    def __init__(self, species_abundance):
        """Create a closure for species abundance to multiply later.

        Parameters:
            species_abundance (float): value to use in `__call__` when
                calculating pollinator abundance.

        Returns:
            None.
        """
        self.species_abundance = species_abundance
        # try to get the source code of __call__ so task graph will recompute
        # if the function has changed
        try:
            self.__name__ = hashlib.sha1(
                inspect.getsource(
                    _PollinatorSupplyIndexOp.__call__
                )).hexdigest()
        except IOError:
            # default to the classname if it doesn't work
            self.__name__ = (
                _PollinatorSupplyIndexOp.__name__)
        self.__name__ += str(species_abundance)

    def __call__(
            self, floral_resources_array, habitat_nesting_suitability_array):
        """Calculate f_r * h_n * self.species_abundance."""
        result = numpy.empty_like(floral_resources_array)
        result[:] = _INDEX_NODATA
        valid_mask = floral_resources_array != _INDEX_NODATA
        result[valid_mask] = (
            self.species_abundance * floral_resources_array[valid_mask] *
            habitat_nesting_suitability_array[valid_mask])
        return result


class _MultByScalar(object):
    """Calculate a raster * scalar.  Mask through nodata."""

    def __init__(self, scalar):
        """Create a closure for multiplying an array by a scalar.

        Parameters:
            scalar (float): value to use in `__call__` when multiplying by
                its parameter.

        Returns:
            None.
        """
        self.scalar = scalar
        # try to get the source code of __call__ so task graph will recompute
        # if the function has changed
        try:
            self.__name__ = hashlib.sha1(
                inspect.getsource(
                    _MultByScalar.__call__
                )).hexdigest()
        except IOError:
            # default to the classname if it doesn't work
            self.__name__ = (
                _MultByScalar.__name__)
        self.__name__ += str(scalar)

    def __call__(self, array):
        """Return array * self.scalar accounting for nodata."""
        result = numpy.empty_like(array)
        result[:] = _INDEX_NODATA
        valid_mask = array != _INDEX_NODATA
        result[valid_mask] = array[valid_mask] * self.scalar
        return result


class _OnFarmPollinatorAbundance(object):
    """Calculate FP(x) = (PAT * (1 - h)) / (h * (1 - 2*pat)+pat))."""

    def __init__(self):
        # try to get the source code of __call__ so task graph will recompute
        # if the function has changed
        try:
            self.__name__ = hashlib.sha1(
                inspect.getsource(
                    _OnFarmPollinatorAbundance.__call__
                )).hexdigest()
        except IOError:
            # default to the classname if it doesn't work
            self.__name__ = (
                _OnFarmPollinatorAbundance.__name__)

    def __call__(self, h_array, pat_array):
        """Return (pad * (1 - h)) / (h * (1 - 2*pat)+pat)) tolerate nodata."""
        result = numpy.empty_like(h_array)
        result[:] = _INDEX_NODATA

        valid_mask = (h_array != _INDEX_NODATA) & (pat_array != _INDEX_NODATA)

        result[valid_mask] = (
            (pat_array[valid_mask]*(1-h_array[valid_mask])) /
            (h_array[valid_mask]*(1-2*pat_array[valid_mask]) +
             pat_array[valid_mask]))
        return result


class _PYTOp(object):
    """Calculate PYT=min((mp+FP), 1)."""

    def __init__(self):
        # try to get the source code of __call__ so task graph will recompute
        # if the function has changed
        try:
            self.__name__ = hashlib.sha1(
                inspect.getsource(
                    _PYTOp.__call__
                )).hexdigest()
        except IOError:
            # default to the classname if it doesn't work
            self.__name__ = (
                _PYTOp.__name__)

    def __call__(self, mp_array, FP_array):
        """Return min(mp_array+FP_array, 1) accounting for nodata."""
        valid_mask = mp_array != _INDEX_NODATA
        result = numpy.empty_like(mp_array)
        result[:] = _INDEX_NODATA
        result[valid_mask] = mp_array[valid_mask]+FP_array[valid_mask]
        min_mask = valid_mask & (result > 1.0)
        result[min_mask] = 1.0
        return result


<<<<<<< HEAD
    if base_defn.GetFieldIndex(fid_id) != -1:
        raise ValueError(
            "Tried to add a new field %s, but is already defined in %s." % (
                fid_id, base_vector_path))
    if os.path.exists(target_vector_path):
        os.remove(target_vector_path)
    target_vector = esri_driver.CopyDataSource(
        base_vector, target_vector_path)
    target_layer = target_vector.GetLayer()
    target_layer.CreateField(ogr.FieldDefn(fid_id, ogr.OFTInteger))
    for feature in target_layer:
        feature.SetField(fid_id, feature.GetFID())
        target_layer.SetFeature(feature)
    target_layer = None
    target_vector.SyncToDisk()
    target_vector = None


@validation.invest_validator
def validate(args, limit_to=None):
    context = validation.ValidationContext(args, limit_to)
    if context.is_arg_complete('landcover_raster_path', require=True):
        # Implement validation for landcover_raster_path here
        pass

    if context.is_arg_complete('landcover_biophysical_table_path',
                               require=True):
        # Implement validation for landcover_biophysical_table_path here
        pass

    if context.is_arg_complete('guild_table_path', require=True):
        # Implement validation for guild_table_path here
        pass

    if context.is_arg_complete('farm_vector_path', require=True):
        # Implement validation for farm_vector_path here
        pass

    if limit_to is None:
        # Implement any validation that uses multiple inputs here.
        # Report multi-input warnings with:
        # context.warn(<warning>, keys=<keys_iterable>)
        pass

    return context.warnings
=======
class _PYWOp(object):
    """Calculate PYW=max(0,PYT-mp)."""

    def __init__(self):
        # try to get the source code of __call__ so task graph will recompute
        # if the function has changed
        try:
            self.__name__ = hashlib.sha1(
                inspect.getsource(
                    _PYWOp.__call__
                )).hexdigest()
        except IOError:
            # default to the classname if it doesn't work
            self.__name__ = (
                _PYWOp.__name__)

    def __call__(self, mp_array, PYT_array):
        """Return max(0,PYT_array-mp_array) accounting for nodata."""
        valid_mask = mp_array != _INDEX_NODATA
        result = numpy.empty_like(mp_array)
        result[:] = _INDEX_NODATA
        result[valid_mask] = PYT_array[valid_mask]-mp_array[valid_mask]
        max_mask = valid_mask & (result < 0.0)
        result[max_mask] = 0.0
        return result
>>>>>>> d5b49fa0
<|MERGE_RESOLUTION|>--- conflicted
+++ resolved
@@ -1,9 +1,6 @@
 """Pollinator service model for InVEST."""
-<<<<<<< HEAD
 from __future__ import absolute_import
 import tempfile
-=======
->>>>>>> d5b49fa0
 import itertools
 import collections
 import re
@@ -21,12 +18,8 @@
 
 
 from . import utils
-<<<<<<< HEAD
 from . import validation
 
-=======
-logging.basicConfig(level=logging.INFO)
->>>>>>> d5b49fa0
 LOGGER = logging.getLogger('natcap.invest.pollination')
 
 # We're hardcoding this to 0 now which makes taskgraph run in threading mode
@@ -1303,53 +1296,6 @@
         return result
 
 
-<<<<<<< HEAD
-    if base_defn.GetFieldIndex(fid_id) != -1:
-        raise ValueError(
-            "Tried to add a new field %s, but is already defined in %s." % (
-                fid_id, base_vector_path))
-    if os.path.exists(target_vector_path):
-        os.remove(target_vector_path)
-    target_vector = esri_driver.CopyDataSource(
-        base_vector, target_vector_path)
-    target_layer = target_vector.GetLayer()
-    target_layer.CreateField(ogr.FieldDefn(fid_id, ogr.OFTInteger))
-    for feature in target_layer:
-        feature.SetField(fid_id, feature.GetFID())
-        target_layer.SetFeature(feature)
-    target_layer = None
-    target_vector.SyncToDisk()
-    target_vector = None
-
-
-@validation.invest_validator
-def validate(args, limit_to=None):
-    context = validation.ValidationContext(args, limit_to)
-    if context.is_arg_complete('landcover_raster_path', require=True):
-        # Implement validation for landcover_raster_path here
-        pass
-
-    if context.is_arg_complete('landcover_biophysical_table_path',
-                               require=True):
-        # Implement validation for landcover_biophysical_table_path here
-        pass
-
-    if context.is_arg_complete('guild_table_path', require=True):
-        # Implement validation for guild_table_path here
-        pass
-
-    if context.is_arg_complete('farm_vector_path', require=True):
-        # Implement validation for farm_vector_path here
-        pass
-
-    if limit_to is None:
-        # Implement any validation that uses multiple inputs here.
-        # Report multi-input warnings with:
-        # context.warn(<warning>, keys=<keys_iterable>)
-        pass
-
-    return context.warnings
-=======
 class _PYWOp(object):
     """Calculate PYW=max(0,PYT-mp)."""
 
@@ -1375,4 +1321,32 @@
         max_mask = valid_mask & (result < 0.0)
         result[max_mask] = 0.0
         return result
->>>>>>> d5b49fa0
+
+
+@validation.invest_validator
+def validate(args, limit_to=None):
+    context = validation.ValidationContext(args, limit_to)
+    if context.is_arg_complete('landcover_raster_path', require=True):
+        # Implement validation for landcover_raster_path here
+        pass
+
+    if context.is_arg_complete('landcover_biophysical_table_path',
+                               require=True):
+        # Implement validation for landcover_biophysical_table_path here
+        pass
+
+    if context.is_arg_complete('guild_table_path', require=True):
+        # Implement validation for guild_table_path here
+        pass
+
+    if context.is_arg_complete('farm_vector_path', require=True):
+        # Implement validation for farm_vector_path here
+        pass
+
+    if limit_to is None:
+        # Implement any validation that uses multiple inputs here.
+        # Report multi-input warnings with:
+        # context.warn(<warning>, keys=<keys_iterable>)
+        pass
+
+    return context.warnings