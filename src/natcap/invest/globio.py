"""GLOBIO InVEST Model."""
import os
import logging
import collections
import tempfile

from osgeo import gdal
from osgeo import ogr
from osgeo import osr
import numpy
import pygeoprocessing
import taskgraph

from . import utils
from . import spec_utils
from .spec_utils import u
from . import validation


LOGGER = logging.getLogger(__name__)

# this value of sigma == 9.0 was derived by Justin Johnson as a good
# approximation to use as a gaussian filter to replace the connectivity index.
# I don't have any other documentation than his original code base.
SIGMA = 9.0

ARGS_SPEC = {
    "model_name": "GLOBIO",
    "module": __name__,
    "userguide_html": "../documentation/globio.html",
    "args_with_spatial_overlap": {
        "spatial_keys": [
            "lulc_path", "pasture_path", "potential_vegetation_path",
            "aoi_path", "globio_lulc_path"],
    },
    "args": {
        "workspace_dir": spec_utils.WORKSPACE,
        "results_suffix": spec_utils.SUFFIX,
        "n_workers": spec_utils.N_WORKERS,
        "predefined_globio": {
            "type": "boolean",
            "required": False,
            "about": "if True then mode (b) else mode (a)",
            "name": "Predefined land use map for GLOBIO"
        },
        "lulc_path": {
            **spec_utils.LULC,
            "projected": True,
            "required": "not predefined_globio"
        },
        "lulc_to_globio_table_path": {
            "type": "csv",
            "columns": {
<<<<<<< HEAD
                "lucode": {"type": "code"},
                "globio_lucode": {"type": "code"}
=======
                "lucode": {"type": "integer"},
                "globio_lucode": {"type": "integer"}
>>>>>>> 358f9ffe
            },
            "required": "not predefined_globio",
            "about": (
                "A table mapping each LULC code in the LULC raster input to "
                "the corresponding GLOBIO LULC code."),
            "name": "Landcover to GLOBIO Landcover Table"
        },
        "infrastructure_dir": {
            "type": "directory",
            "contents": {
                "[INFRASTRUCTURE_MAP]": {  # may be named anything
                    "about": (
                        "Raster(s) and/or vector(s) of any forms of "
                        "infrastructure you want to consider in the MSA "
                        "calculation."),
                    "type": {"raster", "vector"},
                    "bands": {1: {"type": "number", "units": u.none}},
                    "fields": {},
                    "geometries": spec_utils.ALL_GEOMS
                }
            },
            "about": (
                "Used in mode (a) and (b) a path to a folder containing maps "
                "of either GDAL compatible rasters or vectors. These data "
                "will be used in the infrastructure to calculation of MSA."),
            "name": "Infrastructure Directory"
        },
        "pasture_path": {
            "type": "raster",
            "bands": {1: {"type": "ratio"}},
            "projected": True,
            "required": "not predefined_globio",
            "about": "Map of the proportion of each pixel that is pasture",
            "name": "Pasture"
        },
        "potential_vegetation_path": {
            "name": "Potential Vegetation",
            "type": "raster",
<<<<<<< HEAD
            "bands": {1: {"type": "code"}},
=======
            "bands": {1: {"type": "integer"}},
>>>>>>> 358f9ffe
            "projected": True,
            "required": "not predefined_globio",
            "about": (
                "This should be the potential vegetation map from Ramankutty "
                "and Foley (1999), or if a different map, it must have the "
                "same LULC codes.")
        },
        "pasture_threshold": {
            "type": "ratio",
            "required": "not predefined_globio",
            "about": (
                "Areas with a pasture proportion greater than or equal to "
                "this threshold are considered grassland or livestock "
                "grazing. Can be adjusted such that the aggregate land-use "
                "matches regional statistics."),
            "name": "Pasture Threshold"
        },
        "intensification_fraction": {
            "type": "ratio",
            "about": (
                "A value between 0 and 1 denoting proportion of total "
                "agriculture that should be classified as 'high input'."),
            "name": "Proportion of of Agriculture Intensified"
        },
        "primary_threshold": {
            "type": "ratio",
            "required": "not predefined_globio",
            "about": (
                "Areas with FFQI (forest fragmentation quality index) greater "
                "than or equal to this threshold are classified as primary "
                "forest. The rest is classified as secondary forest. Can be "
                "adjusted to match regional statistics."),
            "name": "Primary Threshold"
        },
        "msa_parameters_path": {
            "type": "csv",
            "columns": {
                "msa_type": {
                    "type": "option_string",
                    "options": {
                        "msa_i_primary": (
                            "This MSA value represents infrastructure impacts "
                            "on primary vegetation. The value in the 'value' "
                            "column is a distance range in meters."),
                        "msa_i_other": (
                            "This MSA value represents infrastructure impacts "
                            "on non-primary vegetation. The value in the "
                            "'value' column is a distance range in meters."),
                        "msa_f": (
                            "This MSA value represents fragmentation impacts."
                            "The value in the 'value' column is an FFQI range."),
                        "msa_lu": (
                            "This MSA value represents land-use impacts. The "
                            "value in the 'value' column is one of the GLOBIO-"
                            "recognized LULC codes."),
                    }
                },
                "value": {
                    "type": "freestyle_string",
                    "about": (
                        "Indicates a number or range of a bin. This may be a "
                        "single number e.g. 1000, a range (two numbers "
                        "separated by a hyphen e.g. 1000-2000), or an upper "
                        "or lower bound (a number preceded by > or < e.g. <5")
                },
                "msa_x": {"type": "ratio"}
            },
            "about": (
                "A CSV table containing MSA threshold values as defined in "
                "the user's guide.  Provided for advanced users that may wish "
                "to change those values."),
            "name": "MSA Parameter Table"
        },
        "aoi_path": {
            **spec_utils.AOI,
            "projected": True,
            "required": False
        },
        "globio_lulc_path": {
            **spec_utils.LULC,
            "projected": True,
            "required": "predefined_globio",
            "about": "used in mode (b) path to predefined globio raster.",
            "name": "GLOBIO Classified Land Use"
        }
    }
}


def execute(args):
    """GLOBIO.

    The model operates in two modes.  Mode (a) generates a landcover map
    based on a base landcover map and information about crop yields,
    infrastructure, and more.  Mode (b) assumes the globio landcover
    map is generated.  These modes are used below to describe input
    parameters.

    Args:

        args['workspace_dir'] (string): output directory for intermediate,
            temporary, and final files
        args['predefined_globio'] (boolean): if True then "mode (b)" else
            "mode (a)"
        args['results_suffix'] (string): (optional) string to append to any
            output files
        args['lulc_path'] (string): used in "mode (a)" path to a base landcover
            map with integer codes
        args['lulc_to_globio_table_path'] (string): used in "mode (a)" path to
            table that translates the land-cover args['lulc_path'] to
            intermediate GLOBIO classes, from which they will be further
            differentiated using the additional data in the model.  Contains
            at least the following fields:

            * 'lucode': Land use and land cover class code of the dataset
              used. LULC codes match the 'values' column in the LULC
              raster of mode (b) and must be numeric and unique.
            * 'globio_lucode': The LULC code corresponding to the GLOBIO class
              to which it should be converted, using intermediate codes
              described in the example below.

        args['infrastructure_dir'] (string): used in "mode (a) and (b)" a path
            to a folder containing maps of either gdal compatible rasters or
            OGR compatible shapefiles.  These data will be used in the
            infrastructure to calculation of MSA.
        args['pasture_path'] (string): used in "mode (a)" path to pasture
            raster
        args['potential_vegetation_path'] (string): used in "mode (a)" path to
            potential vegetation raster
        args['pasture_threshold'] (float): used in "mode (a)"
        args['intensification_fraction'] (float): used in "mode (a)"; a value
            between 0 and 1 denoting proportion of total agriculture that
            should be classified as 'high input'
        args['primary_threshold'] (float): used in "mode (a)"
        args['msa_parameters_path'] (string): path to MSA classification
            parameters
        args['aoi_path'] (string): (optional) if it exists then final MSA
            raster is summarized by AOI
        args['globio_lulc_path'] (string): used in "mode (b)" path to
            predefined globio raster.
        args['n_workers'] (int): (optional) The number of worker processes to
            use for processing this model.  If omitted, computation will take
            place in the current process.

    Returns:
        None

    """
    msa_parameter_table = load_msa_parameter_table(
        args['msa_parameters_path'], float(args['intensification_fraction']))
    file_suffix = utils.make_suffix_string(args, 'results_suffix')
    output_dir = os.path.join(args['workspace_dir'])
    # For intermediate files that users may want to explore:
    intermediate_dir = os.path.join(
        args['workspace_dir'], 'intermediate_outputs')
    # For intermediate files that users probably don't need to see,
    # but should persist for taskgraph purposes:
    tmp_dir = os.path.join(intermediate_dir, 'tmp')
    utils.make_directories(
        [output_dir, intermediate_dir, tmp_dir])

    # Initialize a TaskGraph
    taskgraph_db_dir = os.path.join(intermediate_dir, '_taskgraph_working_dir')
    try:
        n_workers = int(args['n_workers'])
    except (KeyError, ValueError, TypeError):
        # KeyError when n_workers is not present in args
        # ValueError when n_workers is an empty string.
        # TypeError when n_workers is None.
        n_workers = -1  # single process mode.
    task_graph = taskgraph.TaskGraph(taskgraph_db_dir, n_workers)

    gaussian_kernel_path = os.path.join(
        tmp_dir, 'gaussian_kernel%s.tif' % file_suffix)
    make_gaussian_kernel_task = task_graph.add_task(
        func=make_gaussian_kernel_path,
        args=(SIGMA, gaussian_kernel_path),
        target_path_list=[gaussian_kernel_path],
        task_name='gaussian_kernel')

    calculate_globio_task_list = []
    # get base raster cell size and nodata from whichever lulc is
    # provided in args
    if not args['predefined_globio']:
        globio_lulc_path = os.path.join(
            intermediate_dir, 'globio_lulc%s.tif' % file_suffix)
        base_lulc_info = pygeoprocessing.get_raster_info(args['lulc_path'])
        out_pixel_size = (abs(base_lulc_info['pixel_size'][0]) +
                          abs(base_lulc_info['pixel_size'][0])) / 2
        globio_nodata = -1
        globio_lulc_task = _calculate_globio_lulc_map(
            args['lulc_to_globio_table_path'], args['lulc_path'],
            args['potential_vegetation_path'], args['pasture_path'],
            gaussian_kernel_path, float(args['pasture_threshold']),
            float(args['primary_threshold']), file_suffix,
            tmp_dir, globio_lulc_path, globio_nodata, task_graph)
        calculate_globio_task_list.append(globio_lulc_task)
    else:
        LOGGER.info('no need to calculate GLOBIO LULC because it is passed in')
        globio_lulc_path = args['globio_lulc_path']
        globio_lulc_info = pygeoprocessing.get_raster_info(globio_lulc_path)
        out_pixel_size = (abs(globio_lulc_info['pixel_size'][0]) +
                          abs(globio_lulc_info['pixel_size'][0])) / 2
        globio_nodata = globio_lulc_info['nodata'][0]

    infrastructure_path = os.path.join(
        tmp_dir, 'combined_infrastructure%s.tif' % file_suffix)
    combine_infrastructure_task = task_graph.add_task(
        func=_collapse_infrastructure_layers,
        args=(args['infrastructure_dir'], globio_lulc_path,
              infrastructure_path, tmp_dir),
        target_path_list=[infrastructure_path],
        dependent_task_list=calculate_globio_task_list,
        task_name='combine_infrastructure')

    # calc_msa_f
    primary_veg_mask_path = os.path.join(
        tmp_dir, 'primary_veg_mask%s.tif' % file_suffix)
    primary_veg_mask_nodata = -1

    LOGGER.info("create mask of primary veg areas")
    # lucodes for primary veg are hardcoded in the local_op
    mask_primary_veg_task = task_graph.add_task(
        func=pygeoprocessing.raster_calculator,
        args=([(globio_lulc_path, 1), (globio_nodata, 'raw'),
               (primary_veg_mask_nodata, 'raw')], _primary_veg_mask_op,
              primary_veg_mask_path, gdal.GDT_Int16, primary_veg_mask_nodata),
        target_path_list=[primary_veg_mask_path],
        dependent_task_list=calculate_globio_task_list,
        task_name='mask_primary_veg')

    LOGGER.info('smooth primary veg areas with gaussian filter')
    smoothed_primary_veg_mask_path = os.path.join(
        tmp_dir, 'smoothed_primary_veg_mask%s.tif' % file_suffix)
    smooth_primary_veg_mask_task = task_graph.add_task(
        func=pygeoprocessing.convolve_2d,
        args=((primary_veg_mask_path, 1), (gaussian_kernel_path, 1),
              smoothed_primary_veg_mask_path),
        target_path_list=[smoothed_primary_veg_mask_path],
        dependent_task_list=[mask_primary_veg_task, make_gaussian_kernel_task],
        task_name='smooth_primary_veg_mask')

    LOGGER.info('calculate primary_veg_smooth')
    # Passing the filter over the veg mask means veg has bled outside the mask,
    # so mask it again to get the final ffqi
    primary_veg_smooth_path = os.path.join(
        intermediate_dir, 'primary_veg_smooth%s.tif' % file_suffix)
    smooth_primary_veg_task = task_graph.add_task(
        func=pygeoprocessing.raster_calculator,
        args=([(primary_veg_mask_path, 1), (smoothed_primary_veg_mask_path, 1),
               (primary_veg_mask_nodata, 'raw')],
              _ffqi_op, primary_veg_smooth_path, gdal.GDT_Float32,
              primary_veg_mask_nodata),
        target_path_list=[primary_veg_smooth_path],
        dependent_task_list=[smooth_primary_veg_mask_task],
        task_name='smooth_primary_veg')

    LOGGER.info('calculate msa_f')
    msa_nodata = -1
    msa_f_table = msa_parameter_table['msa_f']
    msa_f_path = os.path.join(output_dir, 'msa_f%s.tif' % file_suffix)

    calculate_msa_f_task = task_graph.add_task(
        func=_msa_f_calculation,
        args=(primary_veg_smooth_path, msa_f_table, msa_f_path, msa_nodata),
        target_path_list=[msa_f_path],
        dependent_task_list=[smooth_primary_veg_task],
        task_name='calculate_msa_f')

    # calc_msa_i
    msa_i_other_table = msa_parameter_table['msa_i_other']
    msa_i_primary_table = msa_parameter_table['msa_i_primary']

    LOGGER.info('distance transform infrasture raster')
    distance_to_infrastructure_path = os.path.join(
        intermediate_dir, 'distance_to_infrastructure%s.tif' % file_suffix)
    distance_to_infrastructure_task = task_graph.add_task(
        func=pygeoprocessing.distance_transform_edt,
        args=((infrastructure_path, 1), distance_to_infrastructure_path),
        target_path_list=[distance_to_infrastructure_path],
        dependent_task_list=[combine_infrastructure_task],
        task_name='distance_to_infrastructure')

    LOGGER.info('calculate msa_i')
    msa_i_path = os.path.join(output_dir, 'msa_i%s.tif' % file_suffix)
    calculate_msa_i_task = task_graph.add_task(
        func=_msa_i_calculation,
        args=(globio_lulc_path, distance_to_infrastructure_path,
              out_pixel_size, msa_i_primary_table, msa_i_other_table,
              msa_i_path, msa_nodata),
        target_path_list=[msa_i_path],
        dependent_task_list=[distance_to_infrastructure_task],
        task_name='calculate_msa_i')

    # calc_msa_lu
    msa_lu_path = os.path.join(
        output_dir, 'msa_lu%s.tif' % file_suffix)
    LOGGER.info('calculate msa_lu')
    reclass_error_details = {
        'raster_name': 'GLOBIO LULC', 'column_name': 'MSA_type-msa_lu',
        'table_name': 'MSA'}
    calculate_msa_lu_task = task_graph.add_task(
        func=utils.reclassify_raster,
        args=((globio_lulc_path, 1), msa_parameter_table['msa_lu'],
              msa_lu_path, gdal.GDT_Float32, globio_nodata,
              reclass_error_details),
        target_path_list=[msa_lu_path],
        dependent_task_list=calculate_globio_task_list,
        task_name='calculate_msa_lu')

    LOGGER.info('calculate msa')
    msa_path = os.path.join(
        output_dir, 'msa%s.tif' % file_suffix)
    calculate_msa_task = task_graph.add_task(
        func=_msa_calculation,
        args=(msa_f_path, msa_lu_path, msa_i_path, msa_path, msa_nodata),
        target_path_list=[msa_path],
        dependent_task_list=[
            calculate_msa_f_task, calculate_msa_i_task, calculate_msa_lu_task],
        task_name='calculate_msa')

    LOGGER.info('summarize msa result in AOI polygons')
    # the AOI is an optional argument, so check for its existence
    if 'aoi_path' in args and len(args['aoi_path']) > 0:
        summary_aoi_path = os.path.join(
            output_dir, 'aoi_summary%s.shp' % file_suffix)
        task_graph.add_task(
            func=_summarize_results_in_aoi,
            args=(args['aoi_path'], summary_aoi_path, msa_path),
            target_path_list=[summary_aoi_path],
            dependent_task_list=[calculate_msa_task],
            task_name='summarize_msa_in_aoi')

    task_graph.close()
    task_graph.join()


def _summarize_results_in_aoi(aoi_path, summary_aoi_path, msa_path):
    """Aggregate MSA results to AOI polygons with zonal statistics.

    Args:
        aoi_path (string): path to aoi shapefile containing polygons.
        summary_aoi_path (string):
            path to copy of aoi shapefile with summary stats added.
        msa_path (string): path to msa results raster to summarize.

    Returns:
        None

    """
    # copy the aoi to an output shapefile
    original_datasource = gdal.OpenEx(
        aoi_path, gdal.OF_VECTOR | gdal.GA_ReadOnly)
    # Delete if existing shapefile with the same name
    if os.path.isfile(summary_aoi_path):
        os.remove(summary_aoi_path)
    # Copy the input shapefile into the designated output folder
    driver = gdal.GetDriverByName('ESRI Shapefile')
    datasource_copy = driver.CreateCopy(
        summary_aoi_path, original_datasource)
    layer = datasource_copy.GetLayer()
    msa_summary_field_def = ogr.FieldDefn('msa_mean', ogr.OFTReal)
    msa_summary_field_def.SetWidth(24)
    msa_summary_field_def.SetPrecision(11)
    layer.CreateField(msa_summary_field_def)
    layer.SyncToDisk()

    msa_summary = pygeoprocessing.zonal_statistics(
        (msa_path, 1), summary_aoi_path)
    for feature in layer:
        feature_fid = feature.GetFID()
        # count == 0 if polygon outside raster bounds or only over nodata
        if msa_summary[feature_fid]['count'] != 0:
            field_val = (
                float(msa_summary[feature_fid]['sum'])
                / float(msa_summary[feature_fid]['count']))
            feature.SetField('msa_mean', field_val)
            layer.SetFeature(feature)


def _primary_veg_mask_op(lulc_array, globio_nodata, primary_veg_mask_nodata):
    """Masking out natural areas."""
    # lulc_array and nodata could conceivably be a float here,
    # if it's the user-provided globio dataset
    # landcover type 1 in the GLOBIO schema represents primary vegetation
    result = numpy.empty_like(lulc_array, dtype=numpy.int16)
    result[:] = primary_veg_mask_nodata
    valid_mask = slice(None)
    if globio_nodata is not None:
        valid_mask = ~numpy.isclose(lulc_array, globio_nodata)
    result[valid_mask] = lulc_array[valid_mask] == 1
    return result


def _ffqi_op(forest_areas_array, smoothed_forest_areas, forest_areas_nodata):
    """Mask out ffqi only where there's an ffqi."""
    result = numpy.empty_like(forest_areas_array, dtype=numpy.float32)
    result[:] = forest_areas_nodata
    # forest_areas_array and _nodata are integer types and not user-defined
    valid_mask = forest_areas_array != forest_areas_nodata
    result[valid_mask] = (
        forest_areas_array[valid_mask] * smoothed_forest_areas[valid_mask])
    return result


def _msa_f_calculation(
        primary_veg_smooth_path, msa_f_table, msa_f_path, msa_nodata):
    """Calculate msa fragmentation.

    Bin ffqi values based on rules defined in msa_parameters.csv.

    Args:
        primary_veg_smooth (str): path to a raster with float values
            representing ffqi.
        msa_f_table (dict):
            subset of msa_parameters.csv with fragmentation bins defined.
        msa_nodata (int/float): output nodata value

    Returns:
        Nothing
    """
    primary_veg_info = pygeoprocessing.get_raster_info(primary_veg_smooth_path)
    primary_veg_mask_nodata = primary_veg_info['nodata'][0]

    msa_f_table_copy = msa_f_table.copy()
    less_than = msa_f_table_copy.pop('<', None)
    greater_than = msa_f_table_copy.pop('>', None)

    def msa_f_op(primary_veg_smooth):
        """Calculate msa fragmentation.

        Bin ffqi values based on rules defined in msa_parameters.csv.

        Args:
            primary_veg_smooth (array): float values representing ffqi.

        Returns:
            Array with float values. One component of final MSA score.
        """
        msa_f = numpy.full_like(
            primary_veg_smooth, msa_nodata, dtype=numpy.float32)

        if greater_than:
            msa_f[primary_veg_smooth > greater_than[0]] = (
                greater_than[1])
        for key in reversed(sorted(msa_f_table_copy)):
            msa_f[primary_veg_smooth <= key] = msa_f_table_copy[key]
        if less_than:
            msa_f[primary_veg_smooth < less_than[0]] = (
                less_than[1])

        if msa_nodata is not None:
            nodata_mask = numpy.isclose(
                primary_veg_smooth, primary_veg_mask_nodata)
            msa_f[nodata_mask] = msa_nodata

        return msa_f

    pygeoprocessing.raster_calculator(
        [(primary_veg_smooth_path, 1)], msa_f_op, msa_f_path, gdal.GDT_Float32,
        msa_nodata)


def _msa_i_calculation(
        globio_lulc_path, distance_to_infrastructure_path, out_pixel_size,
        msa_i_primary_table, msa_i_other_table, msa_i_path, msa_nodata):
    """Calculate msa infrastructure.

    Bin distance_to_infrastructure values according to rules defined
    in msa_parameters.csv.

    Args:
        globio_lulc_path (str): path to raster with globio landcover codes.
        distance_to_infrastructure_path (str): path to raster with
            float values measuring distance from nearest infrastructure present
            in layers from args['infrastructure_dir'].
        out_pixel_size (float): from the globio lulc raster info.
        msa_i_primary_table (dict):
            subset of msa_parameters.csv with distance to infrastructure bins
            defined. These bins are applied to areas of primary veg.
        msa_i_other_table (dict):
            subset of msa_parameters.csv with distance to infrastructure bins
            defined. These bins are applied to areas of not primary veg.
        msa_i_path (str): output path for msa infrastructure raster.
        msa_nodata (float): output nodata value.

    Returns:
        Nothing.
    """
    lulc_info = pygeoprocessing.get_raster_info(globio_lulc_path)
    lulc_nodata = lulc_info['nodata'][0]

    # Create a copy of the dictionary so we don't mutate it outside this scope
    msa_i_primary_table_copy = msa_i_primary_table.copy()
    msa_i_other_table_copy = msa_i_other_table.copy()

    primary_less_than = msa_i_primary_table_copy.pop('<', None)
    primary_greater_than = msa_i_primary_table_copy.pop('>', None)
    other_less_than = msa_i_other_table_copy.pop('<', None)
    other_greater_than = msa_i_other_table_copy.pop('>', None)

    def msa_i_op(lulc_array, distance_to_infrastructure):
        """Calculate msa infrastructure.

        Args:
            lulc_array (array): integer values representing globio landcover
                codes.
            distance_to_infrastructure (array): float values measuring
                distance from nearest infrastructure present in layers from
                args['infrastructure_dir'].

        Returns:
            Array with float values. One component of final MSA score.
        """
        distance_to_infrastructure *= out_pixel_size  # convert to meters
        # Use `full_like` with `msa_nodata` value because we can't know if
        # entire range of values will be covered from msa tables
        msa_i_primary = numpy.full_like(
            lulc_array, msa_nodata, dtype=numpy.float32)
        msa_i_other = numpy.full_like(
            lulc_array, msa_nodata, dtype=numpy.float32)
        nodata_mask = numpy.isclose(lulc_array, lulc_nodata)

        if primary_greater_than:
            msa_i_primary[distance_to_infrastructure > primary_greater_than[0]] = (
                primary_greater_than[1])
        for key in reversed(sorted(msa_i_primary_table_copy)):
            msa_i_primary[distance_to_infrastructure <= key] = (
                msa_i_primary_table_copy[key])
        if primary_less_than:
            msa_i_primary[distance_to_infrastructure < primary_less_than[0]] = (
                primary_less_than[1])

        if other_greater_than:
            msa_i_other[distance_to_infrastructure > other_greater_than[0]] = (
                other_greater_than[1])
        for key in reversed(sorted(msa_i_other_table_copy)):
            msa_i_other[distance_to_infrastructure <= key] = (
                msa_i_other_table_copy[key])
        if other_less_than:
            msa_i_other[distance_to_infrastructure < other_less_than[0]] = (
                other_less_than[1])

        # lulc code 1 is primary veg
        msa_i = numpy.where(lulc_array == 1, msa_i_primary, msa_i_other)
        msa_i[nodata_mask] = msa_nodata
        return msa_i

    pygeoprocessing.raster_calculator(
        [(globio_lulc_path, 1), (distance_to_infrastructure_path, 1)],
        msa_i_op, msa_i_path, gdal.GDT_Float32, msa_nodata)


def _msa_calculation(
        msa_f_path, msa_lu_path, msa_i_path, msa_path, msa_nodata):
    """Calculate the MSA which is the product of the sub MSAs.

    Args:
        msa_f_path (str): path to the msa_f raster.
        msa_lu_path (str): path to the msa_lu raster.
        msa_i_path (str): path to the msa_i raster.
        msa_path (str): path to the output MSA raster.
        msa_nodata (int/float): the output nodata value.

    Returns:
        Nothing
    """
    msa_f_nodata = pygeoprocessing.get_raster_info(msa_f_path)['nodata'][0]
    msa_lu_nodata = pygeoprocessing.get_raster_info(msa_lu_path)['nodata'][0]
    msa_i_nodata = pygeoprocessing.get_raster_info(msa_i_path)['nodata'][0]
    nodata_array = [msa_f_nodata, msa_lu_nodata, msa_i_nodata]

    def msa_op(msa_f, msa_lu, msa_i):
        """Calculate the MSA which is the product of the sub MSAs."""
        result = numpy.full_like(msa_f, msa_nodata, dtype=numpy.float32)
        valid_mask = numpy.ones(msa_f.shape, dtype=bool)
        for msa_array, nodata_val in zip([msa_f, msa_lu, msa_i], nodata_array):
            if nodata_val is not None:
                valid_mask &= ~numpy.isclose(msa_array, nodata_val)
        result[valid_mask] = (
            msa_f[valid_mask] * msa_lu[valid_mask] * msa_i[valid_mask])
        return result

    pygeoprocessing.raster_calculator(
        [(msa_f_path, 1), (msa_lu_path, 1), (msa_i_path, 1)],
        msa_op, msa_path, gdal.GDT_Float32, msa_nodata)


def make_gaussian_kernel_path(sigma, kernel_path):
    """Create a gaussian kernel raster."""
    max_distance = sigma * 5
    kernel_size = int(numpy.round(max_distance * 2 + 1))

    driver = gdal.GetDriverByName('GTiff')
    kernel_dataset = driver.Create(
        kernel_path.encode('utf-8'), kernel_size, kernel_size, 1,
        gdal.GDT_Float32, options=['BIGTIFF=IF_SAFER'])

    # Make some kind of geotransform, it doesn't matter what but
    # will make GIS libraries behave better if it's all defined
    kernel_dataset.SetGeoTransform([444720, 30, 0, 3751320, 0, -30])
    srs = osr.SpatialReference()
    srs.SetUTM(11, 1)
    srs.SetWellKnownGeogCS('NAD27')
    kernel_dataset.SetProjection(srs.ExportToWkt())

    kernel_band = kernel_dataset.GetRasterBand(1)
    kernel_band.SetNoDataValue(-9999)

    col_index = numpy.array(range(kernel_size))
    integration = 0.0
    for row_index in range(kernel_size):
        kernel = numpy.exp(
            -((row_index - max_distance)**2 +
              (col_index - max_distance) ** 2)/(2.0*sigma**2)).reshape(
                  1, kernel_size)

        integration += numpy.sum(kernel)
        kernel_band.WriteArray(kernel, xoff=0, yoff=row_index)

    for row_index in range(kernel_size):
        kernel_row = kernel_band.ReadAsArray(
            xoff=0, yoff=row_index, win_xsize=kernel_size, win_ysize=1)
        kernel_row /= integration
        kernel_band.WriteArray(kernel_row, 0, row_index)


def load_msa_parameter_table(
        msa_parameter_table_filename, intensification_fraction):
    """Load parameter table to a dict that to define the MSA ranges.

    Args:
        msa_parameter_table_filename (string): path to msa csv table
        intensification_fraction (float): a number between 0 and 1 indicating
            what level between msa_lu 8 and 9 to define the general GLOBIO
            code "12" to.

    Returns:
        dictionary of the form:

            {'msa_f': {
                valuea: msa_f_value, ...
                valueb: ...
                '<': (bound, msa_f_value),
                '>': (bound, msa_f_value)}
            'msa_i_other_table': {
                valuea: msa_i_value, ...
                valueb: ...
                '<': (bound, msa_i_other_value),
                '>': (bound, msa_i_other_value)}
            'msa_i_primary': {
                valuea: msa_i_primary_value, ...
                valueb: ...
                '<': (bound, msa_i_primary_value),
                '>': (bound, msa_i_primary_value)}
            'msa_lu': {
                valuea: msa_lu_value, ...
                valueb: ...
                '<': (bound, msa_lu_value),
                '>': (bound, msa_lu_value)
                12: (msa_lu_8 * (1.0 - intensification_fraction) +
                msa_lu_9 * intensification_fraction}}

    """
    msa_table = utils.read_csv_to_dataframe(
        msa_parameter_table_filename, sep=None)
    msa_dict = collections.defaultdict(dict)
    for _, row in msa_table.iterrows():
        if row['Value'][0] in ['<', '>']:
            # put the limit and the MSA value in a tub
            value = row['Value'][0]
            # take 1: because it starts with a < or >
            msa_dict[row['MSA_type']][value] = (
                float(row['Value'][1:]), float(row['MSA_x']))
            continue
        elif '-' in row['Value']:
            value = float(row['Value'].split('-')[1])
        else:
            value = float(row['Value'])
        msa_dict[row['MSA_type']][value] = float(row['MSA_x'])
    # landcover ID 12 is a linear interpolation between 8 and 9
    msa_dict['msa_lu'][12] = (
        msa_dict['msa_lu'][8] * (1.0 - intensification_fraction) +
        msa_dict['msa_lu'][9] * intensification_fraction)
    return dict(msa_dict)


def _calculate_globio_lulc_map(
        lulc_to_globio_table_path, lulc_path, potential_vegetation_path,
        pasture_path, gaussian_kernel_path, pasture_threshold,
        primary_threshold, file_suffix, tmp_dir,
        globio_lulc_path, globio_nodata, task_graph):
    """Translate a general landcover map into a GLOBIO version.

    Args:
        lulc_to_globio_table_path (string): a table that maps arbitrary
            landcover values to globio equivalents.
        lulc_path (string): path to the raw landcover map.
        potential_vegetation_path (string): a landcover map that indicates what
            the vegetation types would be if left to revert to natural state
        pasture_path (string): a path to a raster that indicates the percent
            of pasture contained in the pixel.  used to classify forest types
            from scrubland.
        gaussian_kernel_path (string): path to gaussian kernel raster
            passed to convolution.
        pasture_threshold (float): the threshold to classify pixels in pasture
            as potential forest or scrub
        primary_threshold (float): the threshold to classify the calculated
            FFQI pixels into core forest or secondary
        file_suffix - (string) to append on output file
        tmp_dir (string): path to location for intermediate files that users
            probably don't need to see, but should persist for taskgraph.
            The following files are created:
                'intermediate_globio_lulc.tif': reclassified landcover map
                    to globio landcover codes
                'ffqi.tif': index of fragmentation due to infrastructure and
                    original values of landscape
        globio_lulc_path (string): Path to globio lulc raster. Primary output
            of the function, starts with intermeidate globio and modifies based
            on the other biophysical parameters to the function as described in
            the GLOBIO process.
        globio_nodata (int): nodata value assigned to globio_lulc_path raster
        task_graph (TaskGraph): in-memory object from taskgraph.TaskGraph()

    Returns:
        The ultimate task in this branch of the task_graph

    """
    lulc_to_globio_table = utils.build_lookup_from_csv(
        lulc_to_globio_table_path, 'lucode')

    lulc_to_globio = dict(
        [(lulc_code, int(table['globio_lucode'])) for
         (lulc_code, table) in lulc_to_globio_table.items()])

    intermediate_globio_lulc_path = os.path.join(
        tmp_dir, 'intermediate_globio_lulc%s.tif' % file_suffix)
    reclass_error_details = {
        'raster_name': 'LULC', 'column_name': 'lucode',
        'table_name': 'Land Cover to GLOBIO Land Cover'}
    reclass_lulc_to_globio_task = task_graph.add_task(
        func=utils.reclassify_raster,
        args=((lulc_path, 1), lulc_to_globio, intermediate_globio_lulc_path,
              gdal.GDT_Int32, globio_nodata, reclass_error_details),
        target_path_list=[intermediate_globio_lulc_path],
        task_name='reclassify_lulc_to_globio')

    forest_areas_path = os.path.join(
        tmp_dir, 'forest_areas%s.tif' % file_suffix)
    forest_areas_nodata = -1

    LOGGER.info("create mask of natural areas")
    mask_forests_task = task_graph.add_task(
        func=pygeoprocessing.raster_calculator,
        args=([(intermediate_globio_lulc_path, 1), (globio_nodata, 'raw'),
               (forest_areas_nodata, 'raw')], _forest_area_mask_op,
              forest_areas_path, gdal.GDT_Int32, forest_areas_nodata),
        target_path_list=[forest_areas_path],
        dependent_task_list=[reclass_lulc_to_globio_task],
        task_name='mask_forest_area')

    LOGGER.info('smooth natural areas with gaussian filter')
    smoothed_forest_areas_path = os.path.join(
        tmp_dir, 'smoothed_forest_areas%s.tif' % file_suffix)
    smooth_forest_areas_task = task_graph.add_task(
        func=pygeoprocessing.convolve_2d,
        args=((forest_areas_path, 1), (gaussian_kernel_path, 1),
              smoothed_forest_areas_path),
        target_path_list=[smoothed_forest_areas_path],
        dependent_task_list=[mask_forests_task],
        task_name='smooth_forest_areas')

    ffqi_path = os.path.join(
        tmp_dir, 'ffqi%s.tif' % file_suffix)
    LOGGER.info('calculate ffqi')
    calculate_ffqi_task = task_graph.add_task(
        func=pygeoprocessing.raster_calculator,
        args=([(forest_areas_path, 1), (smoothed_forest_areas_path, 1),
               (forest_areas_nodata, 'raw')], _ffqi_op,
              ffqi_path, gdal.GDT_Float32, forest_areas_nodata),
        target_path_list=[ffqi_path],
        dependent_task_list=[smooth_forest_areas_task],
        task_name='ffqi')

    LOGGER.info('create the globio lulc')
    # The veg and pasture rasters are user inputs,
    # so may not be aligned yet with lulc
    base_raster_align_list = [potential_vegetation_path, pasture_path]
    target_raster_align_list = [os.path.join(
        tmp_dir, os.path.basename(x))
        for x in base_raster_align_list]
    base_raster_info = pygeoprocessing.get_raster_info(lulc_path)
    align_veg_pasture_task = task_graph.add_task(
        func=pygeoprocessing.align_and_resize_raster_stack,
        args=(base_raster_align_list,
              target_raster_align_list,
              ['near', 'bilinear'],
              base_raster_info['pixel_size'],
              base_raster_info['bounding_box']),
        target_path_list=target_raster_align_list,
        task_name='align_veg_pasture_rasters')

    calculate_globio_lulc_task = task_graph.add_task(
        func=pygeoprocessing.raster_calculator,
        args=([(intermediate_globio_lulc_path, 1),
               (target_raster_align_list[0], 1),
               (target_raster_align_list[1], 1),
               (ffqi_path, 1), (globio_nodata, 'raw'),
               (pasture_threshold, 'raw'),
               (primary_threshold, 'raw')],
              _create_globio_lulc_op, globio_lulc_path, gdal.GDT_Int16,
              globio_nodata),
        target_path_list=[globio_lulc_path],
        dependent_task_list=[align_veg_pasture_task, calculate_ffqi_task],
        task_name='calculate_globio_lulc')

    return calculate_globio_lulc_task


def _forest_area_mask_op(lulc_array, globio_nodata, forest_areas_nodata):
    """Masking out forest areas."""
    # comparing integers, numpy.isclose not needed
    valid_mask = lulc_array != globio_nodata
    # landcover code 130 represents all MODIS forest codes which originate
    # as 1-5
    result = numpy.empty_like(lulc_array, dtype=numpy.int16)
    result[:] = forest_areas_nodata
    result[valid_mask] = lulc_array[valid_mask] == 130
    return result


def _create_globio_lulc_op(
        lulc_array, potential_vegetation_array, pasture_array,
        ffqi, globio_nodata, pasture_threshold, primary_threshold):
    """Construct GLOBIO lulc given relevant biophysical parameters."""
    result = numpy.empty_like(lulc_array, dtype=numpy.int16)
    result[:] = globio_nodata
    valid_mask = lulc_array != globio_nodata
    valid_result = result[valid_mask]

    # Split Shrublands and grasslands into primary vegetations,
    # livestock grazing areas, and man-made pastures. Landcover
    # 131 represents grassland/shrubland in the GLOBIO classification.
    grass_shrub_mask = lulc_array[valid_mask] == 131
    grass_shrub_result = valid_result[grass_shrub_mask]
    # fill with livestock grazing, then re-assign to pasture, primary veg.
    grass_shrub_result[:] = 5

    # man-made pasture
    valid_pasture_mask = (
        potential_vegetation_array[valid_mask][grass_shrub_mask] <= 8)
    grass_shrub_result[valid_pasture_mask] = 6

    # primary vegetation
    valid_primary_veg_mask = ~valid_pasture_mask & (
        pasture_array[valid_mask][grass_shrub_mask] < pasture_threshold)
    grass_shrub_result[valid_primary_veg_mask] = 1

    valid_result[grass_shrub_mask] = grass_shrub_result

    # Outside of the grass/shrub categories, carry over the original codes:
    valid_result[~grass_shrub_mask] = lulc_array[valid_mask][~grass_shrub_mask]

    # Step 1.4a: Split Forests into Primary, Secondary
    # 1 is primary forest
    # 3 is secondary forest
    valid_modis_forest_mask = lulc_array[valid_mask] == 130
    forest_result = valid_result[valid_modis_forest_mask]
    forest_result[:] = 1
    forest_result[
        ffqi[valid_mask][valid_modis_forest_mask] < primary_threshold] = 3
    valid_result[valid_modis_forest_mask] = forest_result

    # Classify all ag classes as a new LULC value "12" per our custom design
    # of agriculture. Landcover 132 represents agriculture landcover types
    # in the GLOBIO classification scheme
    valid_ag_mask = lulc_array[valid_mask] == 132
    valid_result[valid_ag_mask] = 12

    result[valid_mask] = valid_result
    return result


def _collapse_infrastructure_layers(
        infrastructure_dir, base_raster_path, infrastructure_path,
        tmp_dir):
    """Collapse all GIS infrastructure layers to one raster.

    Gathers all the GIS layers in the given directory and collapses them
    to a single byte raster mask where 1 indicates a pixel overlapping with
    one of the original infrastructure layers, 0 does not, and nodata
    indicates a region that has no layers that overlap but are still contained
    in the bounding box.

    Args:
        infrastructure_dir (string): path to a directory containing maps of
            either gdal compatible rasters or OGR compatible shapefiles.
        base_raster_path (string): a path to a file that has the dimensions and
            projection of the desired output infrastructure file.
        infrastructure_path (string): (output) path to a file that will be a
            byte raster with 1s everywhere there was a GIS layer present in
            the GIS layers in `infrastructure_dir`.
        tmp_dir (string): path to folder to store inetermediate datasets such
            as aligned versions of infrastructure rasters.

    Returns:
        None

    """
    # load the infrastructure layers from disk
    infrastructure_filenames = []
    infrastructure_nodata_list = []
    infrastructure_tmp_filenames = []
    # in case we need to rasterize some vector inputs:
    tmp_rasterize_dir = os.path.join(tmp_dir, 'rasterized')
    for root_directory, _, filename_list in os.walk(infrastructure_dir):
        for filename in filename_list:
            if filename.lower().endswith(".tif"):
                infrastructure_filenames.append(
                    os.path.join(root_directory, filename))
                infrastructure_nodata_list.append(
                    pygeoprocessing.get_raster_info(
                        infrastructure_filenames[-1])['nodata'][0])

            if filename.lower().endswith(".shp"):
                utils.make_directories([tmp_rasterize_dir])
                file_handle, tmp_raster_path = tempfile.mkstemp(
                    dir=tmp_rasterize_dir, suffix='.tif')
                os.close(file_handle)

                pygeoprocessing.new_raster_from_base(
                    base_raster_path, tmp_raster_path,
                    gdal.GDT_Int32, [-1.0], fill_value_list=[0])
                pygeoprocessing.rasterize(
                    os.path.join(root_directory, filename),
                    tmp_raster_path, burn_values=[1],
                    option_list=["ALL_TOUCHED=TRUE"])

                infrastructure_filenames.append(tmp_raster_path)
                infrastructure_tmp_filenames.append(tmp_raster_path)
                infrastructure_nodata_list.append(
                    pygeoprocessing.get_raster_info(
                        infrastructure_filenames[-1])['nodata'][0])

    if len(infrastructure_filenames) == 0:
        raise ValueError(
            "infrastructure directory didn't have any rasters or "
            "vectors at %s", infrastructure_dir)

    infrastructure_nodata = 255

    def _collapse_infrastructure_op(*infrastructure_array_list):
        """For each pixel, create mask 1 if all valid, else set to nodata."""
        # Zeroes indicate where there's no infrastructure influence but not
        # necessarily nodata
        infrastructure_result = numpy.zeros(
            infrastructure_array_list[0].shape, dtype=numpy.uint8)

        nodata_mask = numpy.full(infrastructure_array_list[0].shape, True)
        infrastructure_mask = numpy.full(
            infrastructure_array_list[0].shape, False)

        for index in range(len(infrastructure_array_list)):
            # mark all pixels True that have infrastructure in this layer
            infrastructure_mask |= infrastructure_array_list[index] > 0
            if infrastructure_nodata_list[index] is not None:
                # update nodata mask: intersection with this layer
                nodata_mask &= numpy.isclose(infrastructure_array_list[index],
                                             infrastructure_nodata_list[index])
            # if nodata is None, every pixel in this layer has data,
            # so the nodata_mask should be all False
            else:
                nodata_mask &= False

        infrastructure_result[infrastructure_mask] = 1
        infrastructure_result[nodata_mask] = infrastructure_nodata
        return infrastructure_result

    LOGGER.info('collapse infrastructure into one raster')
    aligned_infrastructure_target_list = [os.path.join(
        tmp_dir, os.path.basename(x))
        for x in infrastructure_filenames]
    base_raster_info = pygeoprocessing.get_raster_info(
        base_raster_path)

    pygeoprocessing.align_and_resize_raster_stack(
        infrastructure_filenames,
        aligned_infrastructure_target_list,
        ['near'] * len(infrastructure_filenames),
        base_raster_info['pixel_size'],
        base_raster_info['bounding_box'])
    infra_filename_band_list = [
        (x, 1) for x in aligned_infrastructure_target_list]
    pygeoprocessing.raster_calculator(
        infra_filename_band_list, _collapse_infrastructure_op,
        infrastructure_path, gdal.GDT_Byte, infrastructure_nodata)

    # clean up the temporary filenames
    if os.path.isdir(tmp_rasterize_dir):
        for filename in infrastructure_tmp_filenames:
            os.remove(filename)
        os.rmdir(tmp_rasterize_dir)


@validation.invest_validator
def validate(args, limit_to=None):
    """Validate args to ensure they conform to `execute`'s contract.

    Args:
        args (dict): dictionary of key(str)/value pairs where keys and
            values are specified in `execute` docstring.
        limit_to (str): (optional) if not None indicates that validation
            should only occur on the args[limit_to] value. The intent that
            individual key validation could be significantly less expensive
            than validating the entire `args` dictionary.

    Returns:
        list of ([invalid key_a, invalid_keyb, ...], 'warning/error message')
            tuples. Where an entry indicates that the invalid keys caused
            the error message in the second part of the tuple. This should
            be an empty list if validation succeeds.

    """
    return validation.validate(
        args, ARGS_SPEC['args'], ARGS_SPEC['args_with_spatial_overlap'])<|MERGE_RESOLUTION|>--- conflicted
+++ resolved
@@ -51,13 +51,8 @@
         "lulc_to_globio_table_path": {
             "type": "csv",
             "columns": {
-<<<<<<< HEAD
-                "lucode": {"type": "code"},
-                "globio_lucode": {"type": "code"}
-=======
                 "lucode": {"type": "integer"},
                 "globio_lucode": {"type": "integer"}
->>>>>>> 358f9ffe
             },
             "required": "not predefined_globio",
             "about": (
@@ -96,11 +91,7 @@
         "potential_vegetation_path": {
             "name": "Potential Vegetation",
             "type": "raster",
-<<<<<<< HEAD
-            "bands": {1: {"type": "code"}},
-=======
             "bands": {1: {"type": "integer"}},
->>>>>>> 358f9ffe
             "projected": True,
             "required": "not predefined_globio",
             "about": (
