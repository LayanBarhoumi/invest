--- conflicted
+++ resolved
@@ -816,11 +816,7 @@
                     valid_mask = ~numpy.isclose(
                         yield_block, observed_yield_nodata)
                 production_pixel_count += numpy.count_nonzero(
-<<<<<<< HEAD
                     valid_mask & (yield_block > 0.0))
-=======
-                                          valid_mask & (yield_block > 0))
->>>>>>> 5a5aaf79
                 yield_sum += numpy.sum(yield_block[valid_mask])
             production_area = production_pixel_count * pixel_area_ha
             production_lookup['observed'] = yield_sum
