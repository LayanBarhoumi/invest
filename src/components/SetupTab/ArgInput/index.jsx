import os from 'os';
import React from 'react';
import PropTypes from 'prop-types';

import Form from 'react-bootstrap/Form';
import Button from 'react-bootstrap/Button';
import Col from 'react-bootstrap/Col';
import Row from 'react-bootstrap/Row';
import InputGroup from 'react-bootstrap/InputGroup';
import Modal from 'react-bootstrap/Modal';

/**
 * Filter a message that refers to many spatial inputs' bounding boxes.
 *
 * Messages are oneline strings with `|` separating each
 * filename & bounding-box pair. E.g:
 *
 *   `Bounding boxes do not intersect:
 *   ./a.shp: [-84.9, 19.1, -69.15, 29.5] |
 *   ./b.shp: [-79.0198, 26.481, -78.3717, 27.268] | ...`
 *
 * @param {string} message - a string that contains `filepath` e.g:
 * @param {string} filepath - string preceding the relevant part of `message`
 * @returns {string} - the filtered and formatted part of the message
 */
function filterSpatialOverlapFeedback(message, filepath) {
  const newPrefix = 'Bounding box does not intersect at least one other:';
  const bbox = message.split(`${filepath}:`).pop().split('|')[0];
  const bboxFormatted = bbox.split(' ').map(
    (str) => str.padEnd(22, ' ')
  ).join('').trim();
  return `${newPrefix}${os.EOL}${bboxFormatted}`;
}

function FormLabel(props) {
  return (
    <Form.Label column sm="3" htmlFor={props.argkey}>
      {props.children}
    </Form.Label>
  );
}
FormLabel.propTypes = {
  argkey: PropTypes.string.isRequired,
  children: PropTypes.element.isRequired,
};

function Feedback(props) {
  return (
    <Form.Control.Feedback type="invalid" id={`${props.argkey}-feedback`}>
      {`${props.argtype} : ${(props.message)}`}
    </Form.Control.Feedback>
  );
}
Feedback.propTypes = {
  argkey: PropTypes.string.isRequired,
  argtype: PropTypes.string.isRequired,
  message: PropTypes.string,
};
Feedback.defaultProps = {
  message: '',
};

/** Prevent the default case for onDragOver so onDrop event will be fired. */
function dragOverHandler(event) {
  event.preventDefault();
  event.stopPropagation();
  if (event.target.disabled) {
    event.dataTransfer.dropEffect = 'none';
  } else {
    event.dataTransfer.dropEffect = 'copy';
  }
}

function dragEnterHandler(event) {
  event.preventDefault();
  event.stopPropagation();
  if (event.target.disabled) {
    event.dataTransfer.dropeffect = 'none';
  } else {
    event.dataTransfer.dropEffect = 'copy';
    event.target.classList.add('input-dragging');
  }
}

function dragLeavingHandler(event) {
  event.preventDefault();
  event.stopPropagation();
  event.dataTransfer.dropEffect = 'copy';
  event.target.classList.remove('input-dragging');
}

export default class ArgInput extends React.PureComponent {

  render() {
    const {
      argkey,
      argSpec,
      enabled,
      handleBoolChange,
      handleChange,
      inputDropHandler,
      isValid,
      selectFile,
      touched,
      dropdownOptions,
      value,
    } = this.props;
    let { validationMessage } = this.props;
    let Input;
    // Messages with this pattern include validation feedback about
    // multiple inputs, but the whole message is repeated for each input.
    // It's more readable if filtered on the individual input.
    const pattern = 'Bounding boxes do not intersect';
    if (validationMessage.startsWith(pattern)) {
      validationMessage = filterSpatialOverlapFeedback(
        validationMessage, value
      );
    }

    const className = enabled ? null : 'arg-disable';

    // These types need a text input, and some also need a file browse button
    if (
      [
        'csv', 'vector', 'raster', 'directory',
        'freestyle_string', 'number',
      ].includes(argSpec.type)
    ) {
      const typeLabel = argSpec.type === 'freestyle_string'
        ? 'string'
        : argSpec.type;
      Input = (
        <Form.Group
          as={Row}
          key={argkey}
          data-testid={`group-${argkey}`}
          // this grays out the label but doesn't actually disable the field
          className={className}
        >
          <FormLabel argkey={argkey}>
            <span>
              {argSpec.name}
            </span>
          </FormLabel>
          <Col sm="8">
            <InputGroup>
              <AboutModal argument={argSpec} />
              <Form.Control
                id={argkey}
                name={argkey}
                type="text"
                placeholder={typeLabel}
                value={value || ''} // empty string is handled better than `undefined`
                onChange={handleChange}
                onFocus={handleChange}
                isValid={touched && isValid}
                isInvalid={validationMessage}
<<<<<<< HEAD
                disabled={!enabled}
=======
                disabled={ui_option === 'disable'}
                onDrop={inputDropHandler}
                onDragOver={dragOverHandler}
                onDragEnter={dragEnterHandler}
                onDragLeave={dragLeavingHandler}
>>>>>>> a65bc254
              />
              {
                ['csv', 'vector', 'raster', 'directory'].includes(argSpec.type)
                  ? (  // add a file selector button for path input types
                    <InputGroup.Append>
                      <Button
                        id={argkey}
                        variant="outline-secondary"
                        value={argSpec.type} // dialog will limit options accordingly
                        name={argkey}
                        onClick={selectFile}
                        disabled={!enabled}
                      >
                        Browse
                      </Button>
                    </InputGroup.Append>
                  )
                  : <React.Fragment />
              }
              {
                (validationMessage && touched)
                  ? (
                    <Feedback
                      argkey={argkey}
                      argtype={argSpec.type}
                      message={validationMessage}
                    />
                  )
                  : <React.Fragment />
              }
            </InputGroup>
          </Col>
        </Form.Group>
      );

    // Radio select for boolean args
    } else if (argSpec.type === 'boolean') {
      // The `checked` property does not treat 'undefined' the same as false,
      // instead React avoids setting the property altogether. Hence, !! to
      // cast undefined to false.
      Input = (
        <Form.Group 
          as={Row} 
          key={argkey} 
          data-testid={`group-${argkey}`}
          className={className}>
          <FormLabel argkey={argkey}>
            <span>{argSpec.name}</span>
          </FormLabel>
          <Col sm="8">
            <AboutModal argument={argSpec} />
            <Form.Check
              id={argkey}
              inline
              type="radio"
              label="Yes"
              value="true"
              checked={!!value} // double bang casts undefined to false
              onChange={handleBoolChange}
              name={argkey}
              disabled={!enabled}
            />
            <Form.Check
              id={argkey}
              inline
              type="radio"
              label="No"
              value="false"
              checked={!value} // undefined becomes true, that's okay
              onChange={handleBoolChange}
              name={argkey}
              disabled={!enabled}
            />
          </Col>
        </Form.Group>
      );

    // Dropdown menus for args with options
    } else if (argSpec.type === 'option_string') {
      Input = (
        <Form.Group 
          as={Row} 
          key={argkey} 
          data-testid={`group-${argkey}`}
          className={className}>
          <FormLabel argkey={argkey}>
            <span>{argSpec.name}</span>
          </FormLabel>
          <Col sm="4">
            <InputGroup>
              <AboutModal argument={argSpec} />
              <Form.Control
                id={argkey}
                as="select"
                name={argkey}
                value={value}
                onChange={handleChange}
                onFocus={handleChange}
                disabled={!enabled}
              >
                {dropdownOptions.map((opt) =>
                  <option value={opt} key={opt}>{opt}</option>
                )}
              </Form.Control>
              {
                (validationMessage && touched)
                  ? (
                    <Feedback
                      argkey={argkey}
                      argtype={argSpec.type}
                      message={validationMessage}
                    />
                  )
                  : <React.Fragment />
              }
            </InputGroup>
          </Col>
        </Form.Group>
      );
    }
    return Input;
  }
}

ArgInput.propTypes = {
  argkey: PropTypes.string.isRequired,
  argSpec: PropTypes.object.isRequired,
  value: PropTypes.oneOfType([PropTypes.string, PropTypes.bool]),
  touched: PropTypes.bool,
  isValid: PropTypes.bool,
  validationMessage: PropTypes.string,
  handleChange: PropTypes.func.isRequired,
  handleBoolChange: PropTypes.func.isRequired,
  selectFile: PropTypes.func.isRequired,
<<<<<<< HEAD
  enabled: PropTypes.bool.isRequired,
  dropdownOptions: PropTypes.arrayOf(PropTypes.string)
=======
  inputDropHandler:PropTypes.func.isRequired,
>>>>>>> a65bc254
};
ArgInput.defaultProps = {
  value: undefined,
  touched: false,
  isValid: undefined,
  validationMessage: '',
};

class AboutModal extends React.PureComponent {
  constructor(props) {
    super(props);
    this.state = {
      aboutShow: false
    };
    this.handleAboutOpen = this.handleAboutOpen.bind(this);
    this.handleAboutClose = this.handleAboutClose.bind(this);
  }

  handleAboutClose() {
    this.setState({ aboutShow: false });
  }

  handleAboutOpen() {
    this.setState({ aboutShow: true });
  }

  render() {
    return (
      <React.Fragment>
        <Button
          className="mr-3"
          onClick={this.handleAboutOpen}
          variant="outline-info"
        >
          i
        </Button>
        <Modal show={this.state.aboutShow} onHide={this.handleAboutClose}>
          <Modal.Header>
            <Modal.Title>{this.props.argument.name}</Modal.Title>
            </Modal.Header>
          <Modal.Body>{this.props.argument.about}</Modal.Body>
        </Modal>
      </React.Fragment>
    );
  }
}

AboutModal.propTypes = {
  argument: PropTypes.shape({
    name: PropTypes.string,
    about: PropTypes.string,
  }).isRequired,
};<|MERGE_RESOLUTION|>--- conflicted
+++ resolved
@@ -155,15 +155,11 @@
                 onFocus={handleChange}
                 isValid={touched && isValid}
                 isInvalid={validationMessage}
-<<<<<<< HEAD
                 disabled={!enabled}
-=======
-                disabled={ui_option === 'disable'}
                 onDrop={inputDropHandler}
                 onDragOver={dragOverHandler}
                 onDragEnter={dragEnterHandler}
                 onDragLeave={dragLeavingHandler}
->>>>>>> a65bc254
               />
               {
                 ['csv', 'vector', 'raster', 'directory'].includes(argSpec.type)
@@ -298,12 +294,9 @@
   handleChange: PropTypes.func.isRequired,
   handleBoolChange: PropTypes.func.isRequired,
   selectFile: PropTypes.func.isRequired,
-<<<<<<< HEAD
   enabled: PropTypes.bool.isRequired,
-  dropdownOptions: PropTypes.arrayOf(PropTypes.string)
-=======
+  dropdownOptions: PropTypes.arrayOf(PropTypes.string),
   inputDropHandler:PropTypes.func.isRequired,
->>>>>>> a65bc254
 };
 ArgInput.defaultProps = {
   value: undefined,
